--- conflicted
+++ resolved
@@ -7,36 +7,21 @@
 				<input type='hidden'/>
 				<label for="userlookup">User Lookup</label>
 				<div class="input-group">
-<<<<<<< HEAD
-				  <input type="text" ng-model="formData.userLookup" required placeholder="Username or Notf. Email" class="form-control">
-=======
-				  <input type="text" name="name_or_email" id="userlookup" placeholder="User" class="form-control">
->>>>>>> 5865097f
+				  <input type="text" ng-model="formData.userLookup" required placeholder="Username or Notf. Email" id = "userlookup" class="form-control">
 				  <span class="input-group-btn">
 				    <button class="btn btn-default" ng-disabled="lookupForm.$invalid" type="submit"><span class="fa fa-search"></span> Lookup</button>
 				  </span>
 				</div><!-- /input-group -->
 			</form>
 		</div>
-<<<<<<< HEAD
-		<div class="col-md-2">
+		<div class="col-md-3">
 			<form name="deleteForm" ng-submit="adminDelete(inputType(formData.userDelete))">
 				<input type='hidden'/>
 				<label for="user_id_quick_delete">Delete User</label>
 				<div class="input-group">
-				  <input type="text" ng-model="formData.userDelete" required class="form-control"  placeholder="UserID">
+				  <input type="text" ng-model="formData.userDelete" required class="form-control"  placeholder="User">
 				  <span class="input-group-btn">
-				    <button class="btn btn-default" ng-disabled="deleteForm.$invalid" type="submit"><span class="fa fa-trash-o"></span> Delete</button>
-=======
-		<div class="col-md-3">
-			<form role="form" method="POST">
-				<input type='hidden'/>
-				<label for="user_id_quick_delete">Delete User</label>
-				<div class="input-group">
-				  <input type="text" class="form-control" name="user_id_quick_delete" placeholder="User">
-				  <span class="input-group-btn">
-				    <button class="btn btn-danger" type="submit"><span class="fa fa-trash-o"></span> Delete</button>
->>>>>>> 5865097f
+				    <button class="btn btn-danger" ng-disabled="deleteForm.$invalid" type="submit"><span class="fa fa-trash-o"></span> Delete</button>
 				  </span>
 				</div><!-- /input-group -->
 			</form>
@@ -57,18 +42,10 @@
 			<form name="resetForm" ng-submit="adminPwdReset(inputType(formData.userReset))">
 				<input type='hidden'/>
 				<label for="pmreset">Reset Login Pw:</label>
-<<<<<<< HEAD
-				<div class="input-group">
-					<input type="text" class="form-control" ng-model="formData.userReset" required id="pmreset" placeholder="PM UserName">
+				<div class="input-group form-group">
+					<input type="text" class="form-control" ng-model="formData.userReset" required id="pmreset" placeholder="User">
 				  <span class="input-group-btn">
 				    <button class="btn btn-default" type="submit" ng-disabled="resetForm.$invalid" name="reset-pw-submit"><span class="fa fa-retweet"></span> Reset</button>
-				    <button class="btn btn-default" type="submit" name="reset-pw-submit" ng-init="setPassword=false" ng-click="setPassword=!setPassword">Set Pw</button>
-=======
-				<div class="input-group form-group">
-					<input type="text" class="form-control" name="reset-pw-username" id="pmreset" placeholder="User">
-				  <span class="input-group-btn">
-				    <button class="btn btn-default" type="submit" name="reset-pw-submit"><span class="fa fa-retweet"></span> Reset</button>
->>>>>>> 5865097f
 				  </span>
 				</div><!-- /input-group -->
 				<div class="alert alert-info">
