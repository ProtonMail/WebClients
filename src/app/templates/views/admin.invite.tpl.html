--- conflicted
+++ resolved
@@ -1,80 +1,54 @@
 <div class="adminContent">
   <h1 class="text-center"><span class='faded fa-2x fa fa-envelope-o'></span> Invite</h1>
   <hr>
-
-<<<<<<< HEAD
-<hr class="clear">
-<form name="updateForm" ng-submit="inviteUpdateEmail(inputType(formData.userUpdated))"><input type='hidden'/>
-	<input type="text" ng-model="formData.userUpdated" required placeholder="UserID">
-	<input type="email" ng-model="formData.notification_email" required placeholder="New Notf. Email">
-	<button type="submit" ng-disabled="updateForm.$invalid" class="btn btn-default">Update Notf. Email</button>
-</form>
-<hr>
-<form name="unsentForm" ng-submit="inviteUnsend(inputType(formData.userUnsend))"><input type='hidden'/>
-	<input type="text" ng-model="formData.userUnsend" required placeholder="UserID">
-	<button type="submit" ng-disabled="unsentForm.$invalid" class="btn btn-default">Change to Invite Unsent</button>
-</form>
-<hr>
-<form name="lookupForm" ng-submit="inviteLookup(inputType(formData.inviteLookup))"><input type='hidden'/>
-	<input type="text" ng-model="formData.inviteLookup" required placeholder="Username or Notf. Email">
-	<button type="submit" ng-disabled="lookupForm.$invalid" class="btn btn-default">Lookup</button>
-	</form>
-<hr>
-<form name="inviteForm" ng-submit="inviteUser(inputType(formData.userInvite))"><input type='hidden'/>
-<input type="text" ng-model="formData.userInvite" required>
-<button type="submit" ng-disabled="inviteForm.$invalid" class="btn btn-default">Invite User</button>
-</form>
-<hr>
-<h1>Showing 0-1000 users of 218121</h1>
-=======
   <div class="row">
     <div class="col-md-3">
-      <form role="form" method="POST">
+      <form name="lookupForm" ng-submit="inviteLookup(inputType(formData.inviteLookup))">
         <input type='hidden'/>
         <label for="name_or_email">User Lookup</label>
         <div class="input-group">
-          <input type="text" id="name_or_email" name='name_or_email' value="User" class="form-control">
+          <input type="text" ng-model="formData.inviteLookup" required id="name_or_email" name='name_or_email' value="User" class="form-control">
           <span class="input-group-btn">
-            <button class="btn btn-default" type="submit" name="submit_rpp"><span class="fa fa-search"></span> Lookup</button>
+            <button class="btn btn-default" type="submit" ng-disabled="lookupForm.$invalid" name="submit_rpp"><span class="fa fa-search"></span> Lookup</button>
           </span>
         </div><!-- /input-group -->
       </form>
-    </div>  
+    </div>
     <div class="col-md-3">
-      <form role="form" method="POST">
+      <form name="updateForm" ng-submit="inviteUpdateEmail(inputType(formData.userUpdated))">
         <input type='hidden'/>
         <label for="userlookup">Change Notf. Email</label><br>
         <div class="form-group">
-          <input type="text" name="update_invite_notification_email_id" placeholder="User" class="form-control">
+          <input type="text" ng-model="formData.userUpdated" required placeholder="User" class="form-control">
         </div><!--/.form-group-->
         <div class="form-group">
-          <input type="email" name="update_invite_notification_email" placeholder="New Notf. Email" class="form-control">
+          <input type="email" ng-model="formData.notification_email" required placeholder="New Notf. Email" class="form-control">
         </div><!--/.form-group-->
         <div class="form-group text-right">
-          <button type="submit" class="btn btn-default"><span class="fa fa-refresh"></span> Update</button>
+          <button type="submit" ng-disabled="updateForm.$invalid" class="btn btn-default"><span class="fa fa-refresh"></span> Update</button>
         </div><!--/.form-group-->
       </form>
     </div>
     <div class="col-md-3">
-      <form role="form" method="POST">
+      <form name="unsentForm" ng-submit="inviteUnsend(inputType(formData.userUnsend))">
         <input type='hidden'/>
         <label for="change_unsent_id">Change to Invite Unsent</label>
         <div class="input-group">
-          <input type="text" class="form-control" name="change_unsent_id" placeholder="User">
+          <input type="text" class="form-control" ng-model="formData.userUnsend" required placeholder="User">
           <span class="input-group-btn">
-            <button class="btn btn-default" type="submit"><span class="fa fa-refresh"></span> Update</button>
+            <button class="btn btn-default" type="submit"ng-disabled="unsentForm.$invalid"><span class="fa fa-refresh"></span> Update</button>
           </span>
         </div><!-- /input-group -->
       </form>
     </div>
     <div id="reset-pw-div" class="col-md-3">
-      <form role="form" method="POST"> 
+      <form name="inviteForm" ng-submit="inviteUser(inputType(formData.userInvite))">
         <input type='hidden'/>
         <label for="manual_email_or_username">Invite User:</label>
         <div class="input-group">
-          <input type="text" class="form-control" name="manual_email_or_username" id="manual_email_or_username" placeholder="User">
+          <input type="text" class="form-control" ng-model="formData.userInvite" requiredid="manual_email_or_username" placeholder="User">
           <span class="input-group-btn">
-            <button class="btn btn-success" type="submit"><span class="fa fa-plus"></span> Invite</button>
+            <button class="btn btn-success" type="submit"ng-disabled="inviteForm.$invalid"><span class="fa fa-plus"></span> Invite</button>
           </span>
         </div><!-- /input-group -->
       </form>
@@ -83,6 +57,5 @@
 
 
   <br>
-  <h1>Showing 0-1000 users of 23038.</h1> 
->>>>>>> 5865097f
+  <h1>Showing 0-1000 users of 23038.</h1>
 </div>