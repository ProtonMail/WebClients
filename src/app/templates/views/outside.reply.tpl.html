--- conflicted
+++ resolved
@@ -11,7 +11,7 @@
         </h1>
         <div class="pull-right">
             <span ng-bind-html="ago"></span>
-        </div>          
+        </div>
         <ul class="infos">
             <li>
                 <strong>{{ 'FROM' | translate }}:</strong>
@@ -19,11 +19,8 @@
             </li>
             <li>
                 <strong>{{ 'TO' | translate }}:</strong>
-<<<<<<< HEAD
-                <b>{{message.SenderName}}</b> <em>&lt;{{message.SenderAddress}}&gt;</em>
-=======
-                <b>{{message.Sender.Name}}</b> &lt;{{message.Sender.Address}}&gt;
->>>>>>> ced4666f
+
+                <b>{{message.Sender.Name}}</b> <em>&lt;{{message.Sender.Address}}&gt;</em>
             </li>
         </ul>
     </div>
@@ -40,7 +37,7 @@
 
     <ng-include src="'templates/partials/attachments.tpl.html'"></ng-include>
 
-    <footer class="text-right"> 
+    <footer class="text-right">
         <button class="pm_button pull-left" ng-disabled="networkActivity.loading()" ng-click="cancel()">{{ 'CANCEL' | translate }}</button>
         <button class="pm_button" ng-disabled="networkActivity.loading()" ng-click="selectFile()" pt-tooltip="{{ 'ATTACHMENTS' | translate }}"><i class="fa fa-paperclip"></i></button>
         <button class="pm_button primary" ng-disabled="networkActivity.loading()" ng-click="send()">{{ 'SEND' | translate }}</button>
