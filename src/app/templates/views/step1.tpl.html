<p>&nbsp;</p>
<div class="pm_panel wide" ng-hide="creating || genNewKeys || humanityTest">
    <div class="text-center header">
        <div>
            <img src="/assets/img/logo-dark.png" height="20" />
        </div>
        <h2>
            <i class="fa fa-user"></i>
            {{ 'Create your account' | translate }}
        </h2>
    </div>
    <form method="post" ng-submit="saveContinue(step1)" name="step1" role="form" novalidate class="pm_form">
        <div class="wrapper margin">
            <p class="alert alert-info" translate>Take back your privacy! Creating your free secure email account takes less than 2 minutes in most cases.</p>
            <label for="Username">
                <em class="num">1</em>
                {{ 'Username and domain' | translate }}
            </label>
            <div class="usernameWrap">
                <p class="help" translate>This will be your email address. Select the drop down to choose your domain.</p>
                <strong ng-show="readOnlyUsername" ng-bind="account.Username"></strong>
<<<<<<< HEAD
                <input ng-hide="readOnlyUsername" type="text" ng-model="account.Username" name="Username" autofocus placeholder="{{ 'Choose username' | translate }}" required
                id="Username" class="dead" ng-change="checkAvailability(true)" ng-model-options="{ debounce: 1000 }"
=======
                <input ng-hide="readOnlyUsername" type="text" ng-model="account.Username" name="Username" autofocus placeholder="{{ 'CHOOSE_USERNAME' | translate }}" required id="Username" class="dead" ng-change="checkAvailability(true)" ng-model-options="{ updateOn: 'default blur', debounce: { 'default': 500, 'blur': 0 } }"
>>>>>>> eff68c51
                ng-class="{
                    'success':goodUsername,
                    'error':badUsername
                }">
                <em class="usernameDomain">@</em>
                <span class="pm_select inline bigger">
                    <select class="selectDomain" ng-model="account.domain" ng-options="domain.label for domain in domains"></select>
                    <i class="fa fa-angle-down"></i>
                </span>
                <em class="fa fa-spin fa-spinner" ng-show="checkingUsername"></em>
            </div>
            <p class="alert alert-danger" ng-show="badUsername" translate>Email already taken</p>
            <p class="alert alert-success" ng-show="goodUsername" translate>Email available</p>
            <label for="password">
                <em class="num">2</em>
                {{ 'Login password' | translate }}
            </label>
            <p class="help" translate>This is used to log you into our system.</p>
            <input id="password" name="password" ng-model="account.loginPassword" type="password" class="form-control margin" placeholder="{{ 'Choose a login password' | translate }}" maxlength="{{ maxPW }}" required />
            <div ng-show="step1.$submitted || step1.password.$touched">
                <p ng-show="step1.$submitted && step1.password.$error.required" class="alert alert-danger" translate>Login password is required.</p>
            </div>
            <input id="passwordc" name="passwordc" ng-model="account.loginPasswordConfirm" type="password" class="form-control" placeholder="{{ 'Confirm login password' | translate }}" required validator="account.loginPassword !== account.loginPasswordConfirm" />
            <div ng-show="step1.$submitted || step1.passwordc.$touched">
                <p ng-show="account.loginPassword !== account.loginPasswordConfirm" class="alert alert-danger" translate>Passwords don't match.</p>
            </div>
            <label for="password">
                <em class="num">3</em>
                {{ 'Mailbox password' | translate }}
            </label>
            <p class="help" translate>This is used to encrypt and decrypt your messages. This is private and only you know it.</p>
            <input id="MBpassword" name="MBpassword" ng-model="account.mailboxPassword" type="password" class="form-control margin" placeholder="{{ 'Choose a mailbox password' | translate }}" required />
            <div ng-show="step1.$submitted || step1.MBpassword.$touched">
                <p ng-show="step1.$submitted && step1.MBpassword.$error.required" class="alert alert-danger" translate>Mailbox password is required.</p>
            </div>
            <input id="MBpasswordc" name="MBpasswordc" ng-model="account.mailboxPasswordConfirm" type="password" class="form-control" ng-class="{disabled: networkActivity.loading()}" placeholder="{{ 'Confirm mailbox password' | translate }}" required />
            <div ng-show="step1.$submitted || step1.MBpasswordc.$touched">
                <p ng-show="account.mailboxPassword !== account.mailboxPasswordConfirm" class="alert alert-danger" translate>Passwords don't match.</p>
            </div>
            <p class="alert alert-info" translate>If you lose your mailbox password, you won't be able to read your emails, we cannot recover this password for you.</p>
            <label for="notificationEmail">
                <em class="num">4</em>
                {{ 'Recovery email' | translate }} ({{ 'Optional' | translate }})
            </label>
            <p class="help" translate>This is used to recover your account if you get locked out or forget your login password.</p>
            <input id="notificationEmail" name="notificationEmail" ng-model="account.notificationEmail" type="email" class="form-control" placeholder="{{ 'Recovery email' | translate }}" validator="notificationEmailValidation()" ng-required="false" />
            <div ng-show="step1.notificationEmail.$error.email">
                <p class="alert alert-danger" translate>Invalid recovery email.</p>
            </div>
            <p ng-if="preInvited">&nbsp;</p>
        </div><!--/.wrapper-->
        <p translate>By clicking Create Account, you agree to abide by ProtonMail's <a href='https://protonmail.com/terms-and-conditions' target='_blank'>Terms and Conditions</a>.</p>
        <button type="submit" class="pm_button primary large" ng-class="{ disabled: ( networkActivity.loading() || !step1.$valid ) } " translate>Create account</button>
        <p>&nbsp;</p>
        <p><a ui-sref="login" translate>Already have an account?</a></p>
    </form>
</div>

<div class="pm_panel wide" ng-show="humanityTest && !creating">
    <div ng-show="!preInvited" class="wrapper">
        <label for="password">
            <em class="num">5</em>
            {{ 'Are you human?' | translate }}
        </label>
        <p class="help">To help fight spammers, please verify you are human. You can verify via email, text (sms), or solve a reCaptcha:</p>
        <div ng-show="showEmail">
            <label>
                <input type="radio" ng-model="verificator" value="email" /> {{ 'Email' | translate }}
            </label>
        </div>
        <div ng-show="showCaptcha">
            <label>
                <input type="radio" ng-model="verificator" value="recaptcha" /> reCaptcha
            </label>
        </div>
        <div ng-show="showSms">
            <label>
                <input type="radio" ng-model="verificator" value="sms" /> SMS
            </label>
        </div>

        <div ng-show="verificator === 'email'" class="pm_form">
            <p>&nbsp;</p>
            <h3 translate>Email verification</h3>
            <div class="pm_grid" ng-show="signup.verificationSent !== true">
                <div class="col-2-3">
                    <input type="text" ng-model="account.emailVerification" placeholder="{{ 'Email verification' | translate }}" />
                </div>
                <div class="col-1-3">
                    <button type="button" class="pm_button primary" ng-click="sendVerificationCode()">
                        {{ 'Send' | translate }}
                    </button>
                </div>
            </div>

            <div class="pm_grid" ng-show="signup.verificationSent === true">
                <p class="alert alert-success"><strong translate>Verification code sent</strong><br /><span translate>Please check your email and enter the code below:</span></p>
                <div class="margin" ng-show="signup.verificationSent === true">
                    <input class="bigger" type="text" ng-model="account.codeVerification" placeholder="{{ 'Code verification' | translate }}" />
                </div>
                <div class="col-1-2">
                    <button type="button" class="pm_button link" ng-click="signup.verificationSent = false">
                        {{ 'Send new code' | translate }}
                    </button>
                </div>
            </div>
            <p>&nbsp;</p>
        </div>

        <div ng-if="verificator === 'sms'" id="smsVerification" class="pm_form">
            <p>&nbsp;</p>
            <h3 translate>SMS verification</h3>
            <div class="pm_grid" ng-show="signup.smsVerificationSent !== true">
                <div class="col-2-3">
                    <input type="text" phone class="phoneCountryCode" ng-model="account.smsVerification" />
                </div>
                <div class="col-1-3">
                    <button type="button" class="pm_button primary" ng-click="sendSmsVerificationCode()" ng-disabled="smsSending" translate>Send</button>
                </div>
            </div>
            <div class="pm_grid" ng-show="signup.smsVerificationSent === true">
                <p class="alert alert-success">
                    <strong>Verification code sent</strong><br />
                    Please check <strong>{{ account.smsVerification }}</strong> and enter the code below:
                </p>
                <div class="col-1-2" ng-show="signup.smsVerificationSent === true">
                    <input type="text" ng-model="account.smsCodeVerification" placeholder="{{ 'Code verification' | translate }}" />
                </div>
                <div class="col-1-2">
                    <button type="button" class="pm_button link" ng-click="signup.smsVerificationSent = false" translate>Send new code</button>
                </div>
            </div>
        </div>

        <div ng-if="verificator === 'recaptcha'" id="recaptchaFrame">
            <p>&nbsp;</p>
            <h3 translate>reCaptcha verification</h3>
            <span class="loading" translate>Loading...</span>
            <iframe id="pm_captcha" src="https://secure.protonmail.com/recaptcha.html" sandbox="allow-scripts allow-same-origin" onload="captchaSendMessage()"></iframe>
        </div>

        <div class="text-center">
            <button type="button" class="pm_button primary large" ng-click="createAccount()" ng-disabled="account.codeVerification === '' && account.captcha_token === false && account.smsCodeVerification === ''">
                {{ 'Complete setup' | translate }}
            </button>
        </div>
    </div>
</div>

<div class="pm_panel wide" ng-show="genNewKeys">
    <div class="text-center header">
        <img src="/assets/img/decrypt1.gif" class="loader" style="margin: 0 auto 1rem auto" />
        <h2 class="text-center" ng-show="!signupError" translate>Generating keys...</h2>
    </div>
    <p class="alert" translate>This can take a few seconds or a few minutes depending on your device.</p>
</div>

<div class="pm_panel wide" ng-show="creating" id="signUpProcess">
    <div class="text-center header">
        <img src="/assets/img/decrypt1.gif" class="loader" style="margin: 0 auto 1rem auto" ng-show="creating && !signupError" />
        <h2 class="text-center" ng-show="!signupError" translate>Creating account</h2>
        <h2 class="text-center" ng-show="signupError" translate>Sign up failed</h2>
    </div>
    <p class="alert alert-danger" ng-show="signupError" translate>An error occured while trying to create your account. To see common problems and solutions <a target='_blank' href='https://protonmail.com/support/knowledge-base/common-sign-up-problems-and-solutions/'>click here</a>.</p>
    <div class="wrapper text-left">
        <ol id="creationList">
            <li class="done">
                <i class="show fa fa-check"></i>
                {{ 'Generating keys' | translate }}
            </li>
            <li ng-class="{ 'done': createUser }">
                <i ng-class="{ 'show': createUser }" class="fa fa-check"></i>
                {{ 'Creating new user' | translate }}
            </li>
            <li ng-class="{ 'done': logUserIn }">
                <i ng-class="{ 'show': logUserIn }" class="fa fa-check"></i>
                {{ 'Verifying new account' | translate }}
            </li>
            <li ng-class="{ 'done': decryptAccessToken }">
                <i ng-class="{ 'show': decryptAccessToken }" class="fa fa-check"></i>
                {{ 'Verifying encryption keys' | translate }}
            </li>
            <li ng-class="{ 'done': mailboxLogin }">
                <i ng-class="{ 'show': mailboxLogin }" class="fa fa-check"></i>
                {{ 'Loading new account' | translate }}
            </li>
            <li ng-class="{ 'done': getUserInfo }">
                <i ng-class="{ 'show': getUserInfo }" class="fa fa-check"></i>
                {{ 'Done' | translate }}
            </li>
            <li ng-class="{ 'done': finishCreation }">
                <i ng-class="{ 'show': finishCreation }" class="fa fa-check"></i>
                {{ 'Redirecting' | translate }}
            </li>
        </ol>
    </div>
</div>
<div id="pm_footer" class="static">
    <p translate>&copy; 2016 ProtonMail.com - Made globally, hosted in Switzerland.</p>
</div><|MERGE_RESOLUTION|>--- conflicted
+++ resolved
@@ -19,16 +19,7 @@
             <div class="usernameWrap">
                 <p class="help" translate>This will be your email address. Select the drop down to choose your domain.</p>
                 <strong ng-show="readOnlyUsername" ng-bind="account.Username"></strong>
-<<<<<<< HEAD
-                <input ng-hide="readOnlyUsername" type="text" ng-model="account.Username" name="Username" autofocus placeholder="{{ 'Choose username' | translate }}" required
-                id="Username" class="dead" ng-change="checkAvailability(true)" ng-model-options="{ debounce: 1000 }"
-=======
-                <input ng-hide="readOnlyUsername" type="text" ng-model="account.Username" name="Username" autofocus placeholder="{{ 'CHOOSE_USERNAME' | translate }}" required id="Username" class="dead" ng-change="checkAvailability(true)" ng-model-options="{ updateOn: 'default blur', debounce: { 'default': 500, 'blur': 0 } }"
->>>>>>> eff68c51
-                ng-class="{
-                    'success':goodUsername,
-                    'error':badUsername
-                }">
+                <input ng-hide="readOnlyUsername" type="text" ng-model="account.Username" name="Username" autofocus placeholder="{{ 'CHOOSE_USERNAME' | translate }}" required id="Username" class="dead" ng-change="checkAvailability(true)" ng-model-options="{ updateOn: 'default blur', debounce: { 'default': 500, 'blur': 0 } }"ng-class="{'success':goodUsername,'error':badUsername}">
                 <em class="usernameDomain">@</em>
                 <span class="pm_select inline bigger">
                     <select class="selectDomain" ng-model="account.domain" ng-options="domain.label for domain in domains"></select>
