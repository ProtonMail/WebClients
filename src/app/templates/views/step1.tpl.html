--- conflicted
+++ resolved
@@ -149,12 +149,12 @@
                 <div class="spinner3"></div>
                 <div class="nuc"></div>
             </div>
-        </div>        
+        </div>
         <h2 class="text-center" ng-show="!signupError">Creating Account</h2>
         <h2 class="text-center" ng-show="signupError">Sign Up Failed</h2>
     </div>
-    <p class="alert alert-error" ng-show="signupError">An error occured while trying to create your account. To see common problems and solutions <a target="_blank" href="https://protonmail.com/support/knowledge-base/common-sign-up-problems-and-solutions/">click here</a>.</p>    
-    <div class="wrapper text-left"> 
+    <p class="alert alert-error" ng-show="signupError">An error occured while trying to create your account. To see common problems and solutions <a target="_blank" href="https://protonmail.com/support/knowledge-base/common-sign-up-problems-and-solutions/">click here</a>.</p>
+    <div class="wrapper text-left">
         <ol id="creationList">
             <li ng-class="{ 'done': genNewKeys }">
                 <i ng-class="{ 'show': genNewKeys }" class="fa fa-check"></i>
@@ -187,150 +187,6 @@
         </ol>
     </div>
 </div>
-<<<<<<< HEAD
-
-
 <div id="pm_footer" class="static">
     <p>&copy; 2015 ProtonMail.ch - Made globally, hosted in Switzerland.</p>
-</div>
-=======
-<div class="panel panel-default wrap panel-wide" ng-hide="creating">
-    <div class="panel-heading">
-        <h1 class="text-center">{{ 'CREATE_YOUR_ACCOUNT' | translate }}</h1>
-    </div>
-    <div class="panel-body">
-        <form ng-submit="saveContinue(step1)" name="step1" role="form" novalidate method="post">
-            <div class="form-group">
-                <p class="alert alert-warning">
-                Password Managers such as <strong>LastPass</strong> may cause login issues
-                and are not recommended for use during our Beta.
-                <a target="_blank" href="https://protonmail.com/blog/password-managers/">Learn More</a>
-                </p>
-                <label for="Username">{{ 'USERNAME' | translate | capitalize }}</label>
-                <div class="usernameWrap">
-                    <input
-                    type="text"
-                    ng-model="account.Username"
-                    name="Username"
-                    tabindex="1"
-                    placeholder="Username"
-                    autofocus
-                    required
-                    ng-readonly="readOnlyUsername"
-                    id="Username"
-                    class="form-control"
-                    pt-tooltip="You can switch to protonmail.ch after account creation."
-                    pt-placement="bottom">
-                    <em class="usernameDomain">@protonmail.com</em>
-                </div>
-            </div>
-            <hr>
-            <p class="alert alert-info">For optimal security, ProtonMail requires two passwords, a login and mailbox password.</p>
-            <div class="form-group">
-                <label for="password">{{ 'LOGIN_PASSWORD' | translate }}</label>
-                <input
-                id="password"
-                name="password"
-                ng-model="account.loginPassword"
-                tabindex="2"
-                type="password"
-                class="form-control"
-                placeholder="Password"
-                maxlength="{{ maxPW }}"
-                required />
-                <div ng-show="step1.$submitted || step1.password.$touched">
-                    <p ng-show="step1.$submitted && step1.password.$error.required" class="text-danger">Login password is required.</p>
-                </div>
-            </div>
-            <div class="form-group">
-                <label for="passwordc">{{ 'CONFIRM_LOGIN_PASSWORD' | translate }}</label>
-                <input
-                id="passwordc"
-                name="passwordc"
-                ng-model="account.loginPasswordConfirm"
-                tabindex="3"
-                type="password"
-                class="form-control"
-                placeholder="Confirm Password"
-                required
-                validator="account.loginPassword !== account.loginPasswordConfirm" />
-                <div ng-show="step1.$submitted || step1.passwordc.$touched">
-                    <p ng-show="account.loginPassword !== account.loginPasswordConfirm" class="text-danger">{{ 'PASSWORDS_DONT_MATCH' | translate }}.</p>
-                </div>
-            </div>
-            <hr>
-            <div class="form-group">
-                <label for="password">{{ 'MAILBOX_PASSWORD' | translate }}</label>
-                <input
-                id="MBpassword"
-                name="MBpassword"
-                ng-model="account.mailboxPassword"
-                tabindex="4"
-                type="password"
-                class="form-control"
-                placeholder="Password"
-                required />
-                <div ng-show="step1.$submitted || step1.MBpassword.$touched">
-                    <p ng-show="step1.$submitted && step1.MBpassword.$error.required" class="text-danger">Mailbox password is required.</p>
-                </div>
-            </div>
-            <div class="form-group">
-                <label for="passwordc">{{ 'CONFIRM_MAILBOX_PASSWORD' | translate }}</label>
-                <input
-                id="MBpasswordc"
-                name="MBpasswordc"
-                ng-model="account.mailboxPasswordConfirm"
-                tabindex="5"
-                type="password"
-                class="form-control"
-                ng-class="{disabled: networkActivity.loading()}"
-                placeholder="Password"
-                required
-                ng-enter="finish(step1)" />
-                <div ng-show="step1.$submitted || step1.MBpasswordc.$touched">
-                    <p ng-show="account.mailboxPassword !== account.mailboxPasswordConfirm" class="text-danger">{{ 'PASSWORDS_DONT_MATCH' | translate }}.</p>
-                </div>
-            </div>
-            <hr />
-            <div class="form-group">
-                <label for="notificationEmail">Password Recovery Email (Optional)</label>
-                <input
-                id="notificationEmail"
-                name="notificationEmail"
-                ng-model="account.notificationEmail"
-                tabindex="6"
-                type="email"
-                class="form-control"
-                placeholder="Recovery {{ 'EMAIL' | translate }}"
-                validator="!!!tools.validEmail(account.notificationEmail)"
-                ng-enter="saveContinue(step1)"
-                pt-tooltip="This is used to recover your account if you get locked out or forget your login password."
-                pt-placement="bottom" />
-                <div ng-show="step1.notificationEmail.$error.email">
-                    <p class="text-danger">{{ 'INVALID_EMAIL' | translate }}l.</p>
-                </div>
-            </div>
-            <hr>
-            <div class="checkbox">
-                <label for="optIn">
-                    <input
-                    tabindex="7"
-                    id="optIn"
-                    name="optIn"
-                    ng-init="account.optIn = true"
-                    ng-model="account.optIn"
-                    type="checkbox" /> Keep me updated about new features such as mobile apps!
-                </label>
-            </div>
-            <button
-            tabindex="8"
-            type="submit"
-            class="btn btn-primary btn-block btn-lg"
-            ng-class="{ disabled: (networkActivity.loading() || !step1.$valid) }">{{ 'FINISH' | translate }}</button>
-        </form>
-    </div>
-</div>
-<p class="text-center" ng-hide="creating">
-    Already have an account? <a ui-sref="login" class="btn btn-default">{{ 'LOG_IN' | translate }}</a>
-</p>
->>>>>>> f15899c3
+</div>