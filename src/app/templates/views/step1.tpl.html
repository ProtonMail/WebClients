<p>&nbsp;</p>
<div class="pm_panel wide" ng-hide="creating || genNewKeys || humanityTest">
    <div class="text-center header">
        <div>
            <img src="/assets/img/logo-dark.png" height="20" />
        </div>
        <h2>
            <i class="fa fa-user"></i>
            {{ 'CREATE_YOUR_ACCOUNT' | translate }}
        </h2>
    </div>
    <form method="post" ng-submit="saveContinue(step1)" name="step1" role="form" novalidate class="pm_form">
        <div class="wrapper margin">
            <p class="alert alert-info">{{ 'SIGNUP_CTA_MESSAGE' | translate }}</p>
            <label for="Username">
                <em class="num">1</em>
                {{ 'USERNAME_AND_DOMAIN' | translate }}
            </label>
            <div class="usernameWrap">
                <p class="help">{{ 'CHOOSE_DOMAIN' | translate }}</p>
                <strong ng-show="readOnlyUsername" ng-bind="account.Username"></strong>
                <input ng-hide="readOnlyUsername" type="text" ng-model="account.Username" name="Username" autofocus placeholder="{{ 'CHOOSE_USERNAME' | translate }}" required
                id="Username" class="dead" ng-change="checkAvailability(true)" ng-model-options="{ debounce: 1000 }"
                ng-class="{
                    'success':goodUsername,
                    'error':badUsername
                }">
                <em class="usernameDomain">@</em>
                <span class="pm_select inline bigger">
                    <select class="selectDomain" ng-model="account.domain" ng-options="domain.label for domain in domains"></select>
                    <i class="fa fa-angle-down"></i>
                </span>
                <em class="fa fa-spin fa-spinner" ng-show="checkingUsername"></em>
            </div>
            <div ng-show="goodUsername">
                <p class="alert alert-success"><i class="fa fa-check"></i> {{ 'EMAIL_AVAILABLE' | translate }}</p>
            </div>
            <div ng-show="badUsername">
                <p class="alert alert-danger"><i class="fa fa-times"></i> {{ 'EMAIL_TAKEN' | translate }}</p>
            </div>
            <label for="password">
                <em class="num">2</em>
                {{ 'LOGIN_PASSWORD' | translate }}
            </label>
            <p class="help">{{ 'LOGIN_PW_DEF' | translate }}</p>
            <input id="password" name="password" ng-model="account.loginPassword" type="password" class="form-control margin" placeholder="{{ 'CHOOSE_A_LOGIN_PASSWORD' | translate }}" maxlength="{{ maxPW }}" required />
            <div ng-show="step1.$submitted || step1.password.$touched">
                <p ng-show="step1.$submitted && step1.password.$error.required" class="alert alert-danger">{{ 'LOGIN_PW_REQ' | translate }}</p>
            </div>
            <input id="passwordc" name="passwordc" ng-model="account.loginPasswordConfirm" type="password" class="form-control" placeholder="{{ 'CONFIRM_LOGIN_PASSWORD' | translate }}" required validator="account.loginPassword !== account.loginPasswordConfirm" />
            <div ng-show="step1.$submitted || step1.passwordc.$touched">
                <p ng-show="account.loginPassword !== account.loginPasswordConfirm" class="alert alert-danger">{{ 'PASSWORDS_DONT_MATCH' | translate }}.</p>
            </div>
            <label for="password">
                <em class="num">3</em>
                {{ 'MAILBOX_PASSWORD' | translate }}
            </label>
            <p class="help">{{ 'MAILBOX_PW_DEF' | translate }}</p>
            <input id="MBpassword" name="MBpassword" ng-model="account.mailboxPassword" type="password" class="form-control margin" placeholder="{{ 'CHOOSE_A_MAILBOX_PASSWORD' | translate }}" required />
            <div ng-show="step1.$submitted || step1.MBpassword.$touched">
                <p ng-show="step1.$submitted && step1.MBpassword.$error.required" class="alert alert-danger">{{ 'MAILBOX_PW_REQ' | translate }}</p>
            </div>
            <input id="MBpasswordc" name="MBpasswordc" ng-model="account.mailboxPasswordConfirm" type="password" class="form-control" ng-class="{disabled: networkActivity.loading()}" placeholder="{{ 'CONFIRM_MAILBOX_PASSWORD' | translate }}" required />
            <div ng-show="step1.$submitted || step1.MBpasswordc.$touched">
                <p ng-show="account.mailboxPassword !== account.mailboxPasswordConfirm" class="alert alert-danger">{{ 'PASSWORDS_DONT_MATCH' | translate }}.</p>
            </div>
            <p class="alert alert-info">{{ 'MAILBOX_PW_WARNING' | translate }}</p>
            <label for="notificationEmail">
                <em class="num">4</em>
                {{ 'RECOVERY_EMAIL' | translate }} ({{ 'OPTIONAL' | translate }})
            </label>
            <p class="help">{{ 'RECOVERY_EMAIL_DEF' | translate }}</p>
            <input id="notificationEmail" name="notificationEmail" ng-model="account.notificationEmail" type="email" class="form-control" placeholder="{{ 'RECOVERY_EMAIL' | translate }}" validator="notificationEmailValidation()" ng-required="false" />
            <div ng-show="step1.notificationEmail.$error.email">
                <p class="alert alert-danger">{{ 'INVALID_EMAIL' | translate }}l.</p>
            </div>
            <p ng-if="preInvited">&nbsp;</p>
        </div><!--/.wrapper-->
        <p>{{ 'TERMS_CONDITIONS_AGREEMENT' | translate }}</p>
        <button type="submit" class="pm_button primary large" ng-class="{ disabled: ( networkActivity.loading() || !step1.$valid ) } ">{{ 'CREATE_ACCOUNT' | translate }}</button>
        <p>&nbsp;</p>
        <p><a ui-sref="login">{{ 'ALREADY_HAVE_ACC' | translate }}</a></p>
    </form>
</div>

<div class="pm_panel wide" ng-show="humanityTest && !creating">
    <div ng-show="!preInvited" class="wrapper">
        <label for="password">
            <em class="num">5</em>
            {{ 'PROOVE_YOUR_HUMANITY' | translate }}
        </label>
<<<<<<< HEAD
        <p class="help">To help fight spammers, please verify you are human. You can verify via email, text (sms), or solve a reCaptcha:</p>
        <div ng-show="showEmail">
            <label>
                <input type="radio" ng-model="verificator" value="email" /> {{ 'EMAIL' | translate }}
            </label>
        </div>
        <div ng-show="showCaptcha">
            <label>
                <input type="radio" ng-model="verificator" value="recaptcha" /> CAPTCHA
            </label>
        </div>
        <div ng-show="showSms">
            <label ng-click="initPhoneDropdown()">
                <input type="radio" ng-model="verificator" value="sms" /> SMS
            </label>
=======
        <p class="help">{{ 'CAPTCHA_CTA' | translate }}</p>
        <div class="pm_grid">
            <div class="col-1-2">
                <label>
                    <input type="radio" ng-model="verificator" value="email" /> {{ 'BY_EMAIL' | translate }}
                </label>
            </div>
            <div class="col-1-2">
                <label>
                    <input type="radio" ng-model="verificator" value="recaptcha" /> reCAPTCHA
                </label>
            </div>
>>>>>>> 1320fec5
        </div>

        <div ng-show="verificator === 'email'" class="pm_form">
            <p>&nbsp;</p>
            <h3>{{ 'EMAIL_VERIFICATION' | translate }}</h3>
            <div class="pm_grid" ng-show="signup.verificationSent !== true">
                <div class="col-2-3">
                    <input type="text" ng-model="account.emailVerification" placeholder="{{ 'EMAIL_VERIFICATION' | translate }}" />
                </div>
                <div class="col-1-3">
                    <button type="button" class="pm_button primary" ng-click="sendVerificationCode()">
                        {{ 'SEND' | translate }}
                    </button>
                </div>
            </div>

            <div class="pm_grid" ng-show="signup.verificationSent === true">
                <p class="alert alert-success">{{ 'VERIFICATION_CODE_SENT_MSG' | translate }}</p>
                <div class="margin" ng-show="signup.verificationSent === true">
                    <input class="bigger" type="text" ng-model="account.codeVerification" placeholder="{{ 'CODE_VERIFICATION' | translate }}" />
                </div>
                <div class="col-1-2">
                    <button type="button" class="pm_button link" ng-click="signup.verificationSent = false">
                        {{ 'SEND_NEW_CODE' | translate }}
                    </button>
                </div>
            </div>
            <p>&nbsp;</p>
        </div>

        <div ng-if="verificator === 'sms'" id="smsVerification" class="pm_form">
            <p>&nbsp;</p>
            <h3>{{ 'SMS_VERIFICATION' | translate }}</h3>
            <div class="pm_grid" ng-show="signup.smsVerificationSent !== true">
                <div class="col-2-3">
                    <input type="text" class="phoneCountryCode" ng-model="account.smsVerification" placeholder="{{ 'PHONE_NUMBER' | translate }}" />
                </div>
                <div class="col-1-3">
                    <button type="button" class="pm_button primary" ng-click="sendSmsVerificationCode()" ng-disabled="smsSending">
                        {{ 'SEND' | translate }}
                    </button>
                </div>
            </div>
            <div class="pm_grid" ng-show="signup.smsVerificationSent === true">
                <p class="alert alert-success">
                    <strong>Verification Code Sent</strong><br />
                    Please check <strong>{{ account.smsVerification }}</strong> and enter the code below:
                </p>
                <div class="margin" ng-show="signup.smsVerificationSent === true">
                    <input class="bigger" type="text" ng-model="account.smsCodeVerification" placeholder="{{ 'CODE_VERIFICATION' | translate }}" />
                </div>
                <div class="col-1-2">
                    <button type="button" class="pm_button link" ng-click="signup.smsVerificationSent = false">
                        {{ 'SEND_NEW_CODE' | translate }}
                    </button>
                </div>
            </div>
            <p>&nbsp;</p>
        </div>

        <div ng-if="verificator === 'recaptcha'" id="recaptchaFrame">
            <p>&nbsp;</p>
            <h3>{{ 'RECAPTCHA_VERIFICATION' | translate }}</h3>
            <span class="loading">{{ 'LOADING' | translate }}...</span>
            <iframe id="pm_captcha" src="https://secure.protonmail.com/recaptcha.html" sandbox="allow-scripts allow-same-origin" onload="captchaSendMessage()"></iframe>
        </div>

        <div class="text-center">
            <button type="button" class="pm_button primary large" ng-click="createAccount()" ng-disabled="account.codeVerification === '' && account.captcha_token === false && account.smsCodeVerification === ''">
                {{ 'COMPLETE_SETUP' | translate }}
            </button>
        </div>
    </div>
</div>

<div class="pm_panel wide" ng-show="genNewKeys">
    <div class="text-center header">
        <img src="/assets/img/decrypt1.gif" class="loader" style="margin: 0 auto 1rem auto" />
        <h2 class="text-center" ng-show="!signupError">{{ 'GENERATING_KEYS' | translate }}...</h2>
    </div>
    <p class="alert">{{ 'KEY_WAIT_TIME' | translate }}</p>
</div>

<div class="pm_panel wide" ng-show="creating" id="signUpProcess">
    <div class="text-center header">
        <img src="/assets/img/decrypt1.gif" class="loader" style="margin: 0 auto 1rem auto" ng-show="creating && !signupError" />
        <h2 class="text-center" ng-show="!signupError">{{ 'CREATING_ACC' | translate }}</h2>
        <h2 class="text-center" ng-show="signupError">{{ 'SIGNUP_FAILED' | translate }}</h2>
    </div>
    <p class="alert alert-danger" ng-show="signupError">{{ 'ACC_CREATION_ERR' | translate }}</p>
    <div class="wrapper text-left">
        <ol id="creationList">
            <li class="done">
                <i class="show fa fa-check"></i>
                {{ 'GENERATING_KEYS' | translate }}
            </li>
            <li ng-class="{ 'done': createUser }">
                <i ng-class="{ 'show': createUser }" class="fa fa-check"></i>
                {{ 'CREATING_NEW_ACCOUNT' | translate }}
            </li>
            <li ng-class="{ 'done': logUserIn }">
                <i ng-class="{ 'show': logUserIn }" class="fa fa-check"></i>
                {{ 'VERIFYING_NEW_ACC' | translate }}
            </li>
            <li ng-class="{ 'done': decryptAccessToken }">
                <i ng-class="{ 'show': decryptAccessToken }" class="fa fa-check"></i>
                {{ 'VERIFYING_ENC_KEYS' | translate }}
            </li>
            <li ng-class="{ 'done': mailboxLogin }">
                <i ng-class="{ 'show': mailboxLogin }" class="fa fa-check"></i>
                {{ 'LOADING_NEW_ACC' | translate }}
            </li>
            <li ng-class="{ 'done': getUserInfo }">
                <i ng-class="{ 'show': getUserInfo }" class="fa fa-check"></i>
                {{ 'DONE' | translate }}
            </li>
            <li ng-class="{ 'done': finishCreation }">
                <i ng-class="{ 'show': finishCreation }" class="fa fa-check"></i>
                {{ 'REDIRECTING' | translate }}
            </li>
        </ol>
    </div>
</div>
<div id="pm_footer" class="static">
    <p>{{ 'COPYRIGHT' | translate }}</p>
</div><|MERGE_RESOLUTION|>--- conflicted
+++ resolved
@@ -89,7 +89,6 @@
             <em class="num">5</em>
             {{ 'PROOVE_YOUR_HUMANITY' | translate }}
         </label>
-<<<<<<< HEAD
         <p class="help">To help fight spammers, please verify you are human. You can verify via email, text (sms), or solve a reCaptcha:</p>
         <div ng-show="showEmail">
             <label>
@@ -105,20 +104,6 @@
             <label ng-click="initPhoneDropdown()">
                 <input type="radio" ng-model="verificator" value="sms" /> SMS
             </label>
-=======
-        <p class="help">{{ 'CAPTCHA_CTA' | translate }}</p>
-        <div class="pm_grid">
-            <div class="col-1-2">
-                <label>
-                    <input type="radio" ng-model="verificator" value="email" /> {{ 'BY_EMAIL' | translate }}
-                </label>
-            </div>
-            <div class="col-1-2">
-                <label>
-                    <input type="radio" ng-model="verificator" value="recaptcha" /> reCAPTCHA
-                </label>
-            </div>
->>>>>>> 1320fec5
         </div>
 
         <div ng-show="verificator === 'email'" class="pm_form">
