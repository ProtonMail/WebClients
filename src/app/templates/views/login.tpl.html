--- conflicted
+++ resolved
@@ -19,15 +19,11 @@
   </div><!--/.form-group-->
   <a href="/support/reset-password" class="pull-left btn btn-default">Forgot Password?</a>
 
-<<<<<<< HEAD
   <button type="button" class="pull-right btn btn-primary" ng-class="{disabled: isLoading}" id="login_btn" tabindex="4" ng-click="login()">
     <span class="fa" ng-class="{ 'fa-sign-in': !isLoading, 'fa-cog fa-spin': isLoading }"></span>
     <span ng-if="isLoading">Verifying</span>
     <span ng-if="!isLoading">Login</span>
   </button>
-=======
-  <button data-loading-text="Loading..." type="button" class="pull-right btn btn-primary" id="login_btn" tabindex="4" ng-click="login()">Login</button>
->>>>>>> 9293f6f1
   
   <input type="hidden" id="hashed_pw" name="hashed_pw"> 
 </form>
