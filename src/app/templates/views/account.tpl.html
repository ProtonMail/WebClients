<div id="pm_settings">

    <ng-include src="'templates/partials/menu.settings.tpl.html'"></ng-include>

    <div class="settings">

        <div class="row">

            <section class="setting pm_form">
                <legend>{{ 'DEFAULT_IDENTITY' | translate }}</legend>
                <form method="post" ng-submit="saveIdentity(displayNameForm)" name="displayNameForm" novalidate>
                    <div class="clearfix">
                        <div class="col left">
                            <label for="displayName">{{ 'DISPLAY_NAME' | translate }} <a href="https://protonmail.com/support/knowledge-base/display-name/" target="_blank" class="text-purple"><i class="fa fa-info-circle"></i></a></label>
                        </div>
                        <div class="col right">
                            <input id="displayName" type="text" name="displayName" ng-model="displayName" />
                        </div>
                    </div>
                    <div class="clearfix">
                        <div class="col left">
                            <label for="signature">{{ 'SIGNATURE' | translate }}</label>
                        </div>
                        <div class="col right">
                            <squire id="signature" name="signature" class="form-control no-resize" ng-model="signature"></squire>
                        </div>
                    </div>
                    <div class="clearfix">
                        <div class="col left">&nbsp;</div>
                        <div class="col right">
<<<<<<< HEAD
                            <a ui-sref="secured.addresses" class="pm_button link pull-right">{{ 'LEARN_MORE' | translate }}</a>
=======
                            <a ui-sref="secured.addresses" class="pm_button link pull-right">{{ 'OTHER_IDENTITIES' | translate }}</a>
>>>>>>> 4fbdbfc4
                            <button class="pm_button primary" type="submit">{{ 'SAVE' | translate }}</button>
                        </div>
                    </div>
                </form>
            </section>

            <section class="setting pm_form pull-right">
                <legend>{{ 'NOTIFICATIONS' | translate }}</legend>
                <form method="post" name="notificationForm" ng-submit="saveNotification(notificationForm)" novalidate  >
                    <div class="clearfix">
                        <div class="col left">
                            <label for="noticeePassword">{{ 'CURRENT_LOGIN_PASSWORD' | translate }}</label>
                        </div>
                        <div class="col right">
                            <input type="password" autocomplete="off" placeholder="Current Login Password" required ng-model="noticeePassword" id="noticeePassword" />
                        </div>
                    </div>
                    <div class="clearfix">
                        <div class="col left">
                            <label for="notificationEmail">{{ 'RECOVERY_EMAIL' | translate }}</label>
                        </div>
                        <div class="col right">
                            <input class="margin" type="email" id="notificationEmail" name="notificationEmail" placeholder="Notification/Recovery {{ 'EMAIL' | translate }}" ng-model="notificationEmail" />
                            <p class="help-block"><small><i class="fa fa-info-circle"></i> {{ 'RECOVERY_EMAIL_INFO' | translate }}</small></p>

                            <button class="pm_button primary" type="submit">{{ 'SAVE' | translate }}</button>
                        </div>
                    </div>
                    <div class="clearfix">&nbsp;</div>
                    <div class="clearfix">
                        <div class="col left">
                            <label>{{ 'DAILY_EMAIL_NOTIFICATIONS' | translate }}</label>
                        </div>
                        <div class="col right">
                            <div class="radio">
                                <label ng-click="saveDailyNotifications()">
<<<<<<< HEAD
                                    <input type="radio" ng-model="dailyNotifications" name="dailyNotifications" value="1"> {{ 'ENABLED' | translate }}
=======
                                    <input type="radio" ng-model="dailyNotifications" name="dailyNotifications" ng-value="1"> {{ 'ENABLED' | translate }}
>>>>>>> 4fbdbfc4
                                </label>
                            </div>
                            <div class="radio">
                                <label ng-click="saveDailyNotifications()">
<<<<<<< HEAD
                                    <input type="radio" ng-model="dailyNotifications" name="dailyNotifications" value="0"> {{ 'DISABLED' | translate }}
=======
                                    <input type="radio" ng-model="dailyNotifications" name="dailyNotifications" ng-value="0"> {{ 'DISABLED' | translate }}
>>>>>>> 4fbdbfc4
                                </label>
                            </div>
                            <p>
                                <a
                                href="https://protonmail.com/blog/notification-emails/"
                                target="_blank"
                                class="pm_button link">
                                    {{ 'HOW_DOES_THIS_WORK?' | translate }}
                                </a>
                            </p>
                        </div>
                    </div>
                    <p ng-show="!!!tools.validEmail(notificationEmail) && notificationEmail.trim()!==''" class="text-danger">{{ 'INVALID_EMAIL' | translate }}.</p>
                </form>
            </section>

        </div><!--/.row-->

        <div class="row">

            <section class="setting pm_form">
                <legend>{{ 'LOGIN_PASSWORD' | translate }}</legend>
                <form method="post" ng-submit="saveLoginPassword(loginForm)" name="loginForm" novalidate>
                    <div class="clearfix">
                        <div class="col left">
                            <label for="oldLoginPassword">{{ 'CURRENT_LOGIN_PASSWORD' | translate }}</label>
                        </div>
                        <div class="col right">
                            <input type="password" id="oldLoginPassword" name="oldLoginPassword" ng-model="oldLoginPassword" placeholder="Current Login Password" required />
                            <div ng-messages="loginForm.oldLoginPassword.$error" class="text-red" ng-if="loginForm.oldLoginPassword.$touched">
                                <p ng-message="required">{{ 'CURR_LOGIN_PASSWORD_EMPTY' | translate }}</p>
                            </div>
                        </div>
                    </div>
                    <div class="clearfix">
                        <div class="col left">
                            <label for="newLoginPassword">{{ 'NEW_LOGIN_PASSWORD' | translate }}</label>
                        </div>
                        <div class="col right">
                            <input type="password" id="newLoginPassword" name="newLoginPassword" ng-model="newLoginPassword" placeholder="New Login Password" required />
                            <div ng-messages="loginForm.newLoginPassword.$error" class="text-red" ng-if="loginForm.newLoginPassword.$touched">
                                <p ng-message="required">{{ 'NEW_LOGIN_PASSWORD_EMPTY' | translate }}</p>
                            </div>
                        </div>
                    </div>
                    <div class="clearfix">
                        <div class="col left">&nbsp;</div>
                        <div class="col right">
                            <input type="password" name="confirmLoginPassword" ng-model="confirmLoginPassword" placeholder="Confirm New Login Password" required class="margin" />
                            <div ng-messages="loginForm.confirmLoginPassword.$error" class="text-red" ng-if="loginForm.confirmLoginPassword.$touched">
                                <p ng-message="required">{{ 'NEW_LOGIN_PASSWORD_EMPTY_CONFIRM' | translate }}</p>
                            </div>
                        </div>
                    </div>
                    <div class="clearfix">
                        <div class="col left">&nbsp;</div>
                        <div class="col right">
                            <button class="pm_button primary" ng-disabled="loginForm.$valid === false || networkActivity.loading()" type="submit">{{ 'SAVE' | translate }}</button>
                        </div>
                    </div>
                </form>
            </section>

            <section class="setting pm_form pull-right">
                <legend>{{ 'MAILBOX_PASSWORD' | translate }}</legend>
                <form method="post" ng-submit="saveMailboxPassword(mailboxForm)" name="mailboxForm" novalidate>
                    <div class="clearfix">
                        <div class="col left">
                            <label for="currentLoginPassword">{{ 'CURRENT_LOGIN_PASSWORD' | translate }}</label>
                        </div>
                        <div class="col right">
                            <input type="password" id="currentLoginPassword" name="currentLoginPassword" ng-model="currentLoginPassword" placeholder="Current Login Password" required="" />
                            <div ng-messages="mailboxForm.currentLoginPassword.$error" class="text-red" ng-if="mailboxForm.currentLoginPassword.$touched">
                                <p ng-message="required">{{ 'CURR_LOGIN_PASSWORD_EMPTY' | translate }}</p>
                            </div>
                        </div>
                    </div>
                    <div class="clearfix">
                        <div class="col left">
                            <label for="oldMailboxPassword">{{ 'CURRENT_MAILBOX_PASSWORD' | translate }}</label>
                        </div>
                        <div class="col right">
                            <input type="password" id="oldMailboxPassword" name="oldMailboxPassword" ng-model="oldMailboxPassword" placeholder="Current Mailbox Password" required="" />
                            <div ng-messages="mailboxForm.oldMailboxPassword.$error" class="text-red" ng-if="mailboxForm.oldMailboxPassword.$touched">
                                <p ng-message="required">{{ 'CURR_MAILBOX_PASSWORD_EMPTY' | translate }}</p>
                            </div>
                        </div>
                    </div>
                    <div class="clearfix">
                        <div class="col left">
                            <label for="newMailboxPassword">{{ 'NEW_MAILBOX_PASSWORD' | translate }}</label>
                        </div>
                        <div class="col right">
                            <input type="password" id="newMailboxPassword" name="newMailboxPassword" ng-model="newMailboxPassword" placeholder="New Mailbox Password" required="" />
                            <div ng-messages="mailboxForm.newMailboxPassword.$error" class="text-red" ng-if="mailboxForm.newMailboxPassword.$touched">
                                <p ng-message="required">{{ 'NEW_LOGIN_PASSWORD_EMPTY' | translate }}</p>
                            </div>
                        </div>
                    </div>
                    <div class="clearfix">
                        <div class="col left">&nbsp;</div>
                        <div class="col right">
                            <input type="password" id="confirmMailboxPassword" name="confirmMailboxPassword" ng-model="confirmMailboxPassword" placeholder="Confirm New Mailbox Password" class="margin" required="" />
                            <div ng-messages="mailboxForm.confirmMailboxPassword.$error" class="text-red" ng-if="mailboxForm.confirmMailboxPassword.$touched">
                                <p ng-message="required">{{ 'NEW_LOGIN_PASSWORD_EMPTY_CONFIRM' | translate }}</p>
                            </div>
                        </div>
                    </div>
                    <div class="clearfix">
                        <div class="col left">&nbsp;</div>
                        <div class="col right">
                            <button class="pm_button primary" ng-disabled="mailboxForm.$valid === false || networkActivity.loading()" type="submit">{{ 'SAVE' | translate }}</button>
                        </div>
                    </div>
                    <div class="clearfix">
                        <div class="col left">&nbsp;</div>
                        <div class="col right">
                            <p>
                                <a
                                href="https://protonmail.com/support/knowledge-base/resetting-mailbox-password/"
                                target="_blank pull-left"
                                class="pm_button link pull-left">
                                    {{ 'HOW_DOES_THIS_WORK?' | translate }}
                                </a>
                            </p>
                        </div>
                    </div>
                </form>
            </section>

        </div><!--/.row-->

        <div class="row">

            <section class="setting pm_form">
                <legend>{{ 'AUTOSAVE_CONTACT_LIST' | translate }}</legend>
                <div class="clearfix">
                    <div class="col left">
                        <label>{{ 'AUTOSAVE_CONTACTS' | translate }}</label>
                    </div>
                    <div class="col right">
                        <div class="radio">
                            <label>
                                <input type="radio" ng-model="autosaveContacts" ng-value="1" ng-change="saveAutosaveContacts()" /> {{ 'ENABLED' | translate }}
                            </label>
                        </div>
                        <div class="radio">
                            <label>
                                <input type="radio" ng-model="autosaveContacts" ng-value="0" ng-change="saveAutosaveContacts()" /> {{ 'DISABLED' | translate }}
                            </label>
                        </div>
                        <p>
                            <a
                            href="https://protonmail.com/support/knowledge-base/autosave-contact-list"
                            target="_blank"
                            class="pm_button link">
                                {{ 'HOW_DOES_THIS_WORK?' | translate }}
                            </a>
                        </p>
                    </div>
                </div>
            </section>

            <section class="setting pm_form pull-right">
                <legend>{{ 'EMAIL_IMAGES' | translate }}</legend>
                <form method="post" novalidate ng-submit="saveShowImages(showImages)" name="showImages"  >
                    <div class="clearfix">
                        <div class="col left">
                            <label class="control-label">{{ 'SHOW_IMAGES' | translate }}</label>
                        </div>
                        <div class="col right">
                            <div class="radio">
                                <label>
                                    <input ng-change="saveShowImages()" type="radio" ng-model="ShowImages" ng-value="1" /> {{ 'AUTO' | translate }}
                                </label>
                            </div>
                            <div class="radio">
                                <label>
                                    <input ng-change="saveShowImages()" type="radio" ng-model="ShowImages" ng-value="0" /> {{ 'MANUAL' | translate }}
                                </label>
                            </div>
                            <p>
                                <a
                                target="_blank"
                                href="https://protonmail.com/support/knowledge-base/images-by-default/"
                                class="pm_button link">
                                    {{ 'HOW_DOES_THIS_WORK?' | translate }}
                                </a>
                            </p>
                        </div>
                    </div>
                </form>
            </section>

        </div><!--/.row-->


        <div class="row">
            <section class="setting pm_form">
                <legend>{{ 'DELETE_ACCOUNT' | translate }}</legend>
                <p ng-show="user.Subscribed === 1" class="alert alert-info"><i class="fa fa-info-circle"></i> You must unsubscribe before requesting deletion of your account.</p>
                <button ng-show="user.Subscribed === 0" class="pm_button error" ng-click="deleteAccount()">{{ 'DELETE_YOUR_ACCOUNT' | translate }}</button>
            </section>
        </div>
    </div>
</div><|MERGE_RESOLUTION|>--- conflicted
+++ resolved
@@ -28,11 +28,7 @@
                     <div class="clearfix">
                         <div class="col left">&nbsp;</div>
                         <div class="col right">
-<<<<<<< HEAD
-                            <a ui-sref="secured.addresses" class="pm_button link pull-right">{{ 'LEARN_MORE' | translate }}</a>
-=======
                             <a ui-sref="secured.addresses" class="pm_button link pull-right">{{ 'OTHER_IDENTITIES' | translate }}</a>
->>>>>>> 4fbdbfc4
                             <button class="pm_button primary" type="submit">{{ 'SAVE' | translate }}</button>
                         </div>
                     </div>
@@ -69,20 +65,12 @@
                         <div class="col right">
                             <div class="radio">
                                 <label ng-click="saveDailyNotifications()">
-<<<<<<< HEAD
-                                    <input type="radio" ng-model="dailyNotifications" name="dailyNotifications" value="1"> {{ 'ENABLED' | translate }}
-=======
-                                    <input type="radio" ng-model="dailyNotifications" name="dailyNotifications" ng-value="1"> {{ 'ENABLED' | translate }}
->>>>>>> 4fbdbfc4
+                                    <input type="radio" ng-model="dailyNotifications" name="dailyNotifications" ng-value="1" /> {{ 'ENABLED' | translate }}
                                 </label>
                             </div>
                             <div class="radio">
                                 <label ng-click="saveDailyNotifications()">
-<<<<<<< HEAD
-                                    <input type="radio" ng-model="dailyNotifications" name="dailyNotifications" value="0"> {{ 'DISABLED' | translate }}
-=======
-                                    <input type="radio" ng-model="dailyNotifications" name="dailyNotifications" ng-value="0"> {{ 'DISABLED' | translate }}
->>>>>>> 4fbdbfc4
+                                    <input type="radio" ng-model="dailyNotifications" name="dailyNotifications" ng-value="0" /> {{ 'DISABLED' | translate }}
                                 </label>
                             </div>
                             <p>
