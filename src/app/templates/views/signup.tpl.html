--- conflicted
+++ resolved
@@ -306,11 +306,7 @@
             </div>
             <div class="pm_grid">
                 <div class="col-1-4">
-<<<<<<< HEAD
-                    <button type="button" class="pm_button fullwidth" ng-class="{ success: donationDetails.amount === 100 }" ng-click="donationDetails.amount = 100">100</button>
-=======
-                    <button type="button" class="pm_button" style="width: 100%" ng-class="{ success: donationDetails.amount === 100 }" ng-click="selectAmount(100)">100</button>
->>>>>>> ad863485
+                    <button type="button" class="pm_button fullwidth" ng-class="{ success: donationDetails.amount === 100 }" ng-click="selectAmount(100)">100</button>
                 </div>
                 <div class="col-1-2">
                     <input type="number" min="2" id="otherAmount" name="otherAmount" ng-model="donationDetails.otherAmount" ng-change="onChangeOtherAmount()" placeholder-translate="Other" />
