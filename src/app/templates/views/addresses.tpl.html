<div id="pm_settings">

    <ng-include src="'templates/partials/menu.settings.tpl.html'"></ng-include>

    <div class="settings">

        <p class="alert alert-info mobileOnly">This page is only available on larger resolution devices. If you are on a  phone, try landscape mode, or visit on a computer instead.</p>

        <div class="row" id="settingsAddresses">

            <section class="setting full pm_form">
                <legend>
                    <span class="pull-right" ng-show="organization">{{ organization.UsedAddresses }} / {{ organization.MaxAddresses }} {{ 'ADDRESSES_USED' | translate }}. <a ui-sref="secured.dashboard({scroll: true})">{{ 'UPGRADE_YOUR_PLAN' | translate }}</a></span>
                    {{ 'ADDRESSES' | translate }}
                </legend>
                <div class="margin" ng-show="isAdmin === true">
                    <a class="pm_button primary" ng-click="add()">{{ 'ADD_PROTONMAIL_ADDRESS' | translate }}</a>
                    <a ui-sref="secured.domains" class="pm_button">{{ 'ADD_CUSTOM_DOMAIN_ADDRESS' | translate }}</a>
                </div>
                <p class="alert alert-info">Non-original <strong>@protonmail</strong> addresses can never be deleted (only disabled). This means that once you create an address it will always count towards your address limit. Custom domain addresses must be disabled before they can be deleted. Custom domain addresses can only be deleted if all messages associated with that address are deleted. <a href=" https://protonmail.com/support/knowledge-base/aliases-within-protonmail/" target="_blank">Learn more about addresses here</a>.</p>
                <label>
                    <span class="help-block pull-right"><small><i class="fa fa-info-circle"></i> You can drag and drop addresses to order them.</small></span>
                    <strong>{{ 'ACTIVE_ADDRESSES' | translate }}</strong>
                </label>
                <div class="pm_sort">
                    <ul data-as-sortable="aliasDragControlListeners" data-ng-model="activeAddresses">
                        <li ng-repeat="address in activeAddresses | orderBy: 'Send'" as-sortable-item="" ng-class="{'highlight': address.Type === 1}">
                            <div as-sortable-item-handle="" class="pm_grid no-margin">
                                <div class="col-1-3">
                                    <i class="fa fa-ellipsis-v"></i>
                                    {{ address.Email }}
                                </div>
                                <div class="col-1-3">
                                    <span class="pm_badge success">{{ 'ENABLED' | translate }}</span>
                                    <span class="pm_badge primary" ng-show="$first">{{ 'MAIN' | translate }}</span>
                                </div>
                                <div class="col-1-3 text-right">
                                    <button class="pm_button link" ng-click="identity(address)">{{ 'EDIT_IDENTITY' | translate }}</button>
                                    <button class="pm_button link" ng-show="(address.Type === 2 || address.Type === 3) && isAdmin === true" ng-click="disable(address)">{{ 'DISABLE' | translate }}</button>
                                </div>
                            </span>
                        </li>
                    </ul>
                </div>

                <p></p>

                <label ng-show="disabledAddresses.length > 0">
                    <strong>{{ 'INACTIVE_ADDRESSES' | translate }}</strong>
                </label>

                <div class="pm_sort">
                    <ul>
                        <li ng-repeat="address in disabledAddresses | orderBy: getDomain" ng-class="{'highlight': address.Type === 1}">
<<<<<<< HEAD
                            <div class="pm_grid">
                                <div class="col-1-3 truncate">
=======
                            <div class="pm_grid no-margin">
                                <div class="col-1-3">
>>>>>>> 0e30bba2
                                    {{ address.Email }}
                                </div>
                                <div class="col-1-3">
                                    <span class="pm_badge error" ng-show="address.Status === 0">{{ 'DISABLED' | translate }}</span>
                                    <span class="pm_badge warning" ng-show="address.HasKeys === 0">{{ 'MISSING_KEYS' | translate }}</span>
                                    <span class="pm_badge warning" ng-show="address.DomainID === null">{{ 'ORPHAN' | translate }}</span>
                                </div>
                                <div class="col-1-3 text-right">
                                    <button type="button" class="pm_button link" ng-show="address.HasKeys === 0 && address.Status === 1" ng-click="generate(address)">{{ 'GENERATE_MISSING_KEYS' | translate }}</button>
                                    <button class="pm_button link" ng-click="identity(address)">{{ 'IDENTITY' | translate }}</button>
                                    <button type="button" class="pm_button link" ng-show="address.Status === 0 && (address.Type === 2 || address.Type === 3) && isAdmin === true" ng-click="enable(address)">{{ 'ENABLE' | translate }}</button>
                                    <button type="button" class="pm_button link" ng-show="address.Status === 1 && address.Type === 3 && isAdmin === true" ng-click="disable(address)">{{ 'DISABLE' | translate }}</button>
                                    <button type="button" class="pm_button link" ng-show="address.Status === 0 && address.Type === 3 && isAdmin === true" ng-click="delete(address)">{{ 'DELETE' | translate }}</button>
                                </div>
                            </div>
                        </li>
                    </ul>
                </div>
                <p class="alert alert-info" ng-show="isFree === true">To add more addresses to your account, or to use your own domain, <a ui-sref="secured.dashboard({scroll: true})">upgrade to ProtonMail Plus</a>.</p>
            </section>

        </div>
    </div>
</div><|MERGE_RESOLUTION|>--- conflicted
+++ resolved
@@ -52,13 +52,8 @@
                 <div class="pm_sort">
                     <ul>
                         <li ng-repeat="address in disabledAddresses | orderBy: getDomain" ng-class="{'highlight': address.Type === 1}">
-<<<<<<< HEAD
-                            <div class="pm_grid">
-                                <div class="col-1-3 truncate">
-=======
                             <div class="pm_grid no-margin">
                                 <div class="col-1-3">
->>>>>>> 0e30bba2
                                     {{ address.Email }}
                                 </div>
                                 <div class="col-1-3">
