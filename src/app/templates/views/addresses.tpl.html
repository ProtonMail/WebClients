<div id="pm_settings">
    <ng-include src="'templates/partials/menu.settings.tpl.html'"></ng-include>
    <div class="settings">
<<<<<<< HEAD
        <p class="alert alert-info mobileOnly" translate>This page is only available on larger resolution devices. If you are on a  phone, try landscape mode, or visit on a computer instead.</p>
=======

        <p class="alert alert-info" ng-if="mobileMode">{{ 'MOBILE_ONLY_INFO' | translate }}</p>

>>>>>>> 61841c0a
        <div class="row" id="settingsAddresses">
            <section class="setting full pm_form">
                <legend>
                    <span class="pull-right" ng-show="organization">{{ organization.UsedAddresses }} / {{ organization.MaxAddresses }} {{ 'Addresses used' | translate }}. <a ui-sref="secured.dashboard({scroll: true})" translate>Upgrade your plan</a></span>
                    <span translate>Addresses</span>
                </legend>
                <div class="margin" ng-show="isAdmin === true">
                    <a class="pm_button primary" ng-click="add()" translate>Add ProtonMail address</a>
                    <a ui-sref="secured.domains" class="pm_button" translate>Add custom domain address</a>
                </div>
                <p class="alert alert-info" translate>Non-original <strong>@protonmail</strong> addresses can never be deleted (only disabled). This means that once you create an address it will always count towards your address limit. Custom domain addresses must be disabled before they can be deleted. Custom domain addresses can only be deleted if all messages associated with that address are deleted. <a href='https://protonmail.com/support/knowledge-base/aliases-within-protonmail/' target='_blank'>Learn more about addresses here</a>.</p>
                <label>
                    <span class="help-block pull-right"><small><i class="fa fa-info-circle"></i> {{ 'You can drag and drop addresses to order them.' | translate }}</small></span>
                    <strong translate>Active addresses</strong>
                </label>
                <div class="pm_sort">
                    <ul data-as-sortable="aliasDragControlListeners" data-ng-model="activeAddresses">
                        <li ng-repeat="address in activeAddresses | orderBy: 'Send'" as-sortable-item="" ng-class="{'highlight': address.Type === 1}">
                            <div as-sortable-item-handle="" class="pm_grid no-margin">
                                <div class="col-1-3 truncate">
                                    <i class="fa fa-ellipsis-v"></i> {{ address.Email }}
                                </div>
                                <div class="col-1-3">
                                    <span class="pm_badge success" translate>Enabled</span>
                                    <span class="pm_badge primary" ng-show="$first" translate>Main</span>
                                </div>
                                <div class="col-1-3 text-right">
                                    <button class="pm_button link" ng-click="identity(address)" translate>Edit identity</button>
                                    <button class="pm_button link" ng-show="(address.Type === 2 || address.Type === 3) && isAdmin === true" ng-click="disable(address)" translate>Disable</button>
                                </div>
                            </span>
                        </li>
                    </ul>
                </div>
                <p></p>
                <label ng-show="disabledAddresses.length > 0">
                    <strong translate>Inactive addresses</strong>
                </label>
                <div class="pm_sort">
                    <ul>
                        <li ng-repeat="address in disabledAddresses | orderBy: getDomain" ng-class="{'highlight': address.Type === 1}">
                            <div class="pm_grid no-margin truncate">
                                <div class="col-1-3">{{ address.Email }}</div>
                                <div class="col-1-3">
                                    <span class="pm_badge error" ng-show="address.Status === 0" translate>Disabled</span>
                                    <span class="pm_badge warning" ng-show="address.HasKeys === 0" translate>Missing keys</span>
                                    <span class="pm_badge warning" ng-show="address.DomainID === null" translate>Orphan</span>
                                </div>
                                <div class="col-1-3 text-right">
                                    <button type="button" class="pm_button link" ng-show="address.HasKeys === 0 && address.Status === 1" ng-click="generate(address)" translate>Generate missing keys</button>
                                    <button class="pm_button link" ng-click="identity(address)" translate>Identity</button>
                                    <button type="button" class="pm_button link" ng-show="address.Status === 0 && (address.Type === 2 || address.Type === 3) && isAdmin === true" ng-click="enable(address)" translate>Enable</button>
                                    <button type="button" class="pm_button link" ng-show="address.Status === 1 && address.Type === 3 && isAdmin === true" ng-click="disable(address)" translate>Disable</button>
                                    <button type="button" class="pm_button link" ng-show="address.Status === 0 && address.Type === 3 && isAdmin === true" ng-click="delete(address)" translate>Delete</button>
                                </div>
                            </div>
                        </li>
                    </ul>
                </div>
                <p class="alert alert-info" ng-show="isFree === true" translate>To add more addresses to your account, or to use your own domain, upgrade your account.</p>
            </section>
        </div>
    </div>
</div><|MERGE_RESOLUTION|>--- conflicted
+++ resolved
@@ -1,13 +1,7 @@
 <div id="pm_settings">
     <ng-include src="'templates/partials/menu.settings.tpl.html'"></ng-include>
     <div class="settings">
-<<<<<<< HEAD
-        <p class="alert alert-info mobileOnly" translate>This page is only available on larger resolution devices. If you are on a  phone, try landscape mode, or visit on a computer instead.</p>
-=======
-
-        <p class="alert alert-info" ng-if="mobileMode">{{ 'MOBILE_ONLY_INFO' | translate }}</p>
-
->>>>>>> 61841c0a
+        <p class="alert alert-info" ng-if="mobileMode" translate>This page is only available on larger resolution devices. If you are on a  phone, try landscape mode, or visit on a computer instead.</p>
         <div class="row" id="settingsAddresses">
             <section class="setting full pm_form">
                 <legend>
