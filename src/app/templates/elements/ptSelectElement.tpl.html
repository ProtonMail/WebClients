<div class="selection ptSelectConversation-container">
    <custom-checkbox
        data-custom-class="ptSelectConversation-input"
<<<<<<< HEAD
        data-custom-ng-model="conversations[$index].Selected"
=======
        data-custom-ng-checked="conversations[$index].Selected"
>>>>>>> e35e2bf2
        data-custom-index="{{ $index }}"></custom-checkbox>
</div><|MERGE_RESOLUTION|>--- conflicted
+++ resolved
@@ -1,10 +1,6 @@
 <div class="selection ptSelectConversation-container">
     <custom-checkbox
         data-custom-class="ptSelectConversation-input"
-<<<<<<< HEAD
-        data-custom-ng-model="conversations[$index].Selected"
-=======
         data-custom-ng-checked="conversations[$index].Selected"
->>>>>>> e35e2bf2
         data-custom-index="{{ $index }}"></custom-checkbox>
 </div>