--- conflicted
+++ resolved
@@ -11,17 +11,10 @@
             </div>
             <div class="modal-body pm_form">
                 <div>
-<<<<<<< HEAD
                     <p translate>For security reasons, we need to verify that you are the owner of your domain. Please add the following code into your DNS. <strong>Do not remove it even after successful verification</strong>. This can typically be done in the control panel of your domain name registrar.</p>
                     <p translate>Please add the following TXT record:</p>
                     <p><a target='_blank' href='https://protonmail.com/support/knowledge-base/dns-records/' translate>Learn more</a></p>
-                    <table class="pm_table record desktopOnly">
-=======
-                    <div translate="VERIFICATION_INFO_1"></div>
-                    <div translate="VERIFICATION_INFO_2"></div>
-                    <p><a target='_blank' href='https://protonmail.com/support/knowledge-base/dns-records/'>{{ 'LEARN_MORE' | translate }}</a></p>
                     <table class="pm_table record" ng-if="!mobileMode">
->>>>>>> 61841c0a
                         <tr>
                             <th style="width:3rem" translate>Type</th>
                             <th style="width:6.5rem" translate>Host name</th>
