--- conflicted
+++ resolved
@@ -10,17 +10,10 @@
                 <h4 class="modal-title">4. MX Record <em translate>Required</em></h4>
             </div>
             <div class="modal-body pm_form">
-<<<<<<< HEAD
                 <p translate>Before you can receive emails for your custom domain addresses at ProtonMail, you need to add the following MX record to your DNS. This can typically be done in the control panel of your domain name registrar.</p>
                 <p translate>Please add the following MX record. Note, DNS records can take several hours to update.</p>
                 <p><a target='_blank' href='https://protonmail.com/support/knowledge-base/dns-records/' translate>Learn more</a></p>
-                <table class="pm_table record desktopOnly">
-=======
-                <div translate="MX_INFO_1"></div>
-                <div translate="MX_INFO_2"></div>
-                <p><a target='_blank' href='https://protonmail.com/support/knowledge-base/dns-records/'>{{ 'LEARN_MORE' | translate }}</a></p>
                 <table class="pm_table record" ng-if="!mobileMode">
->>>>>>> 61841c0a
                     <tr>
                         <th style="width:3rem" translate>Type</th>
                         <th style="width:6.5rem" translate>Host name</th>
