<div class="pm_modal {{ctrl.class}} domains" role="dialog" style="display: block;">
    <div class="modal-dialog">
        <button type="button" ng-click="ctrl.close()" aria-hidden="true" title="{{ 'Close' | translate }}" class="fa fa-times close"></button>
        <div class="modal-content">
            <div class="modal-header">
                <ng-include src="'templates/modals/domain/menu.tpl.html'"></ng-include>
                <span ng-show="ctrl.domain.SpfState === 0" class="pull-right pm_badge error" translate>Not set</span>
                <span ng-show="ctrl.domain.SpfState === 1 || ctrl.domain.SpfState === 2" class="pull-right pm_badge error" translate>Not set properly</span>
                <span ng-show="ctrl.domain.SpfState === 3" class="pull-right pm_badge success" translate>Good</span>
                <h4 class="modal-title">5. SPF <em translate>Recommended</em></h4>
            </div>
            <div class="modal-body pm_form">
<<<<<<< HEAD
                <p translate>SPF is used to specify who is allowed to send email for the domain so we strongly recommend including ProtonMail in your SPF record. Please add the following TXT record into your DNS. This can typically be done in the control panel of your domain name registrar.</p>
                <p translate>Please add the following TXT record. Note, DNS records can take several hours to update.</p>
                <p><a target='_blank' href='https://protonmail.com/support/knowledge-base/anti-spoofing/' translate>Learn more</a></p>
                <table class="pm_table record desktopOnly">
=======
                <div translate="SPF_INFO_1"></div>
                <div translate="SPF_INFO_2"></div>
                <p><a target='_blank' href='https://protonmail.com/support/knowledge-base/anti-spoofing/'>{{ 'LEARN_MORE' | translate }}</a></p>
                <table class="pm_table record" ng-if="!mobileMode">
>>>>>>> 61841c0a
                    <tr>
                        <th style="width:3rem" translate>Type</th>
                        <th style="width:6.5rem" translate>Host name</th>
                        <th translate>Value / Data / Points to</th>
                    </tr>
                    <tr>
                        <td><code>TXT</code></td>
                        <td><code>@</code></td>
                        <td><code>v=spf1 include:_spf.protonmail.ch mx ~all</code></td>
                    </tr>
                </table>

                <div class="mobileOnly">
                    <p>
                        <strong translate>Type</strong>:<br>
                        <code>TXT</code>
                    </p>
                    <p>
                        <strong translate>Host name</strong>:<br>
                        <code>@</code>
                    </p>
                    <p>
                        <strong translate>Value / Data / Points to</strong>:<br>
                        <code>v=spf1 include:_spf.protonmail.ch mx ~all</code>
                    </p>
                </div>
                <p class="alert alert-info" translate>If you want to keep an existing SPF record, you can just add <code>include:_spf.protonmail.ch</code> to it after the <code>v=spf1</code>. Do not create multiple SPF records.</p>
            </div>
        </div>
        <div class="modal-footer clearfix">
            <button class="pm_button primary pull-right" ng-click="ctrl.next()" translate>Next</button>
            <button class="pm_button" ng-click="ctrl.close()" translate>Close</button>
        </div>
    </div>
    <div class="modal-overlay"></div>
</div><|MERGE_RESOLUTION|>--- conflicted
+++ resolved
@@ -10,17 +10,10 @@
                 <h4 class="modal-title">5. SPF <em translate>Recommended</em></h4>
             </div>
             <div class="modal-body pm_form">
-<<<<<<< HEAD
                 <p translate>SPF is used to specify who is allowed to send email for the domain so we strongly recommend including ProtonMail in your SPF record. Please add the following TXT record into your DNS. This can typically be done in the control panel of your domain name registrar.</p>
                 <p translate>Please add the following TXT record. Note, DNS records can take several hours to update.</p>
                 <p><a target='_blank' href='https://protonmail.com/support/knowledge-base/anti-spoofing/' translate>Learn more</a></p>
-                <table class="pm_table record desktopOnly">
-=======
-                <div translate="SPF_INFO_1"></div>
-                <div translate="SPF_INFO_2"></div>
-                <p><a target='_blank' href='https://protonmail.com/support/knowledge-base/anti-spoofing/'>{{ 'LEARN_MORE' | translate }}</a></p>
                 <table class="pm_table record" ng-if="!mobileMode">
->>>>>>> 61841c0a
                     <tr>
                         <th style="width:3rem" translate>Type</th>
                         <th style="width:6.5rem" translate>Host name</th>
