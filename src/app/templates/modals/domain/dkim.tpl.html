<div class="pm_modal {{ctrl.class}} domains" role="dialog" style="display: block;">
    <div class="modal-dialog">
        <button type="button" ng-click="ctrl.close()" aria-hidden="true" title="{{ 'Close' | translate }}" class="fa fa-times close"></button>
        <div class="modal-content">
            <div class="modal-header">
                <ng-include src="'templates/modals/domain/menu.tpl.html'"></ng-include>
                <span ng-show="ctrl.domain.DkimState === 0" class="pull-right pm_badge error" translate>Not set</span>
                <span ng-show="ctrl.domain.DkimState === 1 || ctrl.domain.DkimState === 2 || ctrl.domain.DkimState === 3" class="pull-right pm_badge error" translate>Not set properly</span>
                <span ng-show="ctrl.domain.DkimState === 4" class="pull-right pm_badge success" translate>On</span>
                <span ng-show="ctrl.domain.DkimState === 5" class="pull-right pm_badge success" translate>Off</span>
                <h4 class="modal-title">6. DKIM <em translate>Recommended</em></h4>
            </div>
            <div class="modal-body pm_form">
<<<<<<< HEAD
                <p translate>ProtonMail supports DKIM signing for custom domains! To use DKIM authentication, please add the following TXT record into your DNS for this domain. This can typically be done in the control panel of your domain name registrar.</p>
                <p translate>Please add the follow TXT record. Note, DNS records can take several hours to update.</p>
                <p><a target='_blank' href='https://protonmail.com/support/knowledge-base/anti-spoofing/' translate>Learn more</a></p>
                <table class="pm_table record desktopOnly">
=======
                <div translate="DKIM_INFO_1"></div>
                <div translate="DKIM_INFO_2"></div>
                <p><a target='_blank' href='https://protonmail.com/support/knowledge-base/anti-spoofing/'>{{ 'LEARN_MORE' | translate }}</a></p>
                <table class="pm_table record" ng-if="!mobileMode">
>>>>>>> 61841c0a
                    <tr>
                        <th style="width:3rem" translate>Type</th>
                        <th style="width:12.5rem" translate>Host name</th>
                        <th translate>Value / Data / Points to</th>
                    </tr>
                    <tr>
                        <td><code>TXT</code></td>
                        <td><code>protonmail._domainkey</code></td>
                        <td><code>{{ ctrl.domain.DkimPublicKey }}</code></td>
                    </tr>
                </table>

                <div ng-if="mobileMode">
                    <p>
                        <strong translate>Type</strong>:<br>
                        <code>MX</code>
                    </p>
                    <p>
                        <strong translate>Host name</strong>:<br>
                        <code>protonmail._domainkey</code>
                    </p>
                    <p>
                        <strong translate>Value / Data / Points to</strong>:<br>
                        <code>{{ ctrl.domain.DkimPublicKey }}</code>
                    </p>
                </div>

                <p class="alert alert-info" translate>Keep this record in your DNS for as long as you want to use DKIM. You can change its Value to <code>off</code> to disable DKIM</p>
            </div>
        </div>
        <div class="modal-footer clearfix">
            <button class="pm_button primary pull-right" ng-click="ctrl.next()" translate>Next</button>
            <button class="pm_button" ng-click="ctrl.close()" translate>Close</button>
        </div>
    </div>
    <div class="modal-overlay"></div>
</div><|MERGE_RESOLUTION|>--- conflicted
+++ resolved
@@ -11,17 +11,10 @@
                 <h4 class="modal-title">6. DKIM <em translate>Recommended</em></h4>
             </div>
             <div class="modal-body pm_form">
-<<<<<<< HEAD
                 <p translate>ProtonMail supports DKIM signing for custom domains! To use DKIM authentication, please add the following TXT record into your DNS for this domain. This can typically be done in the control panel of your domain name registrar.</p>
                 <p translate>Please add the follow TXT record. Note, DNS records can take several hours to update.</p>
                 <p><a target='_blank' href='https://protonmail.com/support/knowledge-base/anti-spoofing/' translate>Learn more</a></p>
-                <table class="pm_table record desktopOnly">
-=======
-                <div translate="DKIM_INFO_1"></div>
-                <div translate="DKIM_INFO_2"></div>
-                <p><a target='_blank' href='https://protonmail.com/support/knowledge-base/anti-spoofing/'>{{ 'LEARN_MORE' | translate }}</a></p>
                 <table class="pm_table record" ng-if="!mobileMode">
->>>>>>> 61841c0a
                     <tr>
                         <th style="width:3rem" translate>Type</th>
                         <th style="width:12.5rem" translate>Host name</th>
