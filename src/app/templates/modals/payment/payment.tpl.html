<div class="modal-content">
    <div class="modal-header">
        <h4 class="modal-title">{{ 'PAYMENT' | translate }}</h4>
    </div>
    <div class="modal-body pm_form">
        <div class="pm_grid">
            <div class="col-1-1">
                <p class="alert alert-info">You’re upgrading to the {{ ctrl.config.Cart.Next.Plan | capitalize }} plan. Once we successfully process payment, we’ll immediately upgrade your account. Thanks for choosing to become a paying customer!</p>
            </div>
        </div>
        <div class="pm_grid">
            <div class="col-1-2">
                <table class="pm_table">
                    <thead>
                        <tr>
                            <th>{{ 'DESCRIPTION' | translate }}</th>
                            <th>{{ 'QUANTITY' | translate }}</th>
                            <th>{{ 'PRICE' | translate }}</th>
                        </tr>
                    </thead>
                    <tbody>
                        <tr>
                            <td>{{ 'STORAGE' }}</td>
                            <td class="text-center">{{ ctrl.config.Cart.Next.MaxSpace / ctrl.base / ctrl.base / ctrl.base }} GB</td>
                            <td></td>
                        </tr>
                        <tr>
                            <td>{{ 'DOMAINS' }}</td>
                            <td class="text-center">{{ ctrl.config.Cart.Next.MaxDomains }}</td>
                            <td></td>
                        </tr>
                        <tr>
                            <td>{{ 'ADDRESSES' }}</td>
                            <td class="text-center">{{ ctrl.config.Cart.Next.MaxAddresses }}</td>
                            <td></td>
                        </tr>
                        <tr>
                            <td>{{ 'USERS' }}</td>
                            <td class="text-center">{{ ctrl.config.Cart.Next.MaxMembers }}</td>
                            <td></td>
                        </tr>
                        <tr>
                            <td colspan="2">
                                <strong>{{ 'TOTAL' | translate }}</strong> <small ng-show="ctrl.config.Subscription.BillingCycle === 1">{{ 'PER_MONTH' | translate }}</small><small ng-show="ctrl.config.Subscription.BillingCycle === 12">{{ 'PER_YEAR' | translate }}</small>
                            </td>
                            <td>
                                <strong>{{ ctrl.config.Subscription.Amount / 100 | number: 2 | currency: ctrl.config.Subscription.Currency }}</strong>
                            </td>
                        </tr>
                    </tbody>
                </table>
            </div>
            <div class="col-1-2">
                <div class="input-icon margin" ng-show="ctrl.config.Cart.Next.Plan === 'business'">
                    <i class="fa fa-briefcase"></i>
                    <input type="text" ng-model="ctrl.config.Organization.DisplayName" placeholder="{{ 'ORGANIZATION_NAME' | translate }}" />
                </div>
                <!-- <div class="input-icon margin" ng-show="ctrl.create === true">
                    <i class="fa fa-life-ring"></i>
                    <input type="password" ng-model="ctrl.recovery" placeholder="{{ 'ORGANIZATION_RECOVERY_PASSWORD' | translate }}" />
                </div> -->
                <div class="input-icon margin">
                    <i class="fa fa-user"></i>
                    <input type="text" ng-model="ctrl.fullname" ng-change="ctrl.change = true" ng-model-options="{updateOn: 'blur'}" placeholder="{{ 'FULLNAME' | translate }}" />
                </div>
                <div class="input-icon margin">
                    <i class="fa {{ ctrl.cardTypeIcon }}"></i>
                    <input type="text" maxlength="20" autocomplete="off" ng-model="ctrl.number" ng-change="ctrl.change = true" ng-model-options="{updateOn: 'blur'}" placeholder="{{ 'CARD_NUMBER' | translate }}" required />
                </div>
                <div class="pm_grid margin">
                    <div class="col-1-3">
                        <div class="input-icon">
                            <i class="fa fa-calendar-o"></i>
                            <input type="text" maxlength="2" autocomplete="off" ng-model="ctrl.month" ng-change="ctrl.change = true" ng-model-options="{updateOn: 'blur'}" placeholder="MM" pt-tooltip="{{ 'MONTH' | translate }}" required />
                        </div>
                    </div>
                    <div class="col-1-3">
                        <div class="input-icon">
                            <i class="fa fa-calendar-o"></i>
                            <input type="text" maxlength="4" autocomplete="off" ng-model="ctrl.year" ng-change="ctrl.change = true" ng-model-options="{updateOn: 'blur'}" placeholder="YY" pt-tooltip="{{ 'YEAR' | translate }}" required />
                        </div>
                    </div>
                    <div class="col-1-3">
                        <div class="input-icon">
                            <i class="fa fa-lock"></i>
<<<<<<< HEAD
                            <input type="text" ng-disabled="ctrl.process === true" maxlength="4" autocomplete="off" ng-model="ctrl.cvc" ng-change="ctrl.change = true" ng-model-options="{updateOn: 'blur'}" placeholder="CVC" pt-tooltip="{{ 'CARD_VALIDATION_CODE' | translate }}" required />
=======
                            <input type="text" maxlength="4" autocomplete="off" ng-model="ctrl.cvc" ng-change="ctrl.change = true" ng-model-options="{updateOn: 'blur'}" placeholder="CVC" pt-tooltip="Card Validation Code" required />
>>>>>>> f1efbb20
                        </div>
                    </div>
                </div>
                <div class="pm_grid">
                    <div class="col-1-3">
<<<<<<< HEAD
                        <i class="fa fa-tag"></i>
                        <input type="text" ng-disabled="ctrl.process === true" maxlength="10" autocomplete="off" ng-model="ctrl.coupon" placeholder="{{ 'COUPON' | translate }}" />
=======
                        <div class="input-icon">
                            <i class="fa fa-tag"></i>
                            <input type="text" ng-model="ctrl.config.Coupon" placeholder="Coupon" />
                        </div>
>>>>>>> f1efbb20
                    </div>
                </div>
                <p>Your credit card will be automatically charged on a {{ ctrl.config.Subscription.Amount / 100 | number: 2 | currency: ctrl.config.Subscription.Currency }} basis. By clicking submit, you agree to our <a href="" target="_blank">Terms and Conditions</a>.</p>
            </div>
        </div>
    </div>
</div>
<div class="modal-footer text-right">
    <button type="button" class="pm_button" ng-click="ctrl.cancel()">{{ 'CANCEL' | translate }}</button>
    <button type="button" class="pm_button primary" ng-click="ctrl.submit()">{{ 'SUBMIT' | translate }}</button>
</div><|MERGE_RESOLUTION|>--- conflicted
+++ resolved
@@ -83,25 +83,24 @@
                     <div class="col-1-3">
                         <div class="input-icon">
                             <i class="fa fa-lock"></i>
-<<<<<<< HEAD
-                            <input type="text" ng-disabled="ctrl.process === true" maxlength="4" autocomplete="off" ng-model="ctrl.cvc" ng-change="ctrl.change = true" ng-model-options="{updateOn: 'blur'}" placeholder="CVC" pt-tooltip="{{ 'CARD_VALIDATION_CODE' | translate }}" required />
-=======
-                            <input type="text" maxlength="4" autocomplete="off" ng-model="ctrl.cvc" ng-change="ctrl.change = true" ng-model-options="{updateOn: 'blur'}" placeholder="CVC" pt-tooltip="Card Validation Code" required />
->>>>>>> f1efbb20
+                            <input
+                            type="text"
+                            maxlength="4"
+                            autocomplete="off"
+                            ng-model="ctrl.cvc"
+                            ng-change="ctrl.change = true"
+                            ng-model-options="{updateOn: 'blur'}"
+                            placeholder="CVC"
+                            pt-tooltip="{{ 'CARD_VALIDATION_CODE' | translate }}" required />
                         </div>
                     </div>
                 </div>
                 <div class="pm_grid">
                     <div class="col-1-3">
-<<<<<<< HEAD
-                        <i class="fa fa-tag"></i>
-                        <input type="text" ng-disabled="ctrl.process === true" maxlength="10" autocomplete="off" ng-model="ctrl.coupon" placeholder="{{ 'COUPON' | translate }}" />
-=======
                         <div class="input-icon">
                             <i class="fa fa-tag"></i>
-                            <input type="text" ng-model="ctrl.config.Coupon" placeholder="Coupon" />
+                            <input type="text" ng-model="ctrl.config.Coupon" placeholder="{{ 'COUPON' | translate }}" />
                         </div>
->>>>>>> f1efbb20
                     </div>
                 </div>
                 <p>Your credit card will be automatically charged on a {{ ctrl.config.Subscription.Amount / 100 | number: 2 | currency: ctrl.config.Subscription.Currency }} basis. By clicking submit, you agree to our <a href="" target="_blank">Terms and Conditions</a>.</p>
