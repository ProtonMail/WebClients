--- conflicted
+++ resolved
@@ -6,7 +6,6 @@
                 <h3 class="modal-title">{{ 'REPORT_BUG' | translate }}</h3>
             </div>
             <div class="modal-body pm_form">
-<<<<<<< HEAD
                 <div class="pm_grid">
                     <div class="col-1-4">
                         <label for="bug_os">{{ 'OPERATING_SYSTEM' | translate }}</label>
@@ -48,86 +47,6 @@
                 </div>
                 <div class="pm_grid">
                     <div class="col-1-4">
-=======
-
-                <p class="alert alert-info text-center">
-                    <strong>{{ 'HAVE_A_QUESTION?' | translate }}</strong> {{ 'VISIT_KB_MESSAGE' | translate }}.
-                </p>
-
-                <div class="row">
-                    <span class="col narrow">
-                        <label class="control-label" for="bug_os">
-                        {{ 'OPERATING_SYSTEM' | translate }}
-                        </label>
-                    </span><!--/.col-->
-                    <span class="col wide">
-                        <select
-                        ng-model="ctrl.form.OS"
-                        tabindex="1"
-                        name="bug_os"
-                        id="bug_os"
-                        class="margin">
-                            <option disabled value="">- {{ 'CHOOSE' | translate }} -</option>
-                            <option value="osx">{{ 'MAC_OSX' | translate }}</option>
-                            <option value="ios">{{ 'IOS' | translate }}</option>
-                            <option value="android">{{ 'ANDROID' | translate }}</option>
-                            <option value="windows">{{ 'WINDOWS' | translate }}</option>
-                            <option value="linux">{{ 'LINUX' | translate }}</option>
-                            <option value="other">{{ 'OTHER' | translate}}</option>
-                        </select>
-                    </span><!--/.col-->
-                    <span class="col narrow">
-                        <label class="control-label" for="bug_os_version">
-                        {{ 'OS_VERSION' | translate }}
-                        </label>
-                    </span><!--/.col-->
-                    <span class="col wide last">
-                        <input
-                        tabindex="2"
-                        class="margin"
-                        placeholder="{{ 'OS_VERSION' | translate }}"
-                        type="text"
-                        id="bug_os_version"
-                        ng-model="ctrl.form.OSVersion"/>
-                    </span><!--/.col-->
-                </div><!--/.row-->
-
-                <div class="row">
-                    <span class="col narrow">
-                        <label class="control-label" for="bug_browser">
-                        {{ 'BROWSER' | translate }}
-                        </label>
-                    </span><!--/.col-->
-                    <span class="col wide">
-                        <input
-                        tabindex="3"
-                        class="margin"
-                        type="text"
-                        name="bug_browser"
-                        id="bug_browser"
-                        placeholder="Browser"
-                        ng-model="ctrl.form.Browser">
-                    </span><!--/.col-->
-                    <span class="col narrow">
-                        <label class="control-label" for="bug_browser_version">
-                        {{ 'BROWSER_VERSION' | translate }}
-                        </label>
-                    </span><!--/.col-->
-                    <span class="col wide last">
-                        <input
-                        tabindex="4"
-                        class="margin"
-                        type="text"
-                        name="bug_browser_version"
-                        id="bug_browser_version"
-                        placeholder="Browser"
-                        ng-model="ctrl.form.BrowserVersion">
-                    </span><!--/.col-->
-                </div><!--/.row-->
-
-                <div class="row">
-                    <span class="col narrow">
->>>>>>> e99b0062
                         <label for="bug_email">{{ 'EMAIL_ADDRESS' | translate }}</label>
                     </div>
                     <div class="col-3-4">
@@ -148,21 +67,11 @@
                     </div>
                     <div class="col-3-4">
                         <toggle status="ctrl.form.attachScreenshot" on="{{ 'YES' | translate }}" off="{{ 'NO' | translate }}"></toggle>
-<<<<<<< HEAD
-                        <p class="alert alert-info" ng-if="ctrl.form.attachScreenshot">A screenshot of your current page will be sent to us automatically, so we can help debug your problem! Screenshots are hosted using a 3rd party, public service [imgur].</p>
-                        <p class="help">Bug reports are not end-to-end encrypted, please do not send any sensitive information via bug report.</p>
-                        <p class="alert alert-info text-center">Contact us at <a href="mailto:security@protonmail.com">security@protonmail.com</a> for critical security issues.</p>
-                    </div>
-                </div>
-=======
-
                         <p class="alert alert-info" ng-if="ctrl.form.attachScreenshot">{{ 'SCREENSHOT_IMGUR_MESSAGE' | translate }}</p>
                         <p>{{ 'BUG_REPORT_DISCLAIMER' | translate }}</p>
                         <p class="alert alert-info text-center">{{ 'SECURITY_CONTACT_MESSAGE' | translate }}</p>
-                    </span><!--/.col-->
-                </div><!--/.row-->
-
->>>>>>> e99b0062
+                    </div>
+                </div>
             </div>
         </div>
         <div class="modal-footer text-right">
