--- conflicted
+++ resolved
@@ -3,34 +3,7 @@
 <ng-include src="'templates/partials/header.tpl.html'"></ng-include>
 
 <div id="main">
-<<<<<<< HEAD
-	<div ui-view="content">
-
-<h1>HTML Ipsum Presents</h1>
-
-         
-<p><strong>Pellentesque habitant morbi tristique</strong> senectus et netus et malesuada fames ac turpis egestas. Vestibulum tortor quam, feugiat vitae, ultricies eget, tempor sit amet, ante. Donec eu libero sit amet quam egestas semper. <em>Aenean ultricies mi vitae est.</em> Mauris placerat eleifend leo. Quisque sit amet est et sapien ullamcorper pharetra. Vestibulum erat wisi, condimentum sed, <code>commodo vitae</code>, ornare sit amet, wisi. Aenean fermentum, elit eget tincidunt condimentum, eros ipsum rutrum orci, sagittis tempus lacus enim ac dui. <a href="#">Donec non enim</a> in turpis pulvinar facilisis. Ut felis.</p>
-
-<h2>Header Level 2</h2>
-         
-<ol>
-   <li>Lorem ipsum dolor sit amet, consectetuer adipiscing elit.</li>
-   <li>Aliquam tincidunt mauris eu risus.</li>
-</ol>
-
-<blockquote><p>Lorem ipsum dolor sit amet, consectetur adipiscing elit. Vivamus magna. Cras in mi at felis aliquet congue. Ut a est eget ligula molestie gravida. Curabitur massa. Donec eleifend, libero at sagittis mollis, tellus est malesuada tellus, at luctus turpis elit sit amet quam. Vivamus pretium ornare est.</p></blockquote>
-
-<h3>Header Level 3</h3>
-
-<ul>
-   <li>Lorem ipsum dolor sit amet, consectetuer adipiscing elit.</li>
-   <li>Aliquam tincidunt mauris eu risus.</li>
-</ul>
-    
-  </div>
-=======
 	<div ui-view="content"></div>
->>>>>>> 57182248
 </div>
 
 <ng-include src="'templates/partials/footer.tpl.html'"></ng-include>