--- conflicted
+++ resolved
@@ -99,14 +99,9 @@
                 </ul>
             </li>
         </ul>
-<<<<<<< HEAD
-        <div class='angular-squire-wrapper' ng-style='{width: width, height: height}'>
-            <iframe ng-hide="isiOS" frameborder='0' border='0' marginwidth='0' marginheight='0' src='about:blank' sandbox="allow-same-origin allow-popups"></iframe>
-            <textarea ng-show="isiOS">sajhdajshdjashdjkashd</textarea>
-=======
         <div class='angular-squire-wrapper' ng-style='{width: width, height: height}' ng-show="data.format === 'html'">
             <iframe frameborder='0' border='0' marginwidth='0' marginheight='0' src='about:blank' sandbox="allow-same-origin allow-popups allow-scripts"></iframe>
->>>>>>> a5337c85
+            <textarea ng-show="isiOS">sajhdajshdjashdjkashd</textarea>
         </div>
         <textarea ng-model="ngModel" ng-show="data.format === 'plain'" style="height: {{height}};"></textarea>
     </div>
