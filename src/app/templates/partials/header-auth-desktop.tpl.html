--- conflicted
+++ resolved
@@ -43,18 +43,14 @@
                 <span class="pm_dropdown wide right">
                     <p><strong>{{ user.DisplayName }}</strong></p>
                     <p><b>{{ user.Addresses[0].Email }}</b></p>
-<<<<<<< HEAD
-                    <!-- <a class="help" ng-click="tour()">
-=======
-                    <a class="help" ng-click="tour()" ng-hide="true">
->>>>>>> b2e2e681
+                    <!-- <a href="#" class="help" ng-click="tour()">
                         <i class="fa fa-magic"></i> {{ 'TUTORIAL' | translate }}
                     </a> -->
                     <a class="help" target="_blank" href="https://protonmail.com/support">
                         <i class="fa fa-life-ring"></i> {{ 'HELP_AND_ANSWERS' | translate }}
                     </a>
                     <br>
-                    <a ng-click="logout();" class="pm_button primary">
+                    <a href="#" ng-click="logout();" class="pm_button primary">
                     {{ 'LOGOUT' | translate }}
                     </a>
                     <a href="https://protonmail.com/blog/protonmail-beta-v3-0-release-notes/" target="_blank" class="version" title="{{ dateVersion }}" target="_blank">
