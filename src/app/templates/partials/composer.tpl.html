--- conflicted
+++ resolved
@@ -155,12 +155,8 @@
                 </div>
 
                 <div class="row subjectRow">
-<<<<<<< HEAD
-
-                    <input type="text" title="Subject" class="flex subject" placeholder-translate="Subject" ng-focus="message.autocompletesFocussed = false" ng-model="message.Subject" ng-model-options="{updateOn: 'blur'}" ng-keydown="$event.which === 9 && focusEditor(message, $event)" ng-change="saveLater(message)" required />
-=======
-                    <input type="text" title="Subject" class="subject" placeholder-translate="Subject" ng-focus="onFocusSubject(message)" ng-model="message.Subject" ng-model-options="{updateOn: 'blur'}" ng-keydown="$event.which === 9 && focusEditor(message, $event)" ng-change="saveLater(message)" required />
->>>>>>> 3be417fd
+
+                    <input type="text" title="Subject" class="flex subject" placeholder-translate="Subject" ng-focus="onFocusSubject(message)" ng-model="message.Subject" ng-model-options="{updateOn: 'blur'}" ng-keydown="$event.which === 9 && focusEditor(message, $event)" ng-change="saveLater(message)" required />
                 </div>
             </div>
             <section class="flex" ng-if="!message.minimized" ng-form="composeForm{{$index}}">
