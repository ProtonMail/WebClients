<div ng-controller="ComposeMessageController">
    <ng-form name="composeForm" novalidate>
        <div
        ng-squire-height
        class="composer animate"
        id="uid{{message.uid}}"
        ng-repeat="message in messages"
        ng-init="params = {}"
        ng-style="{'z-index': message.zIndex}"
        ng-class="{
        'minimized': message.minimized,
        'blur': message !== selected,
        'maximized': message.maximized,
        'normalized': !message.maximized && !message.minimized,
        'expandRecipients': message.ccbcc === true,
        'hasAttachment': (message.Attachments.length > 0),
        'attachmentsOpen': ((message.attachmentsToggle === true) && (message.Attachments.length > 0)),
        'moreAttachments': ((message.attachmentsToggle === true) && (message.Attachments.length > 2)),
        'tall': (message.Attachments.length === 0),
        'mini': mini === true,
        'small': small === true
        }"
        ng-mousedown="focusComposer(message)">

            <header responsive-composer="message">
                <span ng-click="normalize(message);" class="subject" ng-bind="subject(message)"></span>
                <span class="actions text-right">
                    <a
                    ng-show="!!!message.minimized"
                    class="pm_button link minimize-button hidden-xs"
                    ng-click="minimize(message)"
                    pt-tooltip="{{ 'MINIMIZE' | translate }}"
                    pt-placement="top">
                        <i class="fa fa-minus"></i>
                    </a>
                    <a
                    ng-show="!!message.minimized"
                    class="pm_button link expand-button hidden-xs"
                    ng-click="unminimize(message)"
                    pt-tooltip="{{ 'EXPAND' | translate }}"
                    pt-placement="top">
                        <i class="fa fa-minus"></i>
                    </a>
                    <a
                    ng-show="!!!message.maximized"
                    class="pm_button link maximize-button hidden-xs hidden-sm"
                    ng-click="normalize(message);maximize(message)"
                    pt-tooltip="{{ 'FULLSCREEN' | translate }}"
                    pt-placement="top">
                        <i class="fa fa-expand"></i>
                    </a>
                    <a
                    ng-show="!!message.maximized"
                    class="pm_button link maximize-button hidden-xs"
                    ng-click="normalize(message)"
                    pt-tooltip="{{ 'EXIT_FULLSCREEN' | translate }}"
                    pt-placement="top">
                        <i class="fa fa-compress"></i>
                    </a>
                    <a
                    class="pm_button link close-button"
                    ng-click="openCloseModal(message, true)"
                    pt-tooltip="{{ 'CLOSE' | translate }}"
                    pt-placement="top">
                        <i class="fa fa-times"></i>
                    </a>
                </span>
            </header>

            <div class="options" ng-class="{ 'show': message.displayPanel && message.panelName == 'encrypt' }">
                <div ng-form="encryptForm" class="pm_form">
                    <div>
                        <h3>Encrypt for non-ProtonMail users</h3>
                        <a href="https://protonmail.com/support/knowledge-base/encrypt-for-outside-users/" target="_blank">
                            <i class="fa fa-info-circle"></i>
                        </a>
                    </div>
                    <p></p>
                    <div ng-class="{'has-error': encryptForm.outsidePw.$touched && encryptForm.outsidePw.$error.required}" class="clearfix">
                        <div class="col left">
                            <label class="text-muted">{{ 'MESSAGE_PASSWORD' | translate }}</label>
                        </div>
                        <div class="col right">
                            <input
                            type="password"
                            autocomplete="off"
                            name="outsidePw"
                            ng-model="params.password"
                            placeholder="Password"
                            required="" />
                        </div>
                    </div>
                    <div ng-class="{'has-error': encryptForm.outsidePwConfirm.$touched && encryptForm.outsidePwConfirm.$error.required}" class="clearfix">
                        <div class="col left">
                            <label class="text-muted">{{ ' CONFIRM_MESSAGE_PASSWORD' | translate }}</label>
                        </div>
                        <div class="col right">
                            <input
                            type="password"
                            autocomplete="off"
                            name="outsidePwConfirm"
                            ng-model="params.confirm"
                            placeholder="Confirm Password"
                            required="" />
                        </div>
                    </div>
                    <div class="clearfix">
                        <div class="col left">
                            <label class="text-muted">{{ 'PASSWORD_HINT' | translate }} ({{ 'OPTIONAL' | translate }})</label>
                        </div>
                        <div class="col right">
                            <input
                            type="text"
                            autocomplete="off"
                            name="outsidePwHint"
                            ng-model="params.hint"
                            placeholder="Hint" />
                        </div>
                    </div>
                    <div class="clear">
                        <p>
                            <i class="help-block">Encrypted messages to non-ProtonMail recipients will expire in 28 days unless a shorter expiration time is set.</i>
                        </p>
                    </div>
                    <footer class="text-right">
                        <button
                        type="button"
                        class="pm_button pull-left"
                        ng-click="clearEncrypt(message, params, encryptForm);">
                        {{ 'CANCEL' | translate }}
                        </button>
                        <button
                        type="submit"
                        class="pm_button primary"
                        ng-click="setEncrypt(message, params)"
                        ng-disabled="encryptForm.$invalid">
                        {{ 'SET' | translate }}
                        </button>
                    </footer>
                </div>
            </div>

            <div class="options" ng-class="{ 'show': message.displayPanel && message.panelName == 'expiration' }">
                <div>
                    <h3>{{ 'EXPIRATION_TIME' | translate }}</h3>
                    <a href="https://protonmail.com/support/knowledge-base/expiration/" target="_blank">
                        <i class="fa fa-info-circle"></i>
                    </a>
                </div>
                <p></p>
                <p class="alert alert-info">This message will expire in:</p>
                <div class="pm_form alert text-center" ng-init="initExpiration(message, params)">
                    <span class="pm_select">
                        <select ng-model="params.expirationWeeks" ng-change="setExpiration(message, params)" ng-options="option.label for option in weekOptions"></select>
                        <i class="fa fa-angle-down"></i>
                    </span> {{ 'WEEKS' | translate }}
                    <span class="pm_select">
                        <select ng-model="params.expirationDays" ng-change="setExpiration(message, params)" ng-options="option.label for option in dayOptions"></select>
                        <i class="fa fa-angle-down"></i>
                    </span> {{ 'DAYS' | translate }}
                    <span class="pm_select">
                        <select ng-model="params.expirationHours" ng-change="setExpiration(message, params)" ng-options="option.label for option in hourOptions"></select>
                        <i class="fa fa-angle-down"></i>
                    </span> {{ 'HOURS' | translate }}
                </div>
                <footer class="text-right">
                    <button type="button" class="pm_button pull-left" ng-click="clearExpiration(message)">
                        {{ 'CANCEL' | translate }}
                    </button>
                    <button type="button" class="pm_button primary" ng-click="closePanel(message)">
                        {{ 'SET' | translate }}
                    </button>
                </footer>
            </div>

            <div class="meta">
                <div class="row fromRow">
                    <label>{{ 'FROM' | translate }}</label>
<<<<<<< HEAD
                    <select
                    ng-model="message.From"
                    ng-options="address.Email for address in addresses | filter: {Status: 1, Receive: 1} | orderBy: 'Send'"
                    title="{{ 'FROM' | translate }}"
                    ng-disabled="message.Attachments.length > 0"></select>
=======
                    <select ng-model="message.From" ng-options="address.Email for address in addresses | filter: {Status: 1, Receive: 1} | orderBy: 'Send'" title="{{ 'FROM' | translate }}" ng-disabled="message.Attachments.length > 0" ng-change="save(message, false, false, true)"></select>
>>>>>>> 2f46f0bc
                    <button class="pm_button link">
                        <i class="fa fa-angle-down"></i>
                    </button>
                    <span class="overlay" ng-show="message.Attachments.length > 0" pt-tooltip="Remove Attachments to change your From address."></span>
                </div>
                <div class="row placeholder" ng-click="focusTo(message)" ng-hide="message.fields === true">
                    <label ng-hide="message.ToList.length > 0 || message.CCList.length > 0 || message.BCCList.length > 0">{{ 'RECIPIENTS' | translate }}</label>
                    <div>{{ recipients(message) }}</div>
                    <button class="pm_button link pull-right" ng-click="$event.stopPropagation();toggleCcBcc(message);attHide(message);" pt-tooltip="{{ 'CC_BCC' | translate }}" pt-placement="left">
                        <i class="fa fa-angle-down transition"></i>
                    </button>
                </div>
                <div class="row toRow" ng-show="message.fields === true">
                    <label ng-click="focusNextInput($event)">{{ 'TO' | translate }}</label>
                    <autocomplete emails="message.ToList" />
                    <button class="pm_button link pull-right" ng-click="toggleCcBcc(message);attHide(message);" pt-tooltip="{{ 'CC_BCC' | translate }}" pt-placement="left">
                        <i class="fa fa-angle-down transition" ng-class="{'fa-rotate-180': message.ccbcc === true}"></i>
                    </button>
                </div>
                <div class="row" ng-show="message.fields === true && message.ccbcc === true">
                    <label ng-click="focusNextInput($event)">{{ 'CC' | translate }}</label>
                    <autocomplete emails="message.CCList" />
                </div>
                <div class="row" ng-show="message.fields === true && message.ccbcc === true">
                    <label ng-click="focusNextInput($event)">{{ 'BCC' | translate }}</label>
                    <autocomplete emails="message.BCCList" />
                </div>
                <div class="row subjectRow">
                    <input type="text" title="{{ 'SUBJECT' | translate }}" class="subject" placeholder="{{ 'SUBJECT' | translate }}" ng-focus="hideFields(message)" ng-model="message.Subject" ng-model-options="{updateOn: 'blur'}" ng-keydown="$event.which === 9 && focusEditor(message, $event)" ng-change="saveLater(message)" required />
                </div>
            </div>
            <section ng-if="!message.minimized" ng-form="composeForm{{$index}}" max-composer-height>
                <div class="composeEditor">
                    <div
                    class="dropzone composer-dropzone"
                    dropzone="dropzoneConfig(message)"
                    ng-show="isOver && message.focussed && !preventDropbox"></div>
                    <squire ng-model="message.Body" ng-click="attHide(message); hideFields(message);" ng-hide="isOver === true" max-composer-height></squire>
                </div>
            </section>
            <div
            class="previews clearfix attachmentArea"
            ng-show="(message.attachmentsToggle === true) && (message.Attachments.length > 0)">
                <span
                title="{{attachment.filename || attachment.Name}}"
                class="preview-template pm_button"
                id="attachment{{$index}}"
                ng-repeat="attachment in message.Attachments"
                ng-init="initAttachment(attachment, $index)">
                    <span class="preview-name" ng-bind="attachment.filename || attachment.Name"></span>
                    <a ng-show="!!attachment.upallowOthers" class="preview-close" ng-click="cancelAttachment(attachment, message)">
                        <i class="fa fa-times"></i>
                    </a>
                    <a ng-show="!!!attachment.upallowOthers" class="preview-close" ng-click="removeAttachment(attachment, message)">
                        <i class="fa fa-times"></i>
                    </a>
                </span>
            </div>
            <aside class="attachmentBar" ng-click="attToggle(message); hideFields(message);" ng-show="message.Attachments.length > 0">
                <i class="pull-right" ng-if="(message.attachmentsToggle === true)">{{ 'HIDE' | translate }}</i>
                <i class="pull-right" ng-if="!(message.attachmentsToggle === true)">{{ 'SHOW' | translate }}</i>
                {{ message.Attachments.length }} {{ 'FILES_ATTACHED' | translate }} ({{ getAttachmentsSize(message) | humanSize }})
            </aside>
            <footer ng-hide="message.minimized" ng-class="{ 'disabled': message.displayPanel }">
                <button
                class="pm_button btn-add-attachment"
                ng-disabled="message.allowOthers() || message !== selected"
                ng-class="{
                    'active': message.displayPanel && message.panelName == 'attachments',
                    'primary': message.Attachments && message.Attachments.length > 0
                }"
                pt-tooltip="{{ 'ATTACHMENTS' | translate }}"
                pt-placement="top"
                >
                    <i class="fa fa-paperclip"></i>
                </button>
                <button
                class="pm_button"
                ng-class="{
                    'active': message.displayPanel && message.panelName == 'encrypt',
                    'primary': message.IsEncrypted === 1
                }"
                ng-disabled="message.allowOthers() || message !== selected"
                pt-placement="top"
                pt-tooltip="{{ 'ENCRYPTION' | translate }}"
                ng-click="togglePanel(message, 'encrypt')">
                    <i class="fa fa-lock"></i>
                    <span ng-show="!!message.maximized"> {{ 'ENCRYPTION' | translate }}</span>
                </button>
                <button
                class="pm_button"
                ng-class="{
                    'active': message.displayPanel && message.panelName == 'expiration',
                    'primary': message.ExpirationTime > 0
                }"
                ng-disabled="message.allowOthers() || message !== selected"
                pt-placement="top"
                pt-tooltip="{{ 'EXPIRATION_TIME' | translate }}"
                ng-click="togglePanel(message, 'expiration')">
                    <i class="fa fa-clock-o"></i>
                    <span ng-show="!!message.maximized"> {{ 'EXPIRATION' | translate }}</span>
                </button>
                <span class="text-muted saveAt" ng-show="message.Time">
                {{ 'SAVED_AT' | translate }} {{ message.Time | date : 'shortTime' }}
                </span>
                <div class="pull-right">
                    <button
                    class="pm_button"
                    ng-disabled="message.allowDiscard()"
                    ng-click="close(message, true, false)"
                    pt-tooltip="{{ 'DELETE_THE_DRAFT' | translate }}"
                    pt-placement="top">
                        <i class="fa fa-trash-o"></i>
                        <span ng-show="!!message.maximized"> {{ 'DISCARD' | translate }}</span>
                    </button>
                    <button
                    class="pm_button"
                    ng-disabled="message.allowSave() || message !== selected"
                    ng-click="save(message, false, true, false)"
                    pt-tooltip="{{ 'SAVE' | translate }}"
                    pt-placement="top">
                        <i class="fa fa-floppy-o"></i>
                        <span ng-show="message.maximized === true"> {{ 'SAVE' | translate }}</span>
                    </button>
                    <button class="pm_button primary" ng-disabled="message.allowSend() || message !== selected" ng-click="send(message)">
                        <span ng-hide="message.allowSend()">{{ 'SEND' | translate }}</span>
                        <span ng-show="message.uploading > 0">{{ 'UPLOADING' | translate }}</span>
                        <span ng-show="message.sending === true">{{ 'SENDING' | translate }}</span>
                        <span ng-show="message.encrypting === true">{{ 'ENCRYPTING' | translate }}</span>
                        <span ng-show="message.saving === true && message.autosaving === false">{{ 'SAVING' | translate }}</span>
                    </button>
                </div>
            </footer>
        </div>
    </ng-form>
</div><|MERGE_RESOLUTION|>--- conflicted
+++ resolved
@@ -176,15 +176,7 @@
             <div class="meta">
                 <div class="row fromRow">
                     <label>{{ 'FROM' | translate }}</label>
-<<<<<<< HEAD
-                    <select
-                    ng-model="message.From"
-                    ng-options="address.Email for address in addresses | filter: {Status: 1, Receive: 1} | orderBy: 'Send'"
-                    title="{{ 'FROM' | translate }}"
-                    ng-disabled="message.Attachments.length > 0"></select>
-=======
                     <select ng-model="message.From" ng-options="address.Email for address in addresses | filter: {Status: 1, Receive: 1} | orderBy: 'Send'" title="{{ 'FROM' | translate }}" ng-disabled="message.Attachments.length > 0" ng-change="save(message, false, false, true)"></select>
->>>>>>> 2f46f0bc
                     <button class="pm_button link">
                         <i class="fa fa-angle-down"></i>
                     </button>
