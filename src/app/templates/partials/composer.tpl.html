--- conflicted
+++ resolved
@@ -176,11 +176,7 @@
             <div class="meta">
                 <div class="row fromRow">
                     <label>{{ 'FROM' | translate }}</label>
-<<<<<<< HEAD
                     <select ng-model="message.From" ng-options="address.Email for address in addresses | filter: {Status: 1, Receive: 1} | orderBy: 'Send'" title="{{ 'FROM' | translate }}" ng-disabled="message.Attachments.length > 0" ng-change="updateSignature(message)"></select>
-=======
-                    <select ng-disabled="message.Attachments.length > 0" ng-model="message.From" ng-options="address.Email for address in addresses | filter: {Status: 1, Receive: 1} | orderBy: 'Send'" title="{{ 'FROM' | translate }}" ng-change="save(message, false, false, true)"></select>
->>>>>>> 10fb7579
                     <button class="pm_button link">
                         <i class="fa fa-angle-down"></i>
                     </button>
