<<<<<<< HEAD
<div ng-controller="ComposeMessageController">
    <ng-form name="composeForm" novalidate>
=======
<div ng-controller="ComposeMessageController2">
    <form name="composeForm" id="composeForm" novalidate>
>>>>>>> f1d9cc1e
        <div class="composer" ng-repeat="message in messages" ng-class="{'minimized': message.minimized}" ng-style="composerStyle(message)" ng-click="focusComposer(message)">
            <div class="composer-header row">
                <span class="col-xs-9">{{message.MessageTitle}}</span>
                <span class="col-xs-3 text-right">
                    <a href="" class="btn btn-sm" ng-click="toggleMinimize(message)">
                        <i class="fa" ng-class="{'fa-minus': !!!message.minimized, 'fa-square': !!message.minimized}"></i>
                    </a>
                    <a href="" class="btn btn-sm" ng-click="close(message, true)">
                        <span class="sr-only">Close</span>
                        <i class="fa fa-times"></i>
                    </a>
                </span>
            </div>
            <div class="composer-body" ng-hide="message.minimized" ng-form="composeForm{{$index}}">
                <div class="form-group">
                    <select tabindex="1" class="form-control" ng-model="message.FromEmail" ng-options="address.Email for address in user.addresses" title="From">
                    </select>
                </div>
                <div class="form-horizontal">
                    <div class="form-group">
                        <div class="input-group">
                            <div id="typeahead-container"><input tabindex="2" type="text" email-field placeholder="To" ng-model="message.RecipientList" class="form-control" /></div>
                            <span class="input-group-btn">
                                <button class="btn btn-sm btn-white pull-right" ng-click="toggleFields(message)" pt-tooltip="CC BCC">
                                    <i class="fa" ng-class="{'fa-caret-down': !!!message.fields, 'fa-caret-up': !!message.fields}"></i>
                                </button>
                            </span>
                        </div>
                    </div>
                    <div class="form-group" ng-show="message.fields">
                        <input tabindex="3" type="text" email-field ng-model="message.CCList" placeholder="CC" class="form-control" />
                    </div>
                    <div class="form-group" ng-show="message.fields">
                        <input tabindex="4" type="text" email-field ng-model="message.BCCList" placeholder="BCC" class="form-control" />
                    </div>
                </div>
                <div class="form-group">
                    <input tabindex="5" type="text" placeholder="Subject" title="Subject" class="form-control message-title" ng-model="message.MessageTitle" ng-keydown="$event.which === 9 && focusEditor(message, $event)" required />
                </div>
                <ul ng-if="message.Attachments" class="attachments">
                    <li ng-repeat="attachment in message.Attachments">
                        <i class="fa fa-paperclip"></i> {{ attachment.FileName }}
                        <a href="" ng-click="removeAttachment(attachment)"><i class="fa fa-times"></i></a>
                    </li>
                </ul>
                <div class="form-group">
                    <ng-include src="message.panelUrl" ng-show="message.displayPanel" class="options"></ng-include>
                    <squire ng-model="message.RawMessageBody" message="message" editor="message.editor" height="320px">
                    </squire>
                </div>
            </div>
            <div class="composer-footer text-right" ng-hide="message.minimized">
                <button class="btn btn-sm btn-default" ng-click=""><i class="fa fa-paperclip"></i></button>
                <button class="btn btn-sm btn-primary" ng-click="send(message)">Send</button>
            </div>
        </div>
    </ng-form>
</div><|MERGE_RESOLUTION|>--- conflicted
+++ resolved
@@ -1,10 +1,5 @@
-<<<<<<< HEAD
 <div ng-controller="ComposeMessageController">
-    <ng-form name="composeForm" novalidate>
-=======
-<div ng-controller="ComposeMessageController2">
-    <form name="composeForm" id="composeForm" novalidate>
->>>>>>> f1d9cc1e
+    <ng-form name="composeForm" id="composeForm" novalidate>
         <div class="composer" ng-repeat="message in messages" ng-class="{'minimized': message.minimized}" ng-style="composerStyle(message)" ng-click="focusComposer(message)">
             <div class="composer-header row">
                 <span class="col-xs-9">{{message.MessageTitle}}</span>
