--- conflicted
+++ resolved
@@ -16,11 +16,7 @@
 
         <span class="meta">
 
-<<<<<<< HEAD
             <div class="headerLabelRow" ng-show="message.labels().length > 0" ng-hide="message.expand">
-=======
-            <div class="headerLabelRow" ng-show="message.labels().length > 0" ng-hide="toggleDetails === true && message.expand">
->>>>>>> f69ab5fa
                 <span class="pm_labels" ng-if="message.labels().length > 0">
                     <span ng-repeat="labelID in message.LabelIDs | labels" title="{{ getLabel(labelID).Name }}" class="pm_label" ng-style="getColorLabel(labelID)" ng-click="goToLabel(labelID)">
                         <em>{{ getLabel(labelID).Name }}</em>
