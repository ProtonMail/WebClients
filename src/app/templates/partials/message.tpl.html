<!-- <pre>{{ message }}</pre> -->

<article
class="message"
ng-controller="MessageController"
id="message{{ $index }}"
ng-class="{
    'last': $last,
    'open': message.expand,
    'closed': !message.expand,
    'read': message.IsRead === 1,
    'unread': message.IsRead === 0,
    'details': toggleDetails === true,
    'showingImages': showingMessages,
    'hasImages': !!message.imagesHidden,
    'hasLabels': (message.labels().length > 0)
}">

    <div class="summary" ng-click="toggle()">
        <div class="pull-left">
            <div class="meta">
                <i class="history fa fa-reply" ng-if="message.IsReplied === 1"></i>
                <i class="history fa fa-reply-all" ng-if="message.IsRepliedAll === 1"></i>
                <i class="history fa fa-mail-forward" ng-if="message.IsForwarded === 1"></i>
                <span class="contact">
                    <span ng-show="message.expand">{{ 'FROM' | translate }}: </span>
                    <strong>{{ message.Sender | contact:'Name' }}</strong>
                    <em ng-show="toggleDetails === true" ng-click="$event.stopPropagation();">
                        {{ message.Sender | contact:'Address' }}
                        <a class="fa fa-pencil compose" ng-click="sendMessageTo(email)" pt-tooltip="{{ 'COMPOSE_TO' | translate }}"></a>
                    </em>
                </span>
            </div>
<<<<<<< HEAD
            <div class="location" ng-hide="toggleDetails === true">
                <i class="fa loc fa-archive" ng-if="archive() === true" pt-tooltip="{{ 'IN_ARCHIVE' | translate }}"></i>
                <i class="fa loc fa-trash-o" ng-if="trash() === true" pt-tooltip="{{ 'IN_TRASH' | translate }}"></i>
                <i class="fa loc fa-ban" ng-if="spam() === true" pt-tooltip="{{ 'IN_SPAM' | translate }}"></i>
                <i class="pm_tag" ng-if="message.Type === 1">{{ 'DRAFT' | translate }}</i>
                <i class="pm_tag" ng-if="message.Type === 2 || message.Type === 3">{{ 'SENT' | translate }}</i>
            </div>
        </div>
        <div class="labels" ng-hide="toggleDetails === true">
            <span class="pm_labels">
                <label 
                ng-repeat="labelID in conversation.LabelIDs | labels | limitTo: 5" 
                title="{{ getLabel(labelID).Name }}" 
                class="pm_label" 
                ng-class="{ 'closed': !$first }" 
                ng-style="getStyleLabel(labelID)" 
                ng-show="getLabel(labelID).Name" 
                ng-click="$event.stopPropagation();goToLabel(labelID)">{{ getLabel(labelID).Name }}
                </label>
            </span>
        </div>
        <div class="time">
            <i class="fa fa-paperclip" ng-if="message.NumAttachments > 0"></i>
            <span>{{ message.Time | localReadableTime }}</span>
        </div>
        <div class="status">
=======
            <i class="fa fa-paperclip" ng-show="message.NumAttachments > 0"></i>
>>>>>>> 0f3b0cdc
            <a ng-click="$event.stopPropagation();toggleStar();" class="singleStar">
                <i class="fa" ng-class="{'fa-star': starred(), 'fa-star-o': !starred()}"></i>
            </a>
            <span class="fa locks" ng-class="{
                'fa-lock': !!!(message.IsEncrypted == '0'),
                'text-purple': !!(message.IsEncrypted == '1') || !!(message.IsEncrypted == '3') || !!(message.IsEncrypted == '5') || !!(message.IsEncrypted == '6'),
                'fa-unlock-alt': !!(message.IsEncrypted == '0'),
                'pgp': !!(message.IsEncrypted == '7') || !!(message.IsEncrypted == '8')
            }" title="{{ message.encryptionType() }}">
            </span>
        </div>
    </div>

    <div class="details" ng-show="message.expand">

        <div class="recipients-summary" ng-hide="toggleDetails === true">
            <strong>To </strong>
            <span ng-repeat="email in recipients()">
                {{ email | contact:'Name' }}<span ng-hide="$last">, </span>
            </span>
        </div>

        <table class="recipients-details" ng-show="toggleDetails === true">
            <tr ng-if="message.ToList.length" class="toGroup">
                <td>
                    <span class="where">{{ 'TO' | translate }} </span>
                </td>
                <td>
                    <span class="contact" ng-repeat="email in ::message.ToList">
                        <strong>{{ email | contact:'Name' }}</strong>
                        <em ng-show="toggleDetails === true">
                            {{ email | contact:'Address' }}
                            <a class="fa fa-pencil compose" ng-click="sendMessageTo(email)" pt-tooltip="{{ 'COMPOSE_TO' | translate }}"></a>
                        </em>
                    </span>
                </td>
            </tr>
            <tr ng-if="message.CCList.length" class="ccGroup" ng-show="message.expand === true">
                <td>
                    <span class="where">{{ 'CC' | translate }} </span>
                </td>
                <td>
                   <span class="contact" ng-repeat="email in ::message.CCList">
                        <strong>{{ email | contact:'Name' }}</strong>
                        <em ng-show="toggleDetails === true">
                            {{ email | contact:'Address' }}
                            <a class="fa fa-pencil compose" ng-click="sendMessageTo(email)" pt-tooltip="{{ 'COMPOSE_TO' | translate }}"></a>
                        </em>
                    </span>
                </td>
            </tr>
            <tr ng-if="message.BCCList.length && senderIsMe(message)" class="bccGroup" ng-show="message.expand === true">
                <td>
                    <span class="where">{{ 'BCC' | translate }} </span>
                </td>
                <td>
                   <span class="contact" ng-repeat="email in ::message.BCCList">
                        <strong>{{ email | contact:'Name' }}</strong>
                        <em ng-show="toggleDetails === true">
                            {{ email | contact:'Address' }}
                            <a class="fa fa-pencil compose" ng-click="sendMessageTo(email)" pt-tooltip="{{ 'COMPOSE_TO' | translate }}"></a>
                        </em>
                    </span>
                </td>
            </tr>
            <tr></tr>
        </table>

        <div class="actions pull-right">
            <span class="pm_buttons">
                <a class="pm_trigger open-label pull-left" pt-tooltip="{{ 'ADD_LABEL' | translate }}" dropdown>
                    <small><i class="fa fa-tag"></i> <i class="fa fa-angle-down"></i></small>
                </a>
                <span class="pm_dropdown right wide pull-left">
                    <dropdown-labels messages="getMessage" save="saveLabels"></dropdown-labels>
                </span>
            </span>
            <span class="pm_buttons">
                <a href="#" ng-click="reply(message)" pt-tooltip="{{ 'REPLY' | translate }}">
                    <i class="fa fa-mail-reply"></i>
                </a>
                <a class="divider" ng-click="replyAll(message)" pt-tooltip="{{ 'REPLY_ALL' | translate }}">
                    <i class="fa fa-mail-reply-all"></i>
                </a>
                <a class="divider" ng-click="forward(message)" pt-tooltip="{{ 'FORWARD' | translate }}">
                    <i class="fa fa-mail-forward"></i>
                </a>
                <a href="#" class="divider pm_trigger" dropdown pt-tooltip="{{ 'MORE' | translate }}">
                    <i class="fa fa-angle-down"></i>
                </a>
                <span class="pm_dropdown wide right">
                    <a ng-click="move('inbox')">
                        <i class="fa fa-inbox"></i> {{ 'MOVE_TO_INBOX' | translate }}
                    </a>
                    <a ng-click="move('trash')">
                        <i class="fa fa-trash-o"></i> {{ 'MOVE_TO_TRASH' | translate }}
                    </a>
                    <a ng-click="unread()">
                        <i class="fa fa-eye-slash"></i> {{ 'MARK_AS_UNREAD' | translate }}
                    </a>
                    <a ng-click="move('spam')" ng-hide="'secured.spam.**' | includedByState">
                        <i class="fa fa-ban"></i> {{ 'MARK_AS_SPAM' | translate }}
                    </a>
                    <a ng-click="delete()" ng-if="'secured.trash.**' | includedByState">
                        <i class="fa fa-times"></i> {{ 'DELETE' | translate }}
                    </a>
                    <a ng-click="togglePlainHtml()">
                        <span ng-show="message.viewMode === 'html'">
                            <i class="fa fa-file-text-o"></i> {{ 'VIEW_SOURCE' | translate }}
                        </span>
                        <span ng-show="message.viewMode === 'plain'">
                            <i class="fa fa-file-photo-o"></i> {{ 'VIEW_HTML' | translate }}
                        </span>
                    </a>
                    <a ng-click="viewPgp()" ng-if="message.IsEncrypted !== 0">
                        <i class="fa fa-code"></i> {{ 'VIEW_HEADERS' | translate }}
                    </a>
                    <a ng-click="viewPgp()" ng-if="message.IsEncrypted === 0">
                        <i class="fa fa-code"></i> {{ 'VIEW_ORIGINAL' | translate }}
                    </a>
                    <a ng-click="print()">
                        <i class="fa fa-print"></i> {{ 'PRINT' | translate }}
                    </a>
                </span>
            </span>
        </div>

        <a class="toggleDetails" ng-click="toggleDetails = !toggleDetails">
            <span ng-show="toggleDetails !== true">{{ 'SHOW_DETAILS' | translate }}</span>
            <span ng-show="toggleDetails === true">{{ 'HIDE_DETAILS' | translate }}</span>
        </a>

    </div>

    <div class="labelz" ng-show="toggleDetails === true">
        <i class="fa loc fa-archive" ng-if="archive() === true" pt-tooltip="{{ 'IN_ARCHIVE' | translate }}"></i>
        <i class="fa loc fa-trash-o" ng-if="trash() === true" pt-tooltip="{{ 'IN_TRASH' | translate }}"></i>
        <i class="fa loc fa-ban" ng-if="spam() === true" pt-tooltip="{{ 'IN_SPAM' | translate }}"></i>
        <i class="pm_tag" ng-if="message.Type === 1">{{ 'DRAFT' | translate }}</i>
        <i class="pm_tag" ng-if="message.Type === 2 || message.Type === 3">{{ 'SENT' | translate }}</i>
        <span class="pm_labels inline">
            <label 
            ng-repeat="labelID in conversation.LabelIDs | labels | limitTo: 5" 
            title="{{ getLabel(labelID).Name }}" 
            class="pm_label" 
            ng-style="getStyleLabel(labelID)"
            ng-click="detachLabel(labelID); $event.stopPropagation();" 
            ng-show="getLabel(labelID).Name">
                {{ getLabel(labelID).Name }} <a class="close fa fa-times"></a>
            </label>
        </span>
    </div>

    <div ng-if="message.ExpirationTime > 0" class="expiration" ng-show="message.expand">
        <i class="fa fa-clock-o"></i> {{ 'THIS_MESSAGE_WILL_EXPIRE_IN' | translate }} <span time="{{ message.ExpirationTime }}"></span>
    </div>
    
    <div ng-show="!!message.imagesHidden && message.expand" class="showImages">
        <a ng-click="displayImages()"><i class="fa fa-photo"></i> {{ 'SHOW_IMAGES' | translate }}</a>
    </div>

    <div class="frame" ng-show="message.expand">
        <loader-tag ng-if="message.decrypting === true"></loader-tag>
        <div class="email" ng-class="{'plain': isPlain}" ng-if="message.viewMode === 'html'" ng-bind-html="message.decryptedBody" transform-links hide-first-blockquote></div>
        <div class="alert alert-danger clearfix" role="alert" ng-if="::message.failedDecryption">
            <span class="pull-left fa fa-exclamation-triangle"></span>
            <strong>Decryption error</strong>
            <br> Decryption of this message's content failed.
        </div>
        <pre class="email" ng-if="message.viewMode === 'plain'" ng-bind="message.plainText()"></pre>
    </div>

    <ng-include ng-show="message.expand" src="'templates/partials/attachments.tpl.html'"></ng-include>

    <div class="clear"></div>

</article><|MERGE_RESOLUTION|>--- conflicted
+++ resolved
@@ -31,7 +31,6 @@
                     </em>
                 </span>
             </div>
-<<<<<<< HEAD
             <div class="location" ng-hide="toggleDetails === true">
                 <i class="fa loc fa-archive" ng-if="archive() === true" pt-tooltip="{{ 'IN_ARCHIVE' | translate }}"></i>
                 <i class="fa loc fa-trash-o" ng-if="trash() === true" pt-tooltip="{{ 'IN_TRASH' | translate }}"></i>
@@ -54,13 +53,10 @@
             </span>
         </div>
         <div class="time">
-            <i class="fa fa-paperclip" ng-if="message.NumAttachments > 0"></i>
+            <i class="fa fa-paperclip" ng-show="message.NumAttachments > 0"></i>
             <span>{{ message.Time | localReadableTime }}</span>
         </div>
         <div class="status">
-=======
-            <i class="fa fa-paperclip" ng-show="message.NumAttachments > 0"></i>
->>>>>>> 0f3b0cdc
             <a ng-click="$event.stopPropagation();toggleStar();" class="singleStar">
                 <i class="fa" ng-class="{'fa-star': starred(), 'fa-star-o': !starred()}"></i>
             </a>
