<article
class="message"
ng-controller="MessageController"
id="message{{ $index }}"
ng-class="{
    'last': $last,
    'open': message.expand,
    'read': message.IsRead === 1,
    'unread': message.IsRead === 0,
    'details': toggleDetails === true
}">
    <header ng-click="toggle()">

<span class="fa locks" ng-class="{
'fa-lock': !!!(message.IsEncrypted == '0'),
'text-purple': !!(message.IsEncrypted == '1') || !!(message.IsEncrypted == '3') || !!(message.IsEncrypted == '5') || !!(message.IsEncrypted == '6'),
'fa-unlock-alt': !!(message.IsEncrypted == '0'),
'pgp': !!(message.IsEncrypted == '7') || !!(message.IsEncrypted == '8')
}" title="Stored Encrypted"></span>

        <span class="meta">
            <i class="fa fa-paperclip" ng-show="message.HasAttachment === 1"></i>
            <i class="fa fa-send" ng-show="sent() === true" pt-tooltip="{{ 'IN_SENT' | translate }}"></i>
            <i class="fa fa-archive" ng-show="archive() === true" pt-tooltip="{{ 'IN_ARCHIVE' | translate }}"></i>
            <i class="fa fa-file-text-o" ng-show="draft() === true" pt-tooltip="{{ 'IN_DRAFTS' | translate }}"></i>
            <i class="fa fa-trash-o" ng-show="trash() === true" pt-tooltip="{{ 'IN_TRASH' | translate }}"></i>
            <i class="fa fa-ban" ng-show="spam() === true" pt-tooltip="{{ 'IN_SPAM' | translate }}"></i>
            <a ng-click="$event.stopPropagation();toggleStar();" class="singleStar">
                <i class="fa" ng-class="{'fa-star': starred(), 'fa-star-o': !starred()}"></i>
            </a>
            <span class="time" ng-hide="toggleDetails === true" time="{{ message.Time }}" filter="longReadableTime" interval="60000"></span>
            <span class="time" ng-show="toggleDetails === true">{{ message.Time * 1000 | date: 'medium' }}</span>
        </span>
        <i class="history fa fa-placeholder" ng-hide="message.IsReplied === 1 || message.IsRepliedAll === 1 || message.IsForwarded === 1"></i>
        <i class="history fa fa-reply" ng-show="message.IsReplied === 1"></i>
        <i class="history fa fa-reply-all" ng-show="message.IsRepliedAll === 1"></i>
        <i class="history fa fa-mail-forward" ng-show="message.IsForwarded === 1"></i>
        <span class="where">{{ 'FROM' | translate }}: </span>
        <span class="contact">
            <strong>{{ message.Sender | contact:'Name' }}</strong>
            <em ng-show="toggleDetails === true && message.expand" ng-click="$event.stopPropagation();">{{ message.Sender | contact:'Address' }}</em>
        </span>
        <a ng-show="message.expand === true" class="fa fa-pencil compose" ng-click="$event.stopPropagation();sendMessageTo(message.Sender);" pt-tooltip="{{ 'COMPOSE_TO' | translate }}"></a>
        <i class="pm_tag" ng-show="message.Type === 1">{{ 'DRAFT' | translate }}</i>
        <i class="pm_tag" ng-show="message.Type === 2 || message.Type === 3">{{ 'SENT' | translate }}</i>
        <span class="pm_labels" ng-if="message.labels().length > 0">
            <span ng-repeat="labelID in message.LabelIDs | labels" title="{{ getLabel(labelID).Name }}" class="pm_label" ng-style="getColorLabel(labelID)" ng-click="goToLabel(labelID)">
                <em>{{ getLabel(labelID).Name }}</em>
                <i>{{ getLabel(labelID).Name | limitTo: 3 }}</i>
                <a ng-click="detachLabel(labelID); $event.stopPropagation();" class="labelClose">
                    <i class="fa fa-times"></i>
                </a>
            </span>
        </span>
        <span class="addLabelButton pm_buttons" ng-class="{ open: DDopen }">
            <a class="pm_trigger open-label pull-left addLabel" pt-tooltip="{{ 'ADD_LABEL' | translate }}" dropdown ng-click="DDopen = true; $event.stopPropagation();" ng-blur="DDopen = false">
                <small><i class="fa fa-tag"></i> {{ 'ADD_LABEL' | translate }}</small>
            </a>
            <span class="pm_dropdown wide pull-left labelDD">
                <dropdown-labels messages="getMessage" save="saveLabels"></dropdown-labels>
            </span>
        </span><!-- this needs to re-be styled -->
        <span class="expiration" ng-show="message.ExpirationTime > 0"><i class="fa fa-clock-o"></i></span>
    </header>
    <div class="sub" ng-show="message.expand === true" ng-class="{ 'images': !!message.imagesHidden, 'expiring': (message.ExpirationTime > 0) }">
        <div class="actions">
            <span class="pm_buttons">
                <a href="#" ng-click="reply(message)" pt-tooltip="{{ 'REPLY' | translate }}">
                    <i class="fa fa-mail-reply"></i>
                </a>
                <a class="divider" ng-click="replyAll(message)" pt-tooltip="{{ 'REPLY_ALL' | translate }}">
                    <i class="fa fa-mail-reply-all"></i>
                </a>
                <a class="divider" ng-click="forward(message)" pt-tooltip="{{ 'FORWARD' | translate }}">
                    <i class="fa fa-mail-forward"></i>
                </a>
                <a href="#" class="divider pm_trigger" dropdown pt-tooltip="{{ 'MORE' | translate }}">
                    <i class="fa fa-angle-down"></i>
                </a>
                <span class="pm_dropdown wide right">
                    <a ng-click="move('inbox')" ng-hide="'secured.inbox.**' | includedByState">
                        <i class="fa fa-inbox"></i> {{ 'MOVE_TO_INBOX' | translate }}
                    </a>
                    <a ng-click="move('trash')" ng-hide="'secured.trash.**' | includedByState">
                        <i class="fa fa-trash-o"></i> {{ 'MOVE_TO_TRASH' | translate }}
                    </a>
                    <a ng-click="unread()">
                        <i class="fa fa-eye-slash"></i> {{ 'MARK_AS_UNREAD' | translate }}
                    </a>
                    <a ng-click="move('spam')" ng-hide="'secured.spam.**' | includedByState">
                        <i class="fa fa-ban"></i> {{ 'MARK_AS_SPAM' | translate }}
                    </a>
                    <a ng-click="delete()" ng-show="'secured.trash.**' | includedByState">
                        <i class="fa fa-times"></i> {{ 'DELETE' | translate }}
                    </a>
                    <a ng-click="togglePlainHtml()">
                        <span ng-show="message.viewMode === 'html'">
                            <i class="fa fa-file-text-o"></i> {{ 'VIEW_SOURCE' | translate }}
                        </span>
                        <span ng-show="message.viewMode === 'plain'">
                            <i class="fa fa-file-photo-o"></i> {{ 'VIEW_HTML' | translate }}
                        </span>
                    </a>
                    <a ng-click="viewPgp()" ng-if="message.IsEncrypted !== 0">
                        <i class="fa fa-code"></i> {{ 'VIEW_HEADERS' | translate }}
                    </a>
                    <a ng-click="viewPgp()" ng-if="message.IsEncrypted === 0">
                        <i class="fa fa-code"></i> {{ 'VIEW_ORIGINAL' | translate }}
                    </a>
                    <a ng-click="print()">
                        <i class="fa fa-print"></i> {{ 'PRINT' | translate }}
                    </a>
                </span>
            </span>
        </div><!--/.actions-->
        <div class="data">
            <table>
                <tr ng-if="message.ToList.length" class="toGroup" ng-show="message.expand === true">
                    <td>
                        <span class="where">{{ 'TO' | translate }}: </span>
                    </td>
                    <td>
                        <span class="contact" ng-repeat="email in ::message.ToList">
                            <strong>{{ email | contact:'Name' }}</strong>
                            <em ng-show="toggleDetails === true">{{ email | contact:'Address' }}</em>
                            <a class="fa fa-pencil compose" ng-click="sendMessageTo(email)" pt-tooltip="{{ 'COMPOSE_TO' | translate }}"></a>
                        </span>
                    </td>
                </tr>
                <tr ng-if="message.CCList.length" class="ccGroup" ng-show="message.expand === true">
                    <td>
                        <span class="where">{{ 'CC' | translate }}: </span>
                    </td>
                    <td>
                       <span class="contact" ng-repeat="email in ::message.CCList">
                            <strong>{{ email | contact:'Name' }}</strong>
                            <em ng-show="toggleDetails === true">{{ email | contact:'Address' }}</em>
                            <a class="fa fa-pencil compose" ng-click="sendMessageTo(email)" pt-tooltip="{{ 'COMPOSE_TO' | translate }}"></a>
                        </span>
                    </td>
                </tr>
                <tr ng-if="message.BCCList.length && senderIsMe(message)" class="bccGroup" ng-show="message.expand === true">
                    <td>
                        <span class="where">{{ 'BCC' | translate }}: </span>
                    </td>
                    <td>
                       <span class="contact" ng-repeat="email in ::message.BCCList">
                            <strong>{{ email | contact:'Name' }}</strong>
                            <em ng-show="toggleDetails === true">{{ email | contact:'Address' }}</em>
                            <a class="fa fa-pencil compose" ng-click="sendMessageTo(email)" pt-tooltip="{{ 'COMPOSE_TO' | translate }}"></a>
                        </span>
                    </td>
                </tr>
                <tr></tr>
            </table>
            <a class="toggleDetails" ng-click="toggleDetails = !toggleDetails" ng-show="toggleDetails !== true">{{ 'SHOW_DETAILS' | translate }}</a>
            <a class="toggleDetails" ng-click="toggleDetails = !toggleDetails" ng-show="toggleDetails === true">{{ 'HIDE_DETAILS' | translate }}</a>
        </div><!--/.data-->
        <p ng-if="message.ExpirationTime > 0" class="text-red exp-block">
            <i class="fa fa-clock-o"></i> {{ 'THIS_MESSAGE_WILL_EXPIRE_IN' | translate }} <span time="{{ message.ExpirationTime }}"></span>
        </p>
        <p ng-show="!!message.imagesHidden" class="display-image text-center pm_button">
<<<<<<< HEAD
            <a href="" ng-click="displayImages()"><i class="fa fa-photo"></i> {{ 'SHOW_IMAGES' | translate }}</a>
        </p>
=======
            <a ng-click="displayImages()"><i class="fa fa-photo"></i> {{ 'SHOW_IMAGES' | translate }}</a>
        </p>        
>>>>>>> fd322245
        <div class="clear"></div>
    </div>
    <ng-include src="'templates/partials/attachments.tpl.html'" ng-show="message.expand === true"></ng-include>
    <div class="frame" ng-show="message.expand === true">
        <loader-tag ng-if="message.decrypting === true"></loader-tag>
        <div class="email" ng-class="{'plain': isPlain}" ng-if="message.viewMode === 'html'" ng-bind-html="message.decryptedBody" transform-links hide-first-blockquote></div>
        <div class="alert alert-danger clearfix" role="alert" ng-if="::message.failedDecryption">
            <span class="pull-left fa fa-exclamation-triangle"></span>
            <strong>Decryption error</strong>
            <br> Decryption of this message's content failed.
        </div>
        <pre class="email" ng-if="message.viewMode === 'plain'" ng-bind="message.plainText()"></pre>
    </div>
</article><|MERGE_RESOLUTION|>--- conflicted
+++ resolved
@@ -160,13 +160,8 @@
             <i class="fa fa-clock-o"></i> {{ 'THIS_MESSAGE_WILL_EXPIRE_IN' | translate }} <span time="{{ message.ExpirationTime }}"></span>
         </p>
         <p ng-show="!!message.imagesHidden" class="display-image text-center pm_button">
-<<<<<<< HEAD
-            <a href="" ng-click="displayImages()"><i class="fa fa-photo"></i> {{ 'SHOW_IMAGES' | translate }}</a>
+            <a ng-click="displayImages()"><i class="fa fa-photo"></i> {{ 'SHOW_IMAGES' | translate }}</a>
         </p>
-=======
-            <a ng-click="displayImages()"><i class="fa fa-photo"></i> {{ 'SHOW_IMAGES' | translate }}</a>
-        </p>        
->>>>>>> fd322245
         <div class="clear"></div>
     </div>
     <ng-include src="'templates/partials/attachments.tpl.html'" ng-show="message.expand === true"></ng-include>
