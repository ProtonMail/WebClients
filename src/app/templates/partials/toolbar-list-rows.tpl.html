--- conflicted
+++ resolved
@@ -40,15 +40,9 @@
         <label class="pm_checkbox" ng-if="!idDefined() || layoutMode === 'columns'">
             <input type="checkbox" name="selectAll" ng-checked="allSelected()" ng-click="toggleAllSelected()" ng-disabled="numberElement === 0" pt-tooltip="{{ 'SELECT_ALL_MESSAGES' | translate }}">
         </label>
-<<<<<<< HEAD
         <span class="pm_buttons" ng-class="{ disabled: numberElementSelected === 0 }">
             <a class="fa fa-eye-slash" pt-tooltip="{{ 'MARK_AS_UNREAD' | translate }}" ng-click="unread()" ng-class="{ disabled: numberElementSelected === 0 }"></a>
             <a class="fa fa-eye divider" pt-tooltip="{{ 'MARK_AS_READ' | translate }}" ng-click="read()" ng-class="{ disabled: numberElementSelected === 0 }"></a>
-=======
-        <span class="pm_buttons" ng-class="{ disabled: numberElementSelected === 0 }" ng-show="messageButtons === 0">
-            <a class="fa fa-eye" pt-tooltip="{{ 'MARK_AS_READ' | translate }}" ng-click="read()" ng-class="{ disabled: numberElementSelected === 0 }"></a>
-            <a class="fa fa-eye-slash divider" pt-tooltip="{{ 'MARK_AS_UNREAD' | translate }}" ng-click="unread()" ng-class="{ disabled: numberElementSelected === 0 }"></a>
->>>>>>> e22db070
         </span>
         <span class="pm_buttons" ng-class="{ disabled: numberElementSelected === 0 }" ng-show="messageButtons === 1">
             <a class="fa fa-eye-slash" pt-tooltip="{{ 'MARK_AS_UNREAD' | translate }}" ng-click="unread()" ng-class="{ disabled: numberElementSelected === 0 }"></a>
