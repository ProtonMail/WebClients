--- conflicted
+++ resolved
@@ -10,27 +10,15 @@
         <span ng-show="conversation.NumMessages > 1">({{ conversation.NumMessages }})</span>
         <span ng-bind="conversation.Subject"></span>
     </h1>
-<<<<<<< HEAD
-    <div ng-show="nonTrashed() && inTrash === true">
-        T<p>
-            his conversation contains non-trashed messages.
-=======
     <div ng-hide="('secured.search.view' | includedByState) || ('secured.label.view' | includedByState)">
         <p ng-show="nonTrashed() && inTrash === true">
             This conversation contains non-trashed messages.
->>>>>>> 7dcc73ee
             <a href="#" ng-click="toggleNonTrashed()">
                 <span ng-show="showNonTrashed === true">Hide non trashed messages</span>
                 <span ng-hide="showNonTrashed === true">Show non trashed messages</span>
             </a>
         </p>
-<<<<<<< HEAD
-    </div>
-    <div ng-show="trashed() && inTrash === false">
-        <p>
-=======
         <p ng-show="trashed() && inTrash === false">
->>>>>>> 7dcc73ee
             This conversation contains trashed messages.
             <a href="#" ng-click="toggleTrashed()">
                 <span ng-show="showTrashed === true">Hide trashed messages</span>
