// TODO: inject proton.constants everywhere

angular.module("proton.routes", [
    "ui.router",
    "proton.authentication",
    "proton.constants"
])

.config(function($stateProvider, $urlRouterProvider, $locationProvider, CONSTANTS) {

    var messageViewOptions = {
        url: "/:id",
        onEnter: function($rootScope) {
            $rootScope.isInMailbox = true;
        },
        onExit: function($rootScope) {
            $rootScope.isInMailbox = false;
        },
        controller: "ViewMessageController as messageViewCtrl",
        templateUrl: "templates/views/message.tpl.html",
        resolve: {
            message: function(
                $rootScope,
                $state,
                $stateParams,
                Message,
                messageCache,
                authentication,
                networkActivityTracker
            ) {
                if (authentication.isLoggedIn()) {
                    return networkActivityTracker.track(
                        messageCache.get($stateParams.id).$promise
                    );
                }
            }
        }
    };

    var messageParameters = function() {
      var parameters = [
        'page',
        'filter',
        'sort',
        'location',
        'label',
        'from',
        'to',
        'subject',
        'words',
        'begin',
        'end',
        'attachments',
        'starred'
      ];

      return parameters.join('&');
    };

    var messageListOptions = function(url, params) {
        var opts = _.extend(params || {}, {
            url: url + "?" + messageParameters(),
            views: {
                "content@secured": {
                    controller: "MessageListController as messageListCtrl",
                    templateUrl: "templates/views/messageList.tpl.html"
                }
            },

            onEnter: function($rootScope) {
                $rootScope.isInMailbox = true;
            },
            onExit: function($rootScope) {
                $rootScope.isInMailbox = false;
            },

            resolve: {
                messages: function(
                    $state,
                    $stateParams,
                    $rootScope,
                    authentication,
                    Label,
                    Message,
                    CONSTANTS,
                    networkActivityTracker,
                    errorReporter
                ) {
                    var mailbox = this.data.mailbox;

                    if (authentication.isSecured()) {
                        var page =  $stateParams.page || 1;
                        var params = {
                            "Location": CONSTANTS.MAILBOX_IDENTIFIERS[mailbox],
                            "Page": page - 1
                        };

                        if ($stateParams.filter) {
                            params.Unread = +($stateParams.filter === 'unread');
                        }

                        if ($stateParams.sort) {
                            var sort = $stateParams.sort;
                            var desc = _.string.startsWith(sort, "-");

                            if (desc) {
                                sort = sort.slice(1);
                            }

                            params.Sort = _.string.capitalize(sort);
                            params.Desc = +desc;
                        }

                        var messagesPromise;

                        if (mailbox === 'search') {
                            delete params.Location;
                            params.Location = $stateParams.location;
                            params.Keyword = $stateParams.words;
                            params.To = $stateParams.to;
                            params.From = $stateParams.from;
                            params.Subject = $stateParams.subject;
                            params.Begin = $stateParams.begin;
                            params.End = $stateParams.end;
                            params.Attachments = $stateParams.attachments;
                            params.Starred = $stateParams.starred;
                            params.Label = $stateParams.label;
                        } else if(mailbox === 'label') {
                            delete params.Location;
                            params.Label = $stateParams.label;
                        }

                        _.pick(params, _.identity);

                        messagesPromise = Message.query(params).$promise;

                        return networkActivityTracker.track(
                            errorReporter.resolve(
                                "Messages couldn't be queried - please try again later.",
                                messagesPromise, []
                            )
                        );
                    } else {
                        return [];
                    }
                }
            }
        });
        return opts;
    };

    $stateProvider

    // ------------
    // LOGIN ROUTES
    // ------------
    .state("login", {
        url: "/login",
        views: {
            "main@": {
                templateUrl: "templates/layout/auth.tpl.html"
            },
            "panel@login": {
                controller: "LoginController",
                templateUrl: "templates/views/login.tpl.html"
            }
        }
    })

    .state("login.unlock", {
        url: "/unlock",
        views: {
            "panel@login": {
                controller: "LoginController",
                templateUrl: "templates/views/unlock.tpl.html"
            }
        },
        onEnter: function() {
            setTimeout( function() {
                $('input[name="MailboxPassword"').focus();
            }, 500);
        }
    })

    // -------------------------------------------
    // ACCOUNT ROUTES
    // -------------------------------------------
    .state("account", {
        url: "/account/:username/:token",
        resolve: {
            app: function($stateParams, $state, $q, User) {
                var defer = $q.defer();

                User.checkInvite({
                    username: $stateParams.username,
                    token: $stateParams.token
                }).$promise.then(function(response) {
                    defer.resolve();
                }, function(response) {
                    defer.reject(response);
                });

                return defer.promise;
            }
        },
        views: {
            "main@": {
                controller: "AccountController",
                templateUrl: "templates/layout/auth.tpl.html"
            },
            "panel@account": {
                templateUrl: "templates/views/sign-up.tpl.html"
            }
        }
    })

    .state("signup", {
        url: "/signup",
        views: {
            "main@": {
                controller: "AccountController",
                templateUrl: "templates/layout/auth.tpl.html"
            },
            "panel@signup": {
                templateUrl: "templates/views/sign-up.tpl.html"
            }
        }
    })

    .state("step1", {
        url: "/create/new",
        views: {
            "main@": {
                controller: "AccountController",
                templateUrl: "templates/layout/auth.tpl.html"
            },
            "panel@step1": {
                templateUrl: "templates/views/step1.tpl.html"
            }
        },
        resolve: {
            app: function(authentication, $state, $rootScope) {
                if (authentication.isLoggedIn()) {
                    return authentication.fetchUserInfo().then(
                    function() {
                        $rootScope.pubKey = authentication.user.PublicKey;
                        $rootScope.user = authentication.user;
                        $rootScope.user.DisplayName = authentication.user.addresses[0].Email;
                        if ($rootScope.pubKey === 'to be modified') {
                            $state.go('step2');
                            return;
                        } else {
                            $state.go("login.unlock");
                            return;
                        }
                    });
                }
                else {
                    return;
                }
            }
        }
    })

    .state("step2", {
        url: "/create/mbpw",
        views: {
            "main@": {
                controller: "AccountController",
                templateUrl: "templates/layout/auth.tpl.html"
            },
            "panel@step2": {
                templateUrl: "templates/views/step2.tpl.html"
            }
        },
        onEnter: function(authentication, $state, $rootScope) {
            if (authentication.isLoggedIn()) {
                $rootScope.isLoggedIn = true;
                return authentication.fetchUserInfo().then(
                function() {
                    $rootScope.user = authentication.user;
                    $rootScope.pubKey = authentication.user.PublicKey;
                    $rootScope.user.DisplayName = authentication.user.addresses[0].Email;
                    if ($rootScope.pubKey === 'to be modified') {
                        return;
                    } else {
                        $state.go("login.unlock");
                        return;
                    }
                });
            }
            else {
                $state.go("login");
                return;
            }
        }
    })

    .state("reset", {
        url: "/reset",
        views: {
            "main@": {
                controller: "AccountController",
                templateUrl: "templates/layout/auth.tpl.html"
            },
            "panel@reset": {
                templateUrl: "templates/views/reset.tpl.html"
            }
        },
        resolve: {
            // Contains also labels and contacts
            user: function(authentication) {
                return authentication.fetchUserInfo();
            }
        }
    })

    // -------------------------------------------
    // SUPPORT ROUTES
    // -------------------------------------------
    .state("support", {
        url: "/support",
        views: {
            "main@": {
                controller: "SupportController",
                templateUrl: "templates/layout/auth.tpl.html"
            }
        }
    })

    .state("support.message", {
        params: {
            data: null
        }, // Tip to avoid passing parameters in the URL
        url: "/message",
        onEnter: function($state, $stateParams) {
            if ($stateParams.data === null) {
                $state.go('login');
            }
        },
        views: {
            "panel@support": {
                templateUrl: "templates/views/support-message.tpl.html"
            }
        }
    })

    .state("support.reset-password", {
        url: "/reset-password",
        views: {
            "panel@support": {
                templateUrl: "templates/views/reset-password.tpl.html"
            }
        }
    })

    .state("support.confirm-new-password", {
        url: "/confirm-new-password/:token",
        onEnter: function($stateParams, $state, User) {
            var token = $stateParams.token;

            // Check if reset token is valid
            User.checkResetToken({
                token: token
            }).$promise.catch(function(result) {
                if (result.error) {
                    $state.go("support.message", {
                        data: {
                            title: result.error,
                            content: result.error_description,
                            type: "alert-danger"
                        }
                    });
                }
            });
        },
        views: {
            "panel@support": {
                templateUrl: "templates/views/confirm-new-password.tpl.html"
            }
        }
    })

    // -------------------------------------------
    // ENCRYPTION OUTSIDE
    // -------------------------------------------
    .state("eo", {
        abstract: true,
        view: {
            "main@": {
                controller: "OutsideController",
                templateUrl: "templates/layout/outside.tpl.html"
            }
        }
    })

    .state("eo.unlock", {
        url: "/eo/unlock/:token",
        resolve: {
            encryptedToken: function(Message, $stateParams) {
                return Message.token({id: $stateParams.token});
            }
        },
        views: {
            "main@": {
                templateUrl: "templates/layout/outside.tpl.html"
            },
            "panel@eo.unlock": {
                templateUrl: "templates/views/outside.unlock.tpl.html"
            }
        }
    })

    .state("eo.message", {
<<<<<<< HEAD
        url: "/eo/message/:token",
=======
        url: "/eo/message/:id",
>>>>>>> ef8332fa
        resolve: {
            token: function(Message, $stateParams, pmcw) {
                var encryptedPassword = window.sessionStorage['proton:encrypted_password'];
                var decryptedPassword = pmcw.decode_utf8_base64(encrypted_password);

                Message.token({id: $stateParams.token}).then(function(encryptedToken) {
                    return pmcw.decryptMessage(encryptedToken, decryptedPassword);
                });
            },
            message: function(Message) {
                var encryptedPassword = window.sessionStorage['proton:encrypted_password'];
                var decryptedPassword = pmcw.decode_utf8_base64(encrypted_password);

                Message.message({id: $stateParams.token}).then(function(encryptedMessage) {
                    return pmcw.decryptMessage(encryptedMessage, decryptedPassword);
                });
            }
        },
        views: { 
            "main@": {
                templateUrl: "templates/layout/outsideMessage.tpl.html"
            },
            "panel@eo.message": {
                templateUrl: "templates/views/outside.message.tpl.html"
            }
        }
    })

    .state("eo.reply", {
        url: "/eo/reply/:token",
        resolve: {
            token: function(Message, $stateParams, pmcw) {
                var encryptedPassword = window.sessionStorage['proton:encrypted_password'];
                var decryptedPassword = pmcw.decode_utf8_base64(encrypted_password);

                Message.token({id: $stateParams.token}).then(function(encryptedToken) {
                    return pmcw.decryptMessage(encryptedToken, decryptedPassword);
                });
            },
            message: function(Message) {
                var encryptedPassword = window.sessionStorage['proton:encrypted_password'];
                var decryptedPassword = pmcw.decode_utf8_base64(encrypted_password);

                Message.message({id: $stateParams.token}).then(function(encryptedMessage) {
                    return pmcw.decryptMessage(encryptedMessage, decryptedPassword);
                });
            }
        },
        views: {
            "content@": {
                templateUrl: "templates/views/outside.reply.tpl.html"
            }
        }
    })

    // -------------------------------------------
    // SECURED ROUTES
    // this includes everything after login/unlock
    // -------------------------------------------

    .state("secured", {
        // This is included in every secured.* sub-controller
        abstract: true,
        views: {
            "main@": {
                controller: "SecuredController",
                templateUrl: "templates/layout/secured.tpl.html"
            }
        },
        resolve: {
            // Contains also labels and contacts
            user: function(authentication) {
                if(angular.isDefined(authentication.user) && authentication.user) {
                    return authentication.user;
                } else {
                    return authentication.fetchUserInfo();
                }
            }
        },

        onEnter: function(authentication, $state) {
            // This will redirect to a login step if necessary
            authentication.redirectIfNecessary();
        }
    })

    .state("secured.inbox", messageListOptions("/inbox", {
        data: {
            mailbox: "inbox"
        }
    }))

    .state("secured.inbox.relative", {
        url: "/{rel:first|last}",
        controller: function($scope, $stateParams) {
            $scope.navigateToMessage(null, $stateParams.rel);
        }
    })

    .state("secured.inbox.message", _.clone(messageViewOptions))

    .state("secured.print", _.extend(_.clone(messageViewOptions), {
        url: "/print/:id",
        onEnter: function($rootScope) { $rootScope.isBlank = true; },
        onExit: function($rootScope) { $rootScope.isBlank = false; },
        views: {
            "main@": {
                controller: "ViewMessageController",
                templateUrl: "templates/views/message.print.tpl.html"
            }
        }
    }))

    .state("secured.raw", _.extend(_.clone(messageViewOptions), {
        url: "/raw/:id",
        onEnter: function($rootScope) { $rootScope.isBlank = true; },
        onExit: function($rootScope) { $rootScope.isBlank = false; },
        views: {
            "main@": {
                controller: "ViewMessageController",
                templateUrl: "templates/views/message.raw.tpl.html"
            }
        }
    }))

    .state("secured.contacts", {
        url: "/contacts",
        onEnter: function($rootScope) {
            $rootScope.isInContact = true;
        },
        onExit: function($rootScope) {
            $rootScope.isInContact = false;
        },
        views: {
            "content@secured": {
                templateUrl: "templates/views/contacts.tpl.html",
                controller: "ContactsController"
            }
        },
        resolve: {
            contacts: function(Contact, networkActivityTracker) {
                return networkActivityTracker.track(
                    Contact.get().$promise
                );
            }
        }
    })

    .state("secured.settings", {
        url: "/settings",
        onEnter: function($rootScope) {
            $rootScope.isInMailbox = true;
        },
        onExit: function($rootScope) {
            $rootScope.isInMailbox = false;
        },
        views: {
            "content@secured": {
                templateUrl: "templates/views/settings.tpl.html",
                controller: "SettingsController"
            }
        }
    })

    .state("secured.labels", {
        url: "/labels",
        views: {
            "content@secured": {
                templateUrl: "templates/views/labels.tpl.html",
                controller: "SettingsController"
            }
        }
    })

    .state("secured.security", {
        url: "/security",
        views: {
            "content@secured": {
                templateUrl: "templates/views/security.tpl.html",
                controller: "SettingsController"
            }
        }
    })

    .state("secured.theme", {
        url: "/theme",
        views: {
            "content@secured": {
                templateUrl: "templates/views/theme.tpl.html",
                controller: "SettingsController"
            }
        }
    })

    // -------------------------------------------
    //  ADMIN ROUTES
    // -------------------------------------------

    .state("admin", {
        url: "/admin",
        views: {
            "main@": {
                controller: "AdminController",
                templateUrl: "templates/layout/admin.tpl.html"
            },
            "content@admin": {
                templateUrl: "templates/views/admin.tpl.html"
            }
        }
    })

    .state("admin.invite", {
        url: "/invite",
        views: {
            "content@admin": {
                templateUrl: "templates/views/admin.invite.tpl.html",
                controller: "AdminController"
            }
        }
    })

    .state("admin.monitor", {
        url: "/monitor",
        views: {
            "content@admin": {
                templateUrl: "templates/views/admin.monitor.tpl.html",
                controller: "AdminController"
            }
        }
    })

    .state("admin.logs", {
        url: "/logs",
        views: {
            "content@admin": {
                templateUrl: "templates/views/admin.logs.tpl.html",
                controller: "AdminController"
            }
        }
    });

    _.each(CONSTANTS.MAILBOX_IDENTIFIERS, function(id_, box) {
        if (box === 'inbox') {
            return;
        }

        var stateName = "secured." + box;
        $stateProvider.state(stateName, messageListOptions("/" + box, {
            data: {
                mailbox: box
            }
        }));

        $stateProvider.state("secured." + box + ".message", _.clone(messageViewOptions));
    });

    $urlRouterProvider.otherwise(function($injector) {
        var $state = $injector.get("$state");
        var stateName = $injector.get("authentication").state() || "secured.inbox";
        return $state.href(stateName);
    });

    $locationProvider.html5Mode(true);
})

.run(function($rootScope, $state) {
    $rootScope.go = _.bind($state.go, $state);
});<|MERGE_RESOLUTION|>--- conflicted
+++ resolved
@@ -412,11 +412,7 @@
     })
 
     .state("eo.message", {
-<<<<<<< HEAD
         url: "/eo/message/:token",
-=======
-        url: "/eo/message/:id",
->>>>>>> ef8332fa
         resolve: {
             token: function(Message, $stateParams, pmcw) {
                 var encryptedPassword = window.sessionStorage['proton:encrypted_password'];
@@ -435,7 +431,7 @@
                 });
             }
         },
-        views: { 
+        views: {
             "main@": {
                 templateUrl: "templates/layout/outsideMessage.tpl.html"
             },
