--- conflicted
+++ resolved
@@ -395,11 +395,7 @@
     })
 
     .state("eo.unlock", {
-<<<<<<< HEAD
         url: "/eo/unlock/:token",
-=======
-        url: "/eo/:id",
->>>>>>> d159190d
         resolve: {
             token: function($stateParams, Message) {
                 return Message.token({id: $stateParams.token});
@@ -413,15 +409,6 @@
                 templateUrl: "templates/views/outside.unlock.tpl.html"
             }
         }
-        // views: {
-        //     "main@": { 
-        //         controller: "OutsideController",
-        //         templateUrl: "templates/layout/outside.tpl.html"
-        //     },
-        //     "panel@": {
-        //         templateUrl: "templates/views/outside.unlock.tpl.html"
-        //     }
-        // }
     })
 
     .state("eo.message", {
