--- conflicted
+++ resolved
@@ -539,12 +539,10 @@
                         };
                         Eo.reply(decrypted_token, token_id, data);
                     };
-<<<<<<< HEAD
 
                     $scope.cancel = function() {
                         $state.go('eo.message', {tag: $stateParams.tag});
                     };
-=======
                 },
                 onEnter: function($scope) {
                     var iframeDoc = document.getElementById('squireIframe').contentWindow.document;
@@ -554,7 +552,6 @@
                         editor.setHTML(message.Body);
                         // updateModel(message.Body);
                     }
->>>>>>> 3c931bd4
                 }
             }
         }
