--- conflicted
+++ resolved
@@ -6,35 +6,6 @@
 
 .config(function($stateProvider, $urlRouterProvider, $locationProvider, CONSTANTS) {
 
-<<<<<<< HEAD
-=======
-    var messageViewOptions = {
-        url: "/:id",
-        views: {
-            "content@secured": {
-                controller: "ViewMessageController as messageViewCtrl",
-                templateUrl: "templates/views/message.tpl.html"
-            }
-        },
-        resolve: {
-            message: function(
-                $rootScope,
-                $state,
-                $stateParams,
-                Message,
-                messageCache,
-                cacheMessages,
-                authentication,
-                networkActivityTracker
-            ) {
-                if (authentication.isLoggedIn()) {
-                    return networkActivityTracker.track(cacheMessages.get($stateParams.id));
-                }
-            }
-        }
-    };
-
->>>>>>> 11ce0d39
     var messageParameters = function() {
       var parameters = [
         'page',
@@ -711,9 +682,9 @@
             templateUrl: "templates/partials/message-view.tpl.html",
             controller: "MessageViewController as messageViewCtrl",
             resolve: {
-                message: function($stateParams, messageCache) {
+                message: function($stateParams, cacheMessages) {
                     if(angular.isDefined($stateParams.id)) {
-                        return messageCache.get($stateParams.id);
+                        return networkActivityTracker.track(cacheMessages.get($stateParams.id));
                     } else {
                         return true;
                     }
