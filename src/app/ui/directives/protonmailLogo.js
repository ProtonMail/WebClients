--- conflicted
+++ resolved
@@ -1,11 +1,16 @@
 angular.module('proton.ui')
-    .directive('protonmailLogo', (authentication, CONSTANTS, organizationModel) => {
+    .directive('protonmailLogo', (authentication, CONSTANTS, organizationModel, $rootScope) => {
         return {
             restrict: 'E',
             templateUrl: 'templates/directives/ui/protonmailLogo.tpl.html',
             replace: true,
             link(scope, element) {
                 const img = element[0].querySelector('img');
+                const unsubscribe = $rootScope.$on('organizationChange', (event, newOrganization) => updateLogo(newOrganization));
+
+                scope.$on('$destroy', () => unsubscribe());
+                updateLogo(scope.organization);
+
                 function updateLogo(organization) {
                     const isLifetime = scope.subscription.CouponCode === 'LIFETIME';
                     const isSubuser = authentication.user.subuser;
@@ -33,13 +38,6 @@
                     }
                     img.src = src;
                 }
-<<<<<<< HEAD
-                scope.$on('organizationChange', (event, organization) => updateLogo(organization, scope.subscription));
-                updateLogo(organizationModel.get(), scope.subscription);
-=======
-                scope.$on('organizationChange', (event, organization) => updateLogo(organization));
-                updateLogo(scope.organization);
->>>>>>> ca585589
             }
         };
     });