--- conflicted
+++ resolved
@@ -39,13 +39,9 @@
 
 .filter("capitalize", function() {
     return function(value) {
-<<<<<<< HEAD
+
         if (value) {
             return angular.uppercase(value).substring(0, 1) + angular.lowercase(value).substring(1);
-=======
-        if (value !== null) {
-            return angular.uppercase(value.substring(0, 1)) + angular.lowercase(value).substring(1);
->>>>>>> 17db6945
         } else {
             return value;
         }
