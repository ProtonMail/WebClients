--- conflicted
+++ resolved
@@ -130,13 +130,6 @@
             }
         }
 
-<<<<<<< HEAD
-        function is_email_address_PM(contact) {
-
-        }
-
-=======
->>>>>>> ce69aeb7
         function is_valid_dkim(header) {
             if ((header.indexOf('dkim=none') === -1) && (header.indexOf('dkim=pass') !== -1)) {
                 return true;
