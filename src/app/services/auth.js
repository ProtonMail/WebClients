angular.module("proton.authentication", [
    "proton.pmcw",
    "proton.models"
])

.factory('authentication', function(
    pmcw,
    CONSTANTS,
    $state,
    $rootScope,
    $q,
    $http,
    $timeout,
    errorReporter,
    url,
    notify,
    CONFIG
) {
    // PRIVATE FUNCTIONS
    var auth = {
        setAuthHeaders: function() {
            // API version
            $http.defaults.headers.common.Accept = "application/vnd.protonmail.v1+json";

            // credentials
            if (auth.data.AccessToken) {
                $http.defaults.headers.common.Authorization = "Bearer " + auth.data.AccessToken;
            }
            if (auth.data.Uid) {
                $http.defaults.headers.common["x-pm-uid"] = auth.data.Uid;
            }

            // Upgrade
            $http.defaults.headers.common["x-pm-appversion"] = 'Web_' + CONFIG.app_version;
            $http.defaults.headers.common["x-pm-apiversion"] = CONFIG.api_version;
        },

        fetchUserInfo: function(uid) {
            var deferred = $q.defer();

            api.user = $http.get(url.get() + "/users", {
                params: {
                    id: uid
                }
            });

            api.user.then(
                function(result) {
                    var user = result.data.User;

                    if (!user.EncPrivateKey) {
                        api.logout();
                        deferred.reject();
                    } else {
                        $q.all([
                            $http.get(url.get() + "/contacts"),
                            $http.get(url.get() + "/labels")
                        ]).then(
                            function(result) {
                                user.Contacts = result[0].data.Contacts;
                                user.Labels = result[1].data.Labels;
                                deferred.resolve(user);
                            },
                            function() {
                                notify({
                                    classes: 'notification-danger',
                                    message: 'Sorry, but we were unable to fully log you in.'
                                });
                                api.logout();
                            }
                        );
                    }
                },
                function(err) {
                    console.log(err);
                    notify({
                        classes: 'notification-danger',
                        message: 'Sorry, but we were unable to log you in.'
                    });
                    api.logout();
                }
            );

            return deferred.promise;
        },

        saveAuthData: function(data) {
            window.sessionStorage[CONSTANTS.OAUTH_KEY + ":Uid"] = data.Uid;
            date = moment(Date.now() + data.ExpiresIn * 1000);
            window.sessionStorage[CONSTANTS.OAUTH_KEY + ":ExpiresIn"] = date.toISOString();
            window.sessionStorage[CONSTANTS.OAUTH_KEY + ":AccessToken"] = data.AccessToken;
            window.sessionStorage[CONSTANTS.OAUTH_KEY + ":RefreshToken"] = data.RefreshToken;
            auth.data = _.pick(data, "Uid", "AccessToken", "RefreshToken");
            auth.data.ExpiresIn = date;
            auth.setAuthHeaders();
        },

        saveEventId: function(id) {
            window.sessionStorage[CONSTANTS.EVENT_ID] = id;
        }
    };

    // RUN-TIME PUBLIC FUNCTIONS
    var api = {
        detectAuthenticationState: function() {
            var dt = window.sessionStorage[CONSTANTS.OAUTH_KEY + ":ExpiresIn"];
            if (dt) {
                dt = moment(dt);
                auth.data = {
                    Uid: window.sessionStorage[CONSTANTS.OAUTH_KEY + ":Uid"],
                    ExpiresIn: dt,
                    AccessToken: window.sessionStorage[CONSTANTS.OAUTH_KEY + ":AccessToken"],
                    RefreshToken: window.sessionStorage[CONSTANTS.OAUTH_KEY + ":RefreshToken"]
                };

                if (dt.isBefore(Date.now())) {
                    auth.data.shouldRefresh = true;
                }

                auth.mailboxPassword = api.getPassword();

                if (auth.mailboxPassword) {
                    pmcw.setMailboxPassword(auth.mailboxPassword);
                }
            }
        },

        savePassword: function(pwd) {
            window.sessionStorage[CONSTANTS.MAILBOX_PASSWORD_KEY] = pmcw.encode_base64(pwd);
        },

        getPassword: function() {
            var pwd = window.sessionStorage[CONSTANTS.MAILBOX_PASSWORD_KEY];

            return pmcw.decode_base64(pwd);
        },

        randomString: function(length)
        {
            var charset = "ABCDEFGHIJKLMNOPQRSTUVWXYZabcdefghijklmnopqrstuvwxyz0123456789";
            var i;
            var result = "";
            var isOpera = Object.prototype.toString.call(window.opera) === '[object Opera]';
            if(window.crypto && window.crypto.getRandomValues)
            {
                values = new Uint32Array(length);
                window.crypto.getRandomValues(values);
                for(i=0; i<length; i++)
                {
                    result += charset[values[i] % charset.length];
                }
                return result;
            }
<<<<<<< HEAD
            else if(isOpera)
            {
                //Opera's Math.random is secure, see http://lists.w3.org/Archives/Public/public-webcrypto/2013Jan/0063.html
                for(i=0; i<length; i++)
=======
        };

        this.$get = function(
            $state,
            $rootScope,
            $q,
            $http,
            $timeout,
            $log,
            pmcw,
            errorReporter,
            notify,
            CONFIG
        ) {

            // RUN-TIME PUBLIC FUNCTIONS

            var api = {

                randomString: function(length)
>>>>>>> 8deebe36
                {
                    result += charset[Math.floor(Math.random()*charset.length)];
                }
                return result;
            } else {
                return api.semiRandomString(length);
            }
        },

        semiRandomString: function(size) {
            var string = "",
                i = 0,
                chars = "0123456789ABCDEF";

            while (i++ < size) {
                string += chars[Math.floor(Math.random() * 16)];
            }

            return string;
        },

        getPrivateKey: function() {
            var pw = pmcw.decode_base64(window.sessionStorage.getItem(CONSTANTS.MAILBOX_PASSWORD_KEY));

            return pmcw.decryptPrivateKey(this.user.EncPrivateKey, pw);
        },

        loginWithCredentials: function(creds) {
            var q = $q.defer();

            if (!creds.Username || !creds.Password) {
                q.reject({
                    message: "Username and Password are required to login"
                });
            } else {
                delete $http.defaults.headers.common.Accept;
                $rootScope.creds = creds;
                $http.post(url.get() + "/auth",
                    _.extend(_.pick(creds, "Username", "Password", "HashedPassword"), {
                        ClientID: "demoapp",
                        ClientSecret: "demopass",
                        GrantType: "password",
                        State: api.randomString(24),
                        RedirectURI: "https://protonmail.ch",
                        ResponseType: "token",
                        Scope: "full" // 'full' or 'reset'
                    })
                ).then(
                    function(resp) {
                        $rootScope.TemporaryAccessData = resp.data;
                        $rootScope.TemporaryEncryptedAccessToken = resp.data.AccessToken;
                        $rootScope.TemporaryEncryptedPrivateKeyChallenge = resp.data.EncPrivateKey;
                        q.resolve(resp);
                        // this is a trick! we dont know if we should go to unlock or step2 because we dont have user's data yet. so we redirect to the login page (current page), and this is determined in the resolve: promise on that state in the route. this is because we dont want to do another fetch info here.
                    },
                    function(error) {
                        console.log(error);
                        q.reject({
                            message: error.error_description
                        });
                    }
                );
            }

            return q.promise;
        },

        // Whether a user is logged in at all
        isLoggedIn: function() {
            var loggedIn = auth.data && angular.isDefined(auth.data.AccessToken) && api.refreshTokenIsDefined();

            if (loggedIn && api.user === null) {
                auth.setAuthHeaders();
            }

            return loggedIn;
        },

        refreshTokenIsDefined: function() {
            var isDefined = false;

            if (auth.data && typeof auth.data.RefreshToken !== 'undefined' && auth.data.RefreshToken !== 'undefined') {
                isDefined = true;
            }

            return isDefined;
        },

        // Whether the mailbox' password is accessible, or if the user needs to re-enter it
        isLocked: function() {
            return !api.isLoggedIn() || _.isUndefined(auth.mailboxPassword);
        },

        // Logged in and MBPW is set
        isSecured: function() {
            return api.isLoggedIn() && !api.isLocked();
        },

        // Return a state name to be in in case some user authentication step is required.
        // This will null if the logged in and unlocked.
        state: function() {
            if (api.isLoggedIn()) {
                return api.isLocked() ? "login.unlock" : null;
            } else {
                return "login";
            }
        },

        // Redirect to a new authentication state, if required
        redirectIfNecessary: function() {
            var newState = api.state();
            if (newState) {
                $state.go(newState);
            }
        },

        refreshIfNecessary: function(force) {
            if ((auth.data && auth.data.shouldRefresh && api.refreshTokenIsDefined()) || !!force) {
                $http.post(
                    url.get() + "/auth/refresh",
                    _.extend(_.pick(auth.data, "RefreshToken"), {
                        ClientID: "demoapp",
                        GrantType: "refresh_token",
                        State: api.randomString(24),
                        ResponseType: "token",
                    })
                ).then(
                    function(resp) {
                        auth.saveAuthData(_.pick(resp.data, "AccessToken", "RefreshToken", "Uid", "ExpiresIn"));
                    },
                    function(resp) {
                        if(resp.error) {
                            api.logout();
                        }
                        errorReporter.catcher("Something went wrong with authentication");
                    }
                );
            }
        },

        // Removes all connection data
        logout: function() {
            // Completely clear sessionstorage
            window.sessionStorage.clear();

            delete auth.data;
            delete auth.mailboxPassword;

            this.user = null;

            // HACKY ASS BUG
            $http.delete(url.get() + "/auth").then( function() {
                location.reload();
            });

            // THIS SHOULD BE RE-ENABLED WHEN WE FIX THE BUG
            // $rootScope.isLoggedIn = false;
            // $rootScope.isLocked = true;
            // $rootScope.isSecure = false;
            // $rootScope.domoArigato = false;

        },

        // Returns an async promise that will be successful only if the mailbox password
        // proves correct (we test this by decrypting a small blob)
        unlockWithPassword: function(epk, pwd, accessToken, TemporaryAccessData) {

            // console.log(epk, pwd, accessToken, TemporaryAccessData);

            var req = $q.defer();
            var self = this;

            if (pwd) {

                pmcw.checkMailboxPassword(epk, pwd, accessToken)
                .then(
                    function(response) {
                        api.savePassword(pwd);
                        auth.mailboxPassword = pwd;
                        api.receivedCredentials({
                            "AccessToken": response,
                            "RefreshToken": TemporaryAccessData.RefreshToken,
                            "Uid": TemporaryAccessData.Uid,
                            "ExpiresIn": TemporaryAccessData.ExpiresIn,
                            "EventID": TemporaryAccessData.EventID
                        });
                        req.resolve(200);
                    },
                    function(rejection) {
                        // console.log(rejection);
                        req.reject({
                            message: "Wrong decryption password."
                        });
                    }
                );
            }
            else {
                req.reject({
                    message: "Password is required"
                });
            }

<<<<<<< HEAD
            return req.promise;
        },
=======
                    return req.promise;
                },

                setTokenUID: function(data) {
                    // console.log(data);
                    if (data.AccessToken) {
                        $http.defaults.headers.common.Authorization = "Bearer " + data.AccessToken;
                    }
                    if (data.Uid) {
                        $http.defaults.headers.common["x-pm-uid"] = data.Uid;
                    }
                    // console.log($http.defaults.headers.common);
                },

                receivedCredentials: function(data) {
                    auth.saveAuthData(data);
                    auth.saveEventId(data.EventID);
                },

                fetchUserInfo: function(uid) {

                    var promise = auth.fetchUserInfo(uid);
                    return promise.then(
                        function(user) {

                            // console.log(user);

                            if (user.DisplayName.length === 0) {
                                user.DisplayName = user.Addresses[0].Email;
                            }

                            $rootScope.isLoggedIn = true;
                            $rootScope.user = user;
                            this.user = user;
                            $log.debug(user.Theme);
                            $log.debug(btoa(user.Theme));
                            $log.debug(atob(user.Theme));
                            this.user.Theme = atob(user.Theme);

                            return user;
                        }.bind(this),
                        errorReporter.catcher("Please try again later")
                    );
                },

                params: function(params) {
                    return params;
                }
            };

            auth.setAuthHeaders = function() {
                // API version
                $http.defaults.headers.common.Accept = "application/vnd.protonmail.v1+json";
>>>>>>> 8deebe36

        setTokenUID: function(data) {
            // console.log(data);
            if (data.AccessToken) {
                $http.defaults.headers.common.Authorization = "Bearer " + data.AccessToken;
            }
            if (data.Uid) {
                $http.defaults.headers.common["x-pm-uid"] = data.Uid;
            }
            // console.log($http.defaults.headers.common);
        },

        receivedCredentials: function(data) {
            auth.saveAuthData(data);
            auth.saveEventId(data.EventID);
        },

        fetchUserInfo: function(uid) {
            var promise = auth.fetchUserInfo(uid);
            return promise.then(
                function(user) {

                    // console.log(user);

                    if (user.DisplayName.length === 0) {
                        user.DisplayName = user.Addresses[0].Email;
                    }

                    $rootScope.isLoggedIn = true;
                    $rootScope.user = user;
                    this.user = user;
                    this.user.Theme = atob(user.Theme);

                    return user;
                }.bind(this),
                errorReporter.catcher("Please try again later")
            );
        },

        params: function(params) {
            return params;
        }
    };

    api.user = null;

    return api;
})

.run(function($rootScope, authentication, eventManager, CONFIG) {
    authentication.detectAuthenticationState();
    authentication.refreshIfNecessary();
    $rootScope.isLoggedIn = authentication.isLoggedIn();
    $rootScope.isLocked = authentication.isLocked();
    $rootScope.logout = function() {
        authentication.logout();
        eventManager.stop();
        $scope.error = null;
    };
});<|MERGE_RESOLUTION|>--- conflicted
+++ resolved
@@ -151,33 +151,10 @@
                 }
                 return result;
             }
-<<<<<<< HEAD
             else if(isOpera)
             {
                 //Opera's Math.random is secure, see http://lists.w3.org/Archives/Public/public-webcrypto/2013Jan/0063.html
                 for(i=0; i<length; i++)
-=======
-        };
-
-        this.$get = function(
-            $state,
-            $rootScope,
-            $q,
-            $http,
-            $timeout,
-            $log,
-            pmcw,
-            errorReporter,
-            notify,
-            CONFIG
-        ) {
-
-            // RUN-TIME PUBLIC FUNCTIONS
-
-            var api = {
-
-                randomString: function(length)
->>>>>>> 8deebe36
                 {
                     result += charset[Math.floor(Math.random()*charset.length)];
                 }
@@ -379,65 +356,9 @@
                     message: "Password is required"
                 });
             }
-
-<<<<<<< HEAD
+            
             return req.promise;
         },
-=======
-                    return req.promise;
-                },
-
-                setTokenUID: function(data) {
-                    // console.log(data);
-                    if (data.AccessToken) {
-                        $http.defaults.headers.common.Authorization = "Bearer " + data.AccessToken;
-                    }
-                    if (data.Uid) {
-                        $http.defaults.headers.common["x-pm-uid"] = data.Uid;
-                    }
-                    // console.log($http.defaults.headers.common);
-                },
-
-                receivedCredentials: function(data) {
-                    auth.saveAuthData(data);
-                    auth.saveEventId(data.EventID);
-                },
-
-                fetchUserInfo: function(uid) {
-
-                    var promise = auth.fetchUserInfo(uid);
-                    return promise.then(
-                        function(user) {
-
-                            // console.log(user);
-
-                            if (user.DisplayName.length === 0) {
-                                user.DisplayName = user.Addresses[0].Email;
-                            }
-
-                            $rootScope.isLoggedIn = true;
-                            $rootScope.user = user;
-                            this.user = user;
-                            $log.debug(user.Theme);
-                            $log.debug(btoa(user.Theme));
-                            $log.debug(atob(user.Theme));
-                            this.user.Theme = atob(user.Theme);
-
-                            return user;
-                        }.bind(this),
-                        errorReporter.catcher("Please try again later")
-                    );
-                },
-
-                params: function(params) {
-                    return params;
-                }
-            };
-
-            auth.setAuthHeaders = function() {
-                // API version
-                $http.defaults.headers.common.Accept = "application/vnd.protonmail.v1+json";
->>>>>>> 8deebe36
 
         setTokenUID: function(data) {
             // console.log(data);
