angular.module("proton.authentication", [
    "proton.pmcw",
    "proton.models"
])

.factory('authentication', function(
    pmcw,
    CONSTANTS,
    $state,
    $rootScope,
    $q,
    $http,
    $timeout,
    errorReporter,
    url,
    notify,
    CONFIG
) {
    // PRIVATE FUNCTIONS
    var auth = {
        setAuthHeaders: function() {
            // API version
            $http.defaults.headers.common.Accept = "application/vnd.protonmail.v1+json";

            // credentials
            if (auth.data.AccessToken) {
                $http.defaults.headers.common.Authorization = "Bearer " + auth.data.AccessToken;
            }
            if (auth.data.Uid) {
                $http.defaults.headers.common["x-pm-uid"] = auth.data.Uid;
            }

            // Upgrade
            $http.defaults.headers.common["x-pm-appversion"] = 'Web_' + CONFIG.app_version;
            $http.defaults.headers.common["x-pm-apiversion"] = CONFIG.api_version;
        },

        fetchUserInfo: function(uid) {
            var deferred = $q.defer();

            api.user = $http.get(url.get() + "/users", {
                params: {
                    id: uid
                }
            });

            api.user.then(
                function(result) {
                    var user = result.data.User;

                    if (!user.EncPrivateKey) {
                        api.logout();
                        deferred.reject();
                    } else {
                        $q.all([
                            $http.get(url.get() + "/contacts"),
                            $http.get(url.get() + "/labels")
                        ]).then(
                            function(result) {
                                user.Contacts = result[0].data.Contacts;
                                user.Labels = result[1].data.Labels;
                                deferred.resolve(user);
                            },
                            function() {
                                notify({
                                    classes: 'notification-danger',
                                    message: 'Sorry, but we were unable to fully log you in.'
                                });
                                api.logout();
                            }
                        );
                    }
                },
                function(err) {
                    console.log(err);
                    notify({
                        classes: 'notification-danger',
                        message: 'Sorry, but we were unable to log you in.'
                    });
                    api.logout();
                }
            );

            return deferred.promise;
        },

        saveAuthData: function(data) {
            window.sessionStorage[CONSTANTS.OAUTH_KEY + ":Uid"] = data.Uid;
            date = moment(Date.now() + data.ExpiresIn * 1000);
            window.sessionStorage[CONSTANTS.OAUTH_KEY + ":ExpiresIn"] = date.toISOString();
            window.sessionStorage[CONSTANTS.OAUTH_KEY + ":AccessToken"] = data.AccessToken;
            window.sessionStorage[CONSTANTS.OAUTH_KEY + ":RefreshToken"] = data.RefreshToken;
            auth.data = _.pick(data, "Uid", "AccessToken", "RefreshToken");
            auth.data.ExpiresIn = date;
            auth.setAuthHeaders();
        },

        saveEventId: function(id) {
            window.sessionStorage[CONSTANTS.EVENT_ID] = id;
        }
    };

    // RUN-TIME PUBLIC FUNCTIONS
    var api = {
        detectAuthenticationState: function() {
            var dt = window.sessionStorage[CONSTANTS.OAUTH_KEY + ":ExpiresIn"];
            if (dt) {
                dt = moment(dt);
                auth.data = {
                    Uid: window.sessionStorage[CONSTANTS.OAUTH_KEY + ":Uid"],
                    ExpiresIn: dt,
                    AccessToken: window.sessionStorage[CONSTANTS.OAUTH_KEY + ":AccessToken"],
                    RefreshToken: window.sessionStorage[CONSTANTS.OAUTH_KEY + ":RefreshToken"]
                };

                if (dt.isBefore(Date.now())) {
                    auth.data.shouldRefresh = true;
                }

                auth.mailboxPassword = api.getPassword();

                if (auth.mailboxPassword) {
                    pmcw.setMailboxPassword(auth.mailboxPassword);
                }
            }
        },

        savePassword: function(pwd) {
            window.sessionStorage[CONSTANTS.MAILBOX_PASSWORD_KEY] = pmcw.encode_base64(pwd);
        },

        getPassword: function() {
            var pwd = window.sessionStorage[CONSTANTS.MAILBOX_PASSWORD_KEY];

            return pmcw.decode_base64(pwd);
        },

        randomString: function(length)
        {
            var charset = "ABCDEFGHIJKLMNOPQRSTUVWXYZabcdefghijklmnopqrstuvwxyz0123456789";
            var i;
            var result = "";
            var isOpera = Object.prototype.toString.call(window.opera) === '[object Opera]';
            if(window.crypto && window.crypto.getRandomValues)
            {
                values = new Uint32Array(length);
                window.crypto.getRandomValues(values);
                for(i=0; i<length; i++)
                {
                    result += charset[values[i] % charset.length];
                }
                return result;
            }
            else if(isOpera)
            {
                //Opera's Math.random is secure, see http://lists.w3.org/Archives/Public/public-webcrypto/2013Jan/0063.html
                for(i=0; i<length; i++)
                {
                    result += charset[Math.floor(Math.random()*charset.length)];
                }
                return result;
            } else {
                return api.semiRandomString(length);
            }
        },

        semiRandomString: function(size) {
            var string = "",
                i = 0,
                chars = "0123456789ABCDEF";

            while (i++ < size) {
                string += chars[Math.floor(Math.random() * 16)];
            }

            return string;
        },

        getPrivateKey: function() {
            var pw = pmcw.decode_base64(window.sessionStorage.getItem(CONSTANTS.MAILBOX_PASSWORD_KEY));

            return pmcw.decryptPrivateKey(this.user.EncPrivateKey, pw);
        },

<<<<<<< HEAD
                setAuthCookie: function() {
                    var deferred = $q.defer();
                    $http.post(baseURL + "/auth/cookies",
                    {
                        ResponseType: "token",
                        ClientID: CONFIG.clientID,
                        GrantType: "refresh_token",
                        RefreshToken: $rootScope.TemporaryAccessData.RefreshToken,
                        RedirectURI: "https://protonmail.ch",
                        State: api.randomString(24)
                    })
                    .then(
                        function(response) {
                            $log.debug(response);
                            if (response.data.code===1000) {
                                deferred.resolve(200);
                                // forget x-pm-uid
                                // forget accessToken
                                // forget refreshToken
                            }
                            else {
                                deferred.reject();
                                $log.error('setAuthCookie', response);
                            }
                        },
                        function(err) {
                            deferred.reject();
                            $log.error('setAuthCookie', err);
                        }
                    );
                    return deferred.promise;
                },

                loginWithCredentials: function(creds) {
                    var q = $q.defer();
=======
        loginWithCredentials: function(creds) {
            var q = $q.defer();
>>>>>>> 8ac9ccbb

            if (!creds.Username || !creds.Password) {
                q.reject({
                    message: "Username and Password are required to login"
                });
            } else {
                delete $http.defaults.headers.common.Accept;
                $rootScope.creds = creds;
                $http.post(url.get() + "/auth",
                    _.extend(_.pick(creds, "Username", "Password", "HashedPassword"), {
                        ClientID: CONFIG.clientID,
                        ClientSecret: CONFIG.clientSecret,
                        GrantType: "password",
                        State: api.randomString(24),
                        RedirectURI: "https://protonmail.ch",
                        ResponseType: "token",
                        Scope: "full" // 'full' or 'reset'
                    })
                ).then(
                    function(resp) {
                        $rootScope.TemporaryAccessData = resp.data;
                        $rootScope.TemporaryEncryptedAccessToken = resp.data.AccessToken;
                        $rootScope.TemporaryEncryptedPrivateKeyChallenge = resp.data.EncPrivateKey;
                        q.resolve(resp);
                        // this is a trick! we dont know if we should go to unlock or step2 because we dont have user's data yet. so we redirect to the login page (current page), and this is determined in the resolve: promise on that state in the route. this is because we dont want to do another fetch info here.
                    },
                    function(error) {
                        console.log(error);
                        q.reject({
                            message: error.error_description
                        });
                    }
                );
            }

            return q.promise;
        },

        // Whether a user is logged in at all
        isLoggedIn: function() {
            var loggedIn = auth.data && angular.isDefined(auth.data.AccessToken) && api.refreshTokenIsDefined();

            if (loggedIn && api.user === null) {
                auth.setAuthHeaders();
            }

            return loggedIn;
        },

        refreshTokenIsDefined: function() {
            var isDefined = false;

            if (auth.data && typeof auth.data.RefreshToken !== 'undefined' && auth.data.RefreshToken !== 'undefined') {
                isDefined = true;
            }

            return isDefined;
        },

        // Whether the mailbox' password is accessible, or if the user needs to re-enter it
        isLocked: function() {
            return !api.isLoggedIn() || _.isUndefined(auth.mailboxPassword);
        },

        // Logged in and MBPW is set
        isSecured: function() {
            return api.isLoggedIn() && !api.isLocked();
        },

        // Return a state name to be in in case some user authentication step is required.
        // This will null if the logged in and unlocked.
        state: function() {
            if (api.isLoggedIn()) {
                return api.isLocked() ? "login.unlock" : null;
            } else {
                return "login";
            }
        },

        // Redirect to a new authentication state, if required
        redirectIfNecessary: function() {
            var newState = api.state();
            if (newState) {
                $state.go(newState);
            }
        },

        refreshIfNecessary: function(force) {
            if ((auth.data && auth.data.shouldRefresh && api.refreshTokenIsDefined()) || !!force) {
                $http.post(
                    url.get() + "/auth/refresh",
                    _.extend(_.pick(auth.data, "RefreshToken"), {
                        ClientID: CONFIG.clientID,
                        ClientSecret: CONFIG.clientSecret,
                        GrantType: "refresh_token",
                        State: api.randomString(24),
                        ResponseType: "token",
                    })
                ).then(
                    function(resp) {
                        auth.saveAuthData(_.pick(resp.data, "AccessToken", "RefreshToken", "Uid", "ExpiresIn"));
                    },
                    function(resp) {
                        if(resp.error) {
                            api.logout();
                        }
                        errorReporter.catcher("Something went wrong with authentication");
                    }
                );
            }
        },

        // Removes all connection data
        logout: function() {
            // Completely clear sessionstorage
            window.sessionStorage.clear();

            delete auth.data;
            delete auth.mailboxPassword;

            this.user = null;

            // HACKY ASS BUG
            $http.delete(url.get() + "/auth").then( function() {
                location.reload();
            });

            // THIS SHOULD BE RE-ENABLED WHEN WE FIX THE BUG
            // $rootScope.isLoggedIn = false;
            // $rootScope.isLocked = true;
            // $rootScope.isSecure = false;
            // $rootScope.domoArigato = false;

        },

        // Returns an async promise that will be successful only if the mailbox password
        // proves correct (we test this by decrypting a small blob)
        unlockWithPassword: function(epk, pwd, accessToken, TemporaryAccessData) {

            // console.log(epk, pwd, accessToken, TemporaryAccessData);

            var req = $q.defer();
            var self = this;

            if (pwd) {

                pmcw.checkMailboxPassword(epk, pwd, accessToken)
                .then(
                    function(response) {
                        api.savePassword(pwd);
                        auth.mailboxPassword = pwd;
                        api.receivedCredentials({
                            "AccessToken": response,
                            "RefreshToken": TemporaryAccessData.RefreshToken,
                            "Uid": TemporaryAccessData.Uid,
                            "ExpiresIn": TemporaryAccessData.ExpiresIn,
                            "EventID": TemporaryAccessData.EventID
                        });
                        req.resolve(200);
                    },
                    function(rejection) {
                        // console.log(rejection);
                        req.reject({
                            message: "Wrong decryption password."
                        });
                    }
                );
            }
            else {
                req.reject({
                    message: "Password is required"
                });
            }

            return req.promise;
        },

        setTokenUID: function(data) {
            // console.log(data);
            if (data.AccessToken) {
                $http.defaults.headers.common.Authorization = "Bearer " + data.AccessToken;
            }
            if (data.Uid) {
                $http.defaults.headers.common["x-pm-uid"] = data.Uid;
            }
            // console.log($http.defaults.headers.common);
        },

        receivedCredentials: function(data) {
            auth.saveAuthData(data);
            auth.saveEventId(data.EventID);
        },

        fetchUserInfo: function(uid) {
            var promise = auth.fetchUserInfo(uid);
            return promise.then(
                function(user) {

                    // console.log(user);

                    if (user.DisplayName.length === 0) {
                        user.DisplayName = user.Addresses[0].Email;
                    }

                    $rootScope.isLoggedIn = true;
                    $rootScope.user = user;
                    this.user = user;
                    this.user.Theme = atob(user.Theme);

                    return user;
                }.bind(this),
                errorReporter.catcher("Please try again later")
            );
        },

        params: function(params) {
            return params;
        }
    };

    api.user = null;

    return api;
})

.run(function($rootScope, authentication, eventManager, CONFIG) {
    authentication.detectAuthenticationState();
    authentication.refreshIfNecessary();
    $rootScope.isLoggedIn = authentication.isLoggedIn();
    $rootScope.isLocked = authentication.isLocked();
    $rootScope.logout = function() {
        authentication.logout();
        eventManager.stop();
        $scope.error = null;
    };
});<|MERGE_RESOLUTION|>--- conflicted
+++ resolved
@@ -182,46 +182,41 @@
             return pmcw.decryptPrivateKey(this.user.EncPrivateKey, pw);
         },
 
-<<<<<<< HEAD
-                setAuthCookie: function() {
-                    var deferred = $q.defer();
-                    $http.post(baseURL + "/auth/cookies",
-                    {
-                        ResponseType: "token",
-                        ClientID: CONFIG.clientID,
-                        GrantType: "refresh_token",
-                        RefreshToken: $rootScope.TemporaryAccessData.RefreshToken,
-                        RedirectURI: "https://protonmail.ch",
-                        State: api.randomString(24)
-                    })
-                    .then(
-                        function(response) {
-                            $log.debug(response);
-                            if (response.data.code===1000) {
-                                deferred.resolve(200);
-                                // forget x-pm-uid
-                                // forget accessToken
-                                // forget refreshToken
-                            }
-                            else {
-                                deferred.reject();
-                                $log.error('setAuthCookie', response);
-                            }
-                        },
-                        function(err) {
-                            deferred.reject();
-                            $log.error('setAuthCookie', err);
-                        }
-                    );
-                    return deferred.promise;
+        setAuthCookie: function() {
+            var deferred = $q.defer();
+            $http.post(baseURL + "/auth/cookies",
+            {
+                ResponseType: "token",
+                ClientID: CONFIG.clientID,
+                GrantType: "refresh_token",
+                RefreshToken: $rootScope.TemporaryAccessData.RefreshToken,
+                RedirectURI: "https://protonmail.ch",
+                State: api.randomString(24)
+            })
+            .then(
+                function(response) {
+                    $log.debug(response);
+                    if (response.data.code===1000) {
+                        deferred.resolve(200);
+                        // forget x-pm-uid
+                        // forget accessToken
+                        // forget refreshToken
+                    }
+                    else {
+                        deferred.reject();
+                        $log.error('setAuthCookie', response);
+                    }
                 },
-
-                loginWithCredentials: function(creds) {
+                function(err) {
+                    deferred.reject();
+                    $log.error('setAuthCookie', err);
+                }
+            );
+            return deferred.promise;
+        },
+
+        loginWithCredentials: function(creds) {
                     var q = $q.defer();
-=======
-        loginWithCredentials: function(creds) {
-            var q = $q.defer();
->>>>>>> 8ac9ccbb
 
             if (!creds.Username || !creds.Password) {
                 q.reject({
