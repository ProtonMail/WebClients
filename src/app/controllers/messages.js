angular.module("proton.controllers.Messages", [
    "proton.routes",
    "proton.constants"
])

.controller("MessageListController", function(
    $q,
    $rootScope,
    $scope,
    $state,
    $stateParams,
    $timeout,
    $translate,
    $filter,
    CONSTANTS,
    Message,
    Label,
    authentication,
    messageCache,
    messages,
    networkActivityTracker,
    notify
) {

    var mailbox = $rootScope.pageName = $state.current.data.mailbox;

    $scope.messagesPerPage = $scope.user.NumMessagePerPage;
    $scope.labels = authentication.user.Labels;
    $scope.Math = window.Math;
    $scope.CONSTANTS = CONSTANTS;
    $scope.messages = messages;
    $scope.selectedFilter = $stateParams.filter;
    $scope.selectedOrder = $stateParams.sort || "-date";
    $scope.page = parseInt($stateParams.page || 1);
    $scope.params = {
        messageHovered: null
    };

    $timeout(function() {
        $('#page').val($scope.page);
        $('#page').change(function(event) {
            $scope.goToPage();
        });
        $scope.initHotkeys();
    });

    $scope.initHotkeys = function() {
        Mousetrap.bind(["s"], function() {
            if ($state.includes("secured.**") && $scope.params.messageHovered) {
                $scope.toggleStar($scope.params.messageHovered);
            }
        });
        Mousetrap.bind(["r"], function() {
            if ($state.includes("secured.**") && $scope.params.messageHovered) {
                $scope.params.messageHovered.Selected = true;
                $scope.setMessagesReadStatus(true);
            }
        });
        Mousetrap.bind(["u"], function() {
            if ($state.includes("secured.**") && $scope.params.messageHovered) {
                $scope.params.messageHovered.Selected = true;
                $scope.setMessagesReadStatus(false);
            }
        });
    };

    $scope.dropdownPages = function() {
        var ddp = [];
        var ddp2 = [];
        var makeRangeCounter = 0;

        for (var i = 0; i <= parseInt($rootScope.Total); i++) {
            ddp[i] = i;
        }

        function makeRange(element, index, array) {
            if(index%CONSTANTS.MESSAGES_PER_PAGE === 0) {
                ddp2.push((index+1) + ' - ' + (index+CONSTANTS.MESSAGES_PER_PAGE));
                makeRangeCounter++;
            }
        }

        ddp.forEach(makeRange);

        return ddp2;
    };

    $scope.pages = $scope.dropdownPages();

    var unsubscribe = $rootScope.$on("$stateChangeSuccess", function() {
        $rootScope.pageName = $state.current.data.mailbox;
    });

    $scope.$on("$destroy", unsubscribe);

    $scope.draggableOptions = {
        appendTo: "html",
        delay: 100,
        cancel: ".starLink",
        cursorAt: {left: 0, top: 0},
        cursor: "move",
        helper: function(event) {
            return $('<span class="well well-sm draggable" id="draggableMailsHelper"><i class="fa fa-envelope-o"></i> <strong><b></b> Mails</strong></span>');
        },
        containment: "document"
    };

    messageCache.watchScope($scope, "messages");

    $timeout(function() {
        $scope.unselectAllMessages();
    });

    $scope.$on('refreshMessages', function(event, silently, empty) {
        $scope.refreshMessages(silently, empty);
    });

    $scope.messageCount = function() {
        return $rootScope.Total;
    };

    $scope.getMessagesParameters = function(mailbox) {
        var params = {};

        params.Location = CONSTANTS.MAILBOX_IDENTIFIERS[mailbox];
        params.Page = ($stateParams.page || 1) - 1;

        if ($stateParams.filter) {
            params.Unread = +($stateParams.filter === 'unread');
        }

        if ($stateParams.sort) {
            var sort = $stateParams.sort;
            var desc = _.string.startsWith(sort, "-");

            if (desc) {
                sort = sort.slice(1);
            }

            params.Sort = _.string.capitalize(sort);
            params.Desc = +desc;
        }

        if (mailbox === 'search') {
            params.Location = $stateParams.location;
            params.Keyword = $stateParams.words;
            params.To = $stateParams.to;
            params.From = $stateParams.from;
            params.Subject = $stateParams.subject;
            params.Begin = $stateParams.begin;
            params.End = $stateParams.end;
            params.Attachments = $stateParams.attachments;
            params.Starred = $stateParams.starred;
            params.Label = $stateParams.label;
        } else if(mailbox === 'label') {
            delete params.Location;
            params.Label = $stateParams.label;
        }

        _.pick(params, _.identity);

        return params;
    };

    $scope.refreshMessages = function(silently, empty) {
        var mailbox = $state.current.name.replace('secured.', '');
        var params = $scope.getMessagesParameters(mailbox);
        var promise = Message.query(params).$promise.then(function(result) {
            $scope.messages = result;
            if(!!!empty) {
                $scope.emptying = false;
            }
        });

        if(!!!silently) {
            networkActivityTracker.track(promise);
        }
    };

    $scope.showTo = function(message) {
        return (
            $scope.senderIsMe(message) &&
            (
                !$state.is('secured.inbox') &&
                !$state.is('secured.drafts')  &&
                !$state.is('secured.sent')  &&
                !$state.is('secured.archive')  &&
                !$state.is('secured.spam')  &&
                !$state.is('secured.trash')
            )
        ) ? true : false;
    };

    $scope.showFrom = function(message) {
        return ((
                !$state.is('secured.inbox') &&
                !$state.is('secured.drafts')  &&
                !$state.is('secured.archive') &&
                !$state.is('secured.sent') &&
                !$state.is('secured.spam') &&
                !$state.is('secured.trash')
            )
        ) ? true : false;
    };

    $scope.senderIsMe = function(message) {
        var result = false;
        for( var i = 0, len = $scope.user.Addresses.length; i < len; i++ ) {
            if( $scope.user.Addresses[i].Email === message.SenderAddress ) {
                result = true;
            }
        }
        return result;
    };

    $scope.getLabel = function(id) {
        return _.where($scope.labels, {ID: id})[0];
    };

    $scope.onSelectMessage = function(event, message) {
        if (event.shiftKey) {
            var start = $scope.messages.indexOf(_.first($scope.selectedMessages()));
            var end = $scope.messages.indexOf(_.last($scope.selectedMessages()));

            for (var i = start; i < end; i++) {
                $scope.messages[i].Selected = true;
            }
        }
    };

    $scope.onStartDragging = function(event, ui, message) {
        setTimeout( function() {
            $('#draggableMailsHelper strong b').text($scope.selectedMessages().length);
        }, 20);
        $('body').addClass('dragging');
        $('#main').append('<div id="dragOverlay"></div>');
        if(message && !!!message.Selected) {
            message.Selected = true;
            $scope.$apply();
        }
    };

    $scope.onEndDragging = function(event, ui, message) {
        $('body').removeClass('dragging');
        $('#dragOverlay').fadeOut(200, function() {
            $(this).remove();
        });
    };

    $scope.setPage = function (pageNo) {
        $scope.currentPage = pageNo;
    };

    $scope.pageChanged = function() {
        $log.log('Page changed to: ' + $scope.currentPage);
    };

    $scope.start = function() {
        return ($scope.page - 1) * $scope.messagesPerPage + 1;
    };

    $scope.end = function() {
        var end;

        end = $scope.start() + $scope.messagesPerPage - 1;

        if (end > $scope.messageCount()) {
            end = $scope.messageCount();
        }

        return end;
    };

    $scope.getMessageEncryptionType = function(message) {
        var texts = [
            'Unencrypted Message',
            'End-to-End Encrypted Internal Message',
            'External Message, Stored Encrypted',
            'End-to-End Encrypted for Outside',
            'External Message, Stored Encrypted',
            'Stored Encrypted',
            'End-to-End Encrypted for Outside Reply'
        ];

        return texts[message.IsEncrypted];
    };

    $scope.hasNextPage = function() {
        return $scope.messageCount() > ($scope.page * $scope.messagesPerPage);
    };

    $scope.navigateToMessage = function(event, message) {
        if (!event || !$(event.target).closest("td").hasClass("actions")) {
            if (message === 'last') {
                message = _.last(messages);
            } else if (message === 'first') {
                message = _.first(messages);
            }

            if ($state.is('secured.drafts')) {
                networkActivityTracker.track(
                Message.get({id: message.ID}).$promise.then(function(m) {
                    m.decryptBody(m.Body, m.Time).then(function(body) {
                        m.Body = body;
                        $rootScope.$broadcast('loadMessage', m);
                    });
                }));
            } else {
                $state.go("secured." + mailbox + ".message", {
                    id: message.ID
                });
            }
        }
    };

    $scope.$on('starMessages', function(event) {
        var ids = $scope.selectedIds();
        var promise;

        _.each($scope.selectedMessages(), function(message) { message.Starred = 1; });
        promise = Message.star({IDs: ids}).$promise;
        networkActivityTracker.track(promise);
        $scope.unselectAllMessages();
    });

    $scope.toggleStar = function(message) {
        var inStarred = $state.is('secured.starred');
        var index = $scope.messages.indexOf(message);
        var ids = [];
        var promise;

        ids.push(message.ID);

        if(message.Starred === 1) {
            promise = Message.unstar({IDs: ids}).$promise;
            message.Starred = 0;

            if (inStarred) {
                $scope.messages.splice(index, 1);
            }
        } else {
            promise = Message.star({IDs: ids}).$promise;
            message.Starred = 1;
        }
    };

    $scope.allSelected = function() {
        var status = true;

        if ($scope.messages.length > 0) {
            _.forEach($scope.messages, function(message) {
                if (!!!message.Selected) {
                    status = false;
                }
            });
        } else {
            status = false;
        }

        return status;
    };

    $scope.selectAllMessages = function(val) {
        var status = !!!$scope.allSelected();

        _.forEach($scope.messages, function(message) {
            message.Selected = status;
        });
    };

    $scope.$on('goToFolder', function(event) {
        $scope.unselectAllMessages();
    });

    $scope.unselectAllMessages = function() {
        _.forEach($scope.messages, function(message) {
            message.Selected = false;
        });
    };

    $scope.selectedMessages = function() {
        return _.select($scope.messages, function(message) {
            return message.Selected === true;
        });
    };

    $scope.selectedIds = function() {
        return _.map($scope.selectedMessages(), function(message) { return message.ID; });
    };

    $scope.selectedMessagesWithReadStatus = function(bool) {
        return _.select($scope.selectedMessages(), function(message) {
            return message.IsRead === +bool;
        });
    };

    $scope.messagesCanBeMovedTo = function(otherMailbox) {
        if (otherMailbox === "inbox") {
            return _.contains(["spam", "trash"], mailbox);
        } else if (otherMailbox === "trash") {
            return _.contains(["inbox", "drafts", "spam", "sent", "starred"], mailbox);
        } else if (otherMailbox === "spam") {
            return _.contains(["inbox", "starred", "trash"], mailbox);
        } else if (otherMailbox === "drafts") {
            return _.contains(["trash"], mailbox);
        }
    };

    $scope.setMessagesReadStatus = function(status) {
        var messages = $scope.selectedMessagesWithReadStatus(!status);
        var promise;
        var ids = _.map(messages, function(message) { return message.ID; });

        if(status) {
            promise = Message.read({IDs: ids}).$promise;
        } else {
            promise = Message.unread({IDs: ids}).$promise;
        }

        _.each(messages, function(message) {
            message.IsRead = +status;
        });

        promise.then(function() {
            $rootScope.$broadcast('updateCounters');
        });

        $scope.unselectAllMessages();

        networkActivityTracker.track(promise);
    };
    $scope.$on('moveMessagesTo', function(event, name) {
        $scope.moveMessagesTo(name);
    });

    $scope.moveMessagesTo = function(mailbox) {
        var ids = $scope.selectedIds();
        var promise;
        var inDelete = mailbox === 'delete';


        if(inDelete) {
            promise = Message.delete({IDs: ids}).$promise;
        } else {
            promise = Message[mailbox]({IDs: ids}).$promise;
        }

        promise.then(function(result) {
            $rootScope.$broadcast('updateCounters');
            $rootScope.$broadcast('refreshMessages');

            if(inDelete) {
                if(ids.length > 1) {
                    notify($translate.instant('MESSAGES_DELETED'));
                } else {
                    notify($translate.instant('MESSAGE_DELETED'));
                }
            } else {
                if(ids.length > 1) {
                    notify($translate.instant('MESSAGES_MOVED'));
                } else {
                    notify($translate.instant('MESSAGE_MOVED'));
                }
            }
        });

        if(!$state.is('secured.label')) {
            $scope.messages = _.difference($scope.messages, $scope.selectedMessages());
        }

        $scope.unselectAllMessages();

        networkActivityTracker.track(promise);
    };

    $scope.filterBy = function(status) {
        $state.go($state.current.name, _.extend({}, $state.params, {
            filter: status,
            page: undefined
        }));
    };

    $scope.clearFilter = function() {
        $state.go($state.current.name, _.extend({}, $state.params, {
            filter: undefined,
            page: undefined
        }));
    };

    $scope.orderBy = function(criterion) {
        $state.go($state.current.name, _.extend({}, $state.params, {
            sort: criterion === '-date' ? undefined : criterion,
            page: undefined
        }));
    };

    $scope.emptyFolder = function(location) {
        $scope.emptying = true;
        if (parseInt(location)===CONSTANTS.MAILBOX_IDENTIFIERS.drafts) {
            promise = Message.emptyDraft().$promise;
        }
        else if (parseInt(location)===CONSTANTS.MAILBOX_IDENTIFIERS.spam) {
            promise = Message.emptySpam().$promise;
        }
        else if (parseInt(location)===CONSTANTS.MAILBOX_IDENTIFIERS.trash) {
            promise = Message.emptyTrash().$promise;
        }
        promise.then(
            function(result) {
                $rootScope.$broadcast('updateCounters');
                $rootScope.$broadcast('refreshMessages', true, true);
                notify($translate.instant('FOLDER EMPTIED'));
            },
            function(result) {
                $scope.emptying = false;
            }
        );
    };

    $scope.unselectAllLabels = function() {
        _.forEach($scope.labels, function(label) {
            label.Selected = false;
        });
    };

    $scope.openLabels = function(message) {
        var messages = [];
        var messagesLabel = [];
        var labels = $scope.labels;

        if (angular.isDefined(message)) {
            messages.push(message);
        } else {
            messages = $scope.selectedMessages();
        }

        _.each(messages, function(message) {
            messagesLabel = messagesLabel.concat(_.map(message.LabelIDs, function(id) {
                return id;
            }));
        });

        _.each(labels, function(label) {
            var count = _.filter(messagesLabel, function(m) {
                return m === label.ID;
            }).length;

            label.Selected = count > 0;
        });

        $timeout(function() {
            $('#searchLabels').focus();
        });
    };

    $scope.closeLabels = function() {
        $scope.unselectAllLabels();
        $('[data-toggle="dropdown"]').parent().removeClass('open');
    };

    $scope.saveLabels = function(labels) {
        var deferred = $q.defer();
        var messageIDs = $scope.selectedIds();
        var toApply = _.map(_.where(labels, {Selected: true}), function(label) { return label.ID; });
        var toRemove = _.map(_.where(labels, {Selected: false}), function(label) { return label.ID; });
        var promises = [];

        _.each(toApply, function(labelID) {
            promises.push(Label.apply({id: labelID, MessageIDs: messageIDs}).$promise);
        });

        _.each(toRemove, function(labelID) {
            promises.push(Label.remove({id: labelID, MessageIDs: messageIDs}).$promise);
        });

        $q.all(promises).then(function() {
            if($state.is('secured.label')) {
                $scope.messages = _.difference($scope.messages, $scope.selectedMessages());
            } else {
                _.each($scope.selectedMessages(), function(message) {
                    message.LabelIDs = _.difference(_.uniq(message.LabelIDs.concat(toApply)), toRemove);
                });
                $scope.unselectAllMessages();
            }

            notify($translate.instant('LABELS_APPLY'));
            deferred.resolve();
        });

        networkActivityTracker.track(deferred.promise);

        return deferred.promise;
    };

    $scope.$on('applyLabels', function(event, LabelID) {
        var messageIDs = _.map($scope.selectedMessages(), function(message) { return message.ID; });

        Label.apply({
            id: LabelID,
            MessageIDs: messageIDs
        }).then(function(result) {
            notify($translate.instant('LABEL_APPLY'));
        });
    });

    $scope.goToPage = function(page) {
        if(angular.isUndefined(page)) {
            page = parseInt($('#page').val());
        }
        $scope.page = page;

        if (page > 0 && $scope.messageCount() > ((page - 1) * $scope.messagesPerPage)) {
            if (page === 1) {
                page = undefined;
            }
            $state.go($state.current.name, _.extend({}, $state.params, {
                page: page
            }));
        }
    };

    $scope.scrollToBottom = function() {
        $rootScope.scrollToBottom = true;
        // state change success if true, scroll and unset
    };

    $scope.hasAdjacentMessage = function(message, adjacency) {
        if (adjacency === +1) {
            if (messages.indexOf(message) === messages.length - 1) {
                return $scope.hasNextPage();
            } else {
                return true;
            }
        } else if (adjacency === -1) {
            if (messages.indexOf(message) === 0) {
                return $scope.page > 1;
            } else {
                return true;
            }
        }
    };

    $scope.goToAdjacentMessage = function(message, adjacency) {
        var idx = messages.indexOf(message);

        if (adjacency === +1 && idx === messages.length - 1) {
            $state.go("^.relative", {
                rel: 'first',
                page: $scope.page + adjacency
            });
        } else if (adjacency === -1 && messages.indexOf(message) === 0) {
            $state.go("^.relative", {
                rel: 'last',
                page: $scope.page + adjacency
            });
        } else if (Math.abs(adjacency) === 1) {
            $scope.navigateToMessage(null, messages[idx + adjacency]);
        }
    };
})

.controller("ComposeMessageController", function(
    $rootScope,
    $scope,
    $log,
    $timeout,
    $q,
    $state,
    $translate,
    $interval,
    Attachment,
    authentication,
    Message,
    localStorageService,
    attachments,
    pmcw,
    networkActivityTracker,
    notify,
    tools,
    CONSTANTS,
    Contact,
    User
) {
    Contact.index.updateWith($scope.user.Contacts);
    $scope.messages = [];
    var promiseComposerStyle;

    $scope.$watch('messages.length', function(newValue, oldValue) {
        if ($scope.messages.length > 0) {
            window.onbeforeunload = function() {
                return "By leaving now, you will lose what you have written in this email. " +
                    "You can save a draft if you want to come back to it later on.";
            };
        } else {
            window.onbeforeunload = undefined;
        }
    });

    $scope.$on('onDrag', function() {
        _.each($scope.messages, function(message) {
            $scope.togglePanel(message, 'attachments');
        });
    });

    $scope.$on('newMessage', function() {
<<<<<<< HEAD
        var message = new Message();
        $scope.initMessage(message);
=======
        if(($scope.messages.length + 1) === CONSTANTS.MAX_NUMBER_COMPOSER) {
            notify.closeAll();
            notify($translate.instant('MAXIMUM_COMPOSER_REACHED'));
        } else {
            var message = new Message();
            $scope.initMessage(message);
        }
>>>>>>> b45eaf64
    });

    $scope.$on('loadMessage', function(event, message) {
        if(($scope.messages.length + 1) === CONSTANTS.MAX_NUMBER_COMPOSER) {
            notify.closeAll();
            notify($translate.instant('MAXIMUM_COMPOSER_REACHED'));
        } else {
            message = new Message(_.pick(message, 'ID', 'Subject', 'Body', 'ToList', 'CCList', 'BCCList', 'Attachments', 'Action', 'ParentID'));
            message.IsRead = 1;
            $scope.initMessage(message);
        }
    });

    $scope.setDefaults = function(message) {
        _.defaults(message, {
            ToList: [],
            CCList: [],
            BCCList: [],
            Subject: '',
            PasswordHint: '',
            Attachments: [],
            IsEncrypted: 0,
            Body: message.Body,
            From: authentication.user.Addresses[0]
        });
    };

    $scope.slideDown = function(message) {
        $('#' + message.previews).slideToggle({direction: "down"}, 200);
        message.attachmentsToggle = !!!message.attachmentsToggle;
    };

    $scope.isOver = false;
    var isOver = false;
    var interval;

    $(window).on('dragover', function(e) {
        e.preventDefault();
        $interval.cancel($scope.intervalComposer);

        $scope.intervalComposer = $interval(function() {
            isOver = false;
            $scope.isOver = false;
            $interval.cancel($scope.intervalComposer);
        }, 100);

        if (isOver === false) {
            isOver = true;
            $scope.isOver = true;
        }
    });

    $scope.dropzone = 0;

    $scope.dropzoneConfig = function(message) {
        $scope.dropzone++;
        message.button = 'button' + $scope.dropzone;
        message.previews = 'previews' + $scope.dropzone;

        return {
            options: {
                maxFilesize: CONSTANTS.ATTACHMENT_SIZE_LIMIT,
                maxFiles: CONSTANTS.ATTACHMENT_NUMBER_LIMIT,
                addRemoveLinks: false,
                dictDefaultMessage: 'Drop files here to upload',
                url: "/file/post",
                paramName: "file", // The name that will be used to transfer the file
                previewsContainer: '.previews',
                previewTemplate: '<div class="btn preview-template"><span class="pull-right fa fa-times preview-close" data-dz-remove></span><p class="name preview-name" data-dz-name></p></div>',
                createImageThumbnails: false,
                accept: function(file, done) {
                },
                init: function(event) {
                    var that = this;
                    _.forEach(message.Attachments, function (attachment) {
                        var mockFile = { name: attachment.Name, size: attachment.Size, type: attachment.MIMEType, ID: attachment.ID };
                        that.options.addedfile.call(that, mockFile);
                    });
                }
            },
            eventHandlers: {
                dragenter: function(event) {
                    // console.log('on dragenter', event);
                },
                dragover: function(event) {
                    $interval.cancel($scope.intervalComposer);
                    // console.log('on dragover', event);
                },
                dragleave: function(event) {
                    // console.log('on dragleave', event);
                },
                drop: function(event) {
                    // console.log('on drop', event);
                    $scope.isOver = false;
                    isOver = false;
                },
                addedfile: function(file) {
                    if(angular.isUndefined(message.ID)) {
                        $scope.save(message, true).then(function() {
                            $scope.addAttachment(file, message);
                        });
                    } else {
                        $scope.addAttachment(file, message);
                    }
                },
                removedfile: function(file) {
                    $scope.removeAttachment(file, message);
                }
            }
        };
    };

    $scope.getAttachmentsSize = function(message) {
        var size = 0;

        angular.forEach(message.Attachments, function(attachment) {
            if (angular.isDefined(attachment.Size)) {
                size += parseInt(attachment.Size);
            }
        });

        return size;
    };

    $scope.addAttachment = function(file, message) {
        var totalSize = $scope.getAttachmentsSize(message);
        var sizeLimit = CONSTANTS.ATTACHMENT_SIZE_LIMIT;

        message.uploading = true;

        _.defaults(message, { Attachments: [] });

        if (angular.isDefined(message.Attachments) && message.Attachments.length === CONSTANTS.ATTACHMENT_NUMBER_LIMIT) {
            notify('Messages are limited to ' + CONSTANTS.ATTACHMENT_NUMBER_LIMIT + ' attachments');
            // TODO remove file in droparea
            return;
        }

        totalSize += file.size;
        var attachmentPromise;
        var element = $(file.previewElement);

        if (totalSize < (sizeLimit * 1024 * 1024)) {
            attachmentPromise = attachments.load(file).then(function(packets) {
                return attachments.upload(packets, message.ID, element).then(
                    function(result) {
                        message.Attachments.push(result);
                        message.uploading = false;
                    }
                );
            });
        } else {
            // Attachment size error.
            notify('Attachments are limited to ' + sizeLimit + ' MB. Total attached would be: ' + totalSize + '.');
            // TODO remove file in droparea
            return;
        }
    };

    $scope.removeAttachment = function(file, message) {
        var fileID = (file.ID) ? file.ID : file.previewElement.id;
        var attachment = _.findWhere(message.Attachments, {AttachmentID: fileID});
        message.Attachments = _.filter(message.Attachments, function(a) {return a.AttachmentID !== fileID;});
            // message.Attachments = [];
        Attachment.remove({
            "MessageID": message.ID,
            "AttachmentID": fileID
        }).$promise.then(function(response) {
            if (response.Error) {
                notify(response.Error);
                message.Attachments.push(attachment);
                var mockFile = { name: attachment.Name, size: attachment.Size, type: attachment.MIMEType, ID: attachment.ID };
                that.options.addedfile.call(that, mockFile);
            }
        });
    };

    $scope.initMessage = function(message) {
        $scope.messages.unshift(message);
        $scope.setDefaults(message);
        $scope.focusComposer(message);

        $timeout( function() {

            $scope.saveOld();
            $scope.listenEditor(message);
            if (angular.isUndefined(message.Body)) {
                // this sets the Body with the signature
                $scope.completedSignature(message);
            }

            // sanitation
            message.Body = DOMPurify.sanitize(message.Body, {
                FORBID_TAGS: ['style']
            });
            resizeComposer();

            message.selectFile = function() {
                $('#' + message.button).click();
            };
        }, 10);
    }; 

    $scope.editorStyle = function(message) {
        var styles = {};
        if (message.maximized===true) {
            var composer = $('.composer:visible');
            var composerHeight = composer.outerHeight();
            var composerHeader = composer.find('.composer-header').outerHeight();
            var composerFooter = composer.find('.composer-footer').outerHeight();
            var composerMeta = composer.find('.composerMeta').outerHeight();
            styles.height = composerHeight - (composerHeader+composerFooter+composerFooter+composerMeta); 
        }
        else {
            styles.height = 'auto';   
        }
        return styles;
    };

    $scope.composerStyle = function(message) {

        var margin = 10;
        var index = $scope.messages.indexOf(message);
        var reverseIndex = $scope.messages.length - index;
        var styles = {};
        var widthWindow = $('#main').width();

        if ($('html').hasClass('ua-windows_nt')) {
            margin = 40;
        }

        if (tools.findBootstrapEnvironment() === 'xs') {
            var marginTop = 80; // px
            var top = marginTop;

            styles.top = top + 'px';
        } else {
            var marginRight = margin; // px
            var widthComposer = 480; // px

            if (Math.ceil(widthWindow / $scope.messages.length) > (widthComposer + marginRight)) {
                right = (index * (widthComposer + marginRight)) + marginRight;
            } else {
                widthWindow -= margin; // margin left
                var overlap = (((widthComposer * $scope.messages.length) - widthWindow) / ($scope.messages.length - 1));
                right = index * (widthComposer - overlap);
            }

            if (reverseIndex === $scope.messages.length) {
                right = marginRight;
                index = $scope.messages.length;
            }

            styles.right = right + 'px';
        }

        styles['z-index'] = message.zIndex;

        return styles;

    };

    $scope.completedSignature = function(message) {
        message.Body = "<br><br>" + authentication.user.Signature;
    };

    $scope.composerIsSelected = function(message) {
        return $scope.selected === message;
    };

    $scope.focusComposer = function(message) {
        $scope.selected = message;

        if (!!!message.focussed) {
            // calculate z-index
            var index = $scope.messages.indexOf(message);
            // console.log(index);
            var reverseIndex = $scope.messages.length - index;
            // console.log(reverseIndex);

            if (tools.findBootstrapEnvironment() === 'xs') {

                _.each($scope.messages, function(element, iteratee) {
                    if (iteratee > index) {
                        $(element).css('z-index', ($scope.messages.length + (iteratee - index))*10);
                    } else {
                        $(element).css('z-index', ($scope.messages.length)*10);
                    }
                });

                var bottom = $('.composer').eq($('.composer').length-1);
                var bottomTop = bottom.css('top');
                var bottomZ = bottom.css('zIndex');
                var clicked = $('.composer').eq(index);
                var clickedTop = clicked.css('top');
                var clickedZ = clicked.css('zIndex');

                // console.log(bottomTop, bottomZ, clickedTop, clickedZ);

                // todo: swap ???
                bottom.css({
                    top:    clickedTop,
                    zIndex: clickedZ
                });
                clicked.css({
                    top:    bottomTop,
                    zIndex: bottomZ
                });

                // console.log(bottomTop, bottomZ, clickedTop, clickedZ);

            }

            else {
                _.each($scope.messages, function(element, iteratee) {
                    if (iteratee > index) {
                        element.zIndex = ($scope.messages.length - (iteratee - index))*10;
                    } else {
                        element.zIndex = ($scope.messages.length)*10;
                    }
                });
            }

            // focus correct field
            var composer = $('.composer')[index];

            if (message.ToList.length === 0) {
                $(composer).find('.to-list')[0].focus();
            } else if (message.Subject.length === 0) {
                $(composer).find('.subject')[0].focus();
            } else {
                message.editor.focus();
            }
            _.each($scope.messages, function(m) {
                m.focussed = false;
            });
            message.focussed = true;

            $scope.$apply();
        }
    };

    $scope.listenEditor = function(message) {
        if(message.editor) {
            message.editor.addEventListener('focus', function() {
                message.fields = false;
                message.toUnfocussed = true;
                $scope.$apply();
                $timeout(function() {
                    message.height();
                    $('.typeahead-container').scrollTop(0);
                    // $scope.focusComposer(message);
                });
            });
            message.editor.addEventListener('input', function() {
                $scope.saveLater(message);
            });
        }
    };

    $scope.selectFile = function(message, files) {
        _.defaults(message, {
            Attachments: []
        });
        message.Attachments.push.apply(
            message.Attachments,
            _.map(files, function(file) {
                return attachments.load(file);
            })
        );
    };

    $scope.toggleFields = function(message) {
        message.fields = !message.fields;
    };

    $scope.togglePanel = function(message, panelName) {
        message.displayPanel = !!!message.displayPanel;
        message.panelName = panelName;
    };

    $scope.openPanel = function(message, panelName) {
        message.displayPanel = true;
        message.panelName = panelName;
    };

    $scope.closePanel = function(message) {
        message.displayPanel = false;
        message.panelName = '';
    };

    $scope.setEncrypt = function(message, params, form) {
        if (params.password.length === 0) {
            notify('Please enter a password for this email.');
            return false;
        }

        if (params.password !== params.confirm) {
            notify('Message passwords do not match.');
            return false;
        }

        message.IsEncrypted = 1;
        message.Password = params.password;
        message.PasswordHint = params.hint;
        $scope.closePanel(message);
    };

    $scope.clearEncrypt = function(message) {
        delete message.PasswordHint;
        message.IsEncrypted = 0;
        $scope.closePanel(message);
    };

    $scope.setExpiration = function(message, params) {
        if (parseInt(params.expiration) > CONSTANTS.MAX_EXPIRATION_TIME) {
            notify('The maximum expiration is 4 weeks.');
            return false;
        }

        if (isNaN(params.expiration)) {
            notify('Invalid expiration time.');
            return false;
        }

        message.ExpirationTime = parseInt((new Date().getTime() / 1000).toFixed(0)) + params.expiration * 3600; // seconds
        $scope.closePanel(message);
    };

    $scope.clearExpiration = function(message) {
        delete message.ExpirationTime;
        $scope.closePanel(message);
    };

    $scope.rotateIcon = function(expiration) {
        var deg = Math.round((expiration * 360) / 672);

        $('#clock-icon').css({
            'transform': 'rotate(' + deg + 'deg)'
        });
    };

    $scope.oldProperties = ['Subject', 'ToList', 'CCList', 'BCCList', 'Body', 'PasswordHint', 'IsEncrypted', 'Attachments', 'ExpirationTime'];

    $scope.saveOld = function(message) {
        message.old = _.pick(message, $scope.oldProperties);

        _.defaults(message.old, {
            ToList: [],
            BCCList: [],
            CCList: [],
            Attachments: [],
            PasswordHint: "",
            Subject: ""
        });
    };

    $scope.needToSave = function(message) {
        if(angular.isDefined(message.old)) {
            var currentMessage = _.pick(message, $scope.oldProperties);
            var oldMessage = _.pick(message.old, $scope.oldProperties);

            return JSON.stringify(oldMessage) !== JSON.stringify(currentMessage);
        } else {
            return true;
        }
    };

    $scope.saveLater = function(message) {
        if(angular.isDefined(message.timeoutSaving)) {
            $timeout.cancel(message.timeoutSaving);
        }

        message.timeoutSaving = $timeout(function() {
            if($scope.needToSave(message)) {
                $scope.save(message, true);
            }
        }, CONSTANTS.SAVE_TIMEOUT_TIME);
    };

    $scope.validate = function(message) {
        // set msgBody input element to editor content
        message.setMsgBody();

        // Check internet connection
        if (window.navigator.onLine !== true && location.hostname !== 'localhost') {
            notify('No internet connection. Please wait and try again.');
            return false;
        }

        // Check if there is an attachment uploading
        if (message.uploading === true) {
            notify('Wait for attachment to finish uploading or cancel upload.');
            return false;
        }

        // Check all emails to make sure they are valid
        var invalidEmails = [];
        var allEmails = _.map(message.ToList.concat(message.CCList).concat(message.BCCList), function(email) { return email.Address.trim(); });

        _.each(allEmails, function(email) {
            if(!tools.validEmail(email)) {
                invalidEmails.push(email);
            }
        });

        if (invalidEmails.length > 0) {
            notify('Invalid email(s): ' + invalidEmails.join(',') + '.');
            return false;
        }

        // MAX 25 to, cc, bcc
        if ((message.ToList.length + message.BCCList.length + message.CCList.length) > 25) {
            notify('The maximum number (25) of Recipients is 25.');
            return false;
        }

        if (message.ToList.length === 0 && message.BCCList.length === 0 && message.CCList.length === 0) {
            notify('Please enter at least one recipient.');
            return false;
        }

        // Check title length
        if (message.Subject && message.Subject.length > CONSTANTS.MAX_TITLE_LENGTH) {
            notify('The maximum length of the subject is ' + CONSTANTS.MAX_TITLE_LENGTH + '.');
            return false;
        }

        // Check body length
        if (message.Body.length > 16000000) {
            notify('The maximum length of the message body is 16,000,000 characters.');
            return false;
        }

        var emailsNonPM = _.filter(message.ToList.concat(message.CCList).concat(message.BCCList), function(email) {
            return tools.isEmailAddressPM(email.Address) !== true;
        });

        if (parseInt(message.ExpirationTime) > 0 && message.IsEncrypted !== 1 && emailsNonPM.length > 0) {
            notify('Expiration times can only be set on fully encrypted messages. Please set a password for your non-ProtonMail recipients.');
            message.panelName = 'encrypt'; // switch panel
            return false;
        }

        return true;
    };

    $scope.save = function(message, silently) {
        var deferred = $q.defer();
        var parameters = {
            Message: _.pick(message, 'ToList', 'CCList', 'BCCList', 'Subject')
        };

        if (typeof parameters.Message.ToList === 'string') {
            parameters.Message.ToList = [];
        }

        if(angular.isDefined(message.ParentID)) {
            parameters.ParentID = message.ParentID;
            parameters.Action = message.Action;
        }

        if(angular.isDefined(message.ID)) {
            parameters.id = message.ID;
            parameters.Message.IsRead = 1;
        } else {
            parameters.Message.IsRead = 0;
        }

        parameters.Message.AddressID = message.From.ID;

        savePromise = message.encryptBody(authentication.user.PublicKey).then(function(result) {
            var draftPromise;

            parameters.Message.Body = result;

            if(angular.isUndefined(message.ID)) {
                draftPromise = Message.createDraft(parameters).$promise;
            } else {
                draftPromise = Message.updateDraft(parameters).$promise;
            }

            draftPromise.then(function(result) {
                message.ID = result.Message.ID;
                message.BackupDate = new Date();
                $scope.saveOld(message);

                // Add draft in message list
                if($state.is('secured.drafts') && silently !== true) {
                    $rootScope.$broadcast('refreshMessages');
                }

                deferred.resolve(result);
            });
        });

        if(silently !== true) {
            message.track(deferred.promise);
        }

        return deferred.promise;
    };

    $scope.send = function(message) {
        console.log(message);
        var deferred = $q.defer();
        var validate = $scope.validate(message);

        if(validate) {
            $scope.save(message, false).then(function() {
                var parameters = {};
                var emails = message.emailsToString();

                parameters.id = message.ID;
                parameters.ExpirationTime = message.ExpirationTime;

                message.getPublicKeys(emails).then(function(result) {
                    var keys = result;
                    var outsiders = false;
                    var promises = [];

                    parameters.Packages = [];

                    _.each(emails, function(email) {
                        if(keys[email].length > 0) { // inside user
                            var key = keys[email];

                            promises.push(message.encryptBody(key).then(function(result) {
                                var body = result;

                                message.encryptPackets(authentication.user.PublicKey).then(function(result) {
                                    var keyPackets = result;

                                    return parameters.Packages.push({Address: email, Type: 1, Body: body, KeyPackets: keyPackets});
                                });
                            }));
                        } else { // outside user

                            outsiders = true;

                            if(message.IsEncrypted === 1) {


                                var replyToken = message.generateReplyToken();
                                var replyTokenPromise = pmcw.encryptMessage(replyToken, [], message.Password);


                                promises.push(replyTokenPromise.then(function(encryptedToken) {


                                    pmcw.encryptMessage(message.Body, [], message.Password).then(function(result) {


                                        var body = result;

                                        message.encryptPackets('', message.Password).then(function(result) {


                                            var keyPackets = result;

                                            return parameters.Packages.push({Address: email, Type: 2, Body: body, KeyPackets: keyPackets, PasswordHint: message.PasswordHint, Token: replyToken, EncToken: encryptedToken});
                                        });
                                    });
                                }));
                            }
                        }
                    });

                    if(outsiders === true && message.IsEncrypted === 0) {
                        parameters.AttachmentKeys = [];
                        parameters.ClearBody = message.Body;
                        if(message.Attachments.length > 0) {
                             promises.push(message.clearPackets().then(function(packets) {
                                 parameters.AttachmentKeys = packets;
                            }));
                        }
                    }
                    $q.all(promises).then(function() {
                        Message.send(parameters).$promise.then(function(result) {
                            notify($translate.instant('MESSAGE_SENT'));
                            $scope.close(message, false);

                            if($state.is('secured.drafts') || $state.is('secured.sent')) {
                                $rootScope.$broadcast('refreshMessages');
                            }

                            deferred.resolve(result);
                        });
                    });
                });
            }, function() {
                deferred.reject();
            });

            message.track(deferred.promise);

            return deferred.promise;
        }
    };

    $scope.toggleMinimize = function(message) {
        if (!!message.minimized) {
            $scope.normalize(message);
        } else {
            $scope.minimize(message);
        }
    };

    $scope.minimize = function(message) {
        message.minimized = true;
    };

    $scope.toggleMaximized = function(message) {
        if (!!message.maximized) {
            $scope.normalize(message);
        } else {
            $scope.maximized(message);
        }
    };

    $scope.maximize = function(message) {
        message.maximized = true;
    };

    $scope.blur = function(message) {
        $log.info('blurr');
        message.blur = true;
    };

    $scope.focus = function(message) {
        $log.info('focuss');
        message.blur = false;
    };

    $scope.normalize = function(message) {
        message.minimized = false;
        message.maximized = false;
    };

    $scope.close = function(message, save) {
        var index = $scope.messages.indexOf(message);
        var messageFocussed = !!message.focussed;

        if (save === true) {
            $scope.saveLater(message);
        }

        message.close();

        // Remove message in messages
        $scope.messages.splice(index, 1);

        // Message closed and focussed?
        if(messageFocussed && $scope.messages.length > 0) {
            // Focus the first message
            $scope.focusComposer(_.first($scope.messages));
        }

    };

    $scope.discard = function(message) {

        var index = $scope.messages.indexOf(message);

        var messageFocussed = !!message.focussed;

        if (message.ID) {
            Message.delete({IDs: [message.ID]}).$promise.then(function(response) {
                if (response[0] && response[0].Error === undefined) {
                    $rootScope.$broadcast('updateCounters');
                    $rootScope.$broadcast('refreshMessages');
                }
            });
        }

        message.close();

        // Remove message in messages
        $scope.messages.splice(index, 1);

        // Message closed and focussed?
        if(messageFocussed && $scope.messages.length > 0) {
            // Focus the first message
            $scope.focusComposer(_.first($scope.messages));
        }

    };

    $scope.focusEditor = function(message, event) {
        event.preventDefault();
        message.editor.focus();
    };
})

.controller("ViewMessageController", function(
    $log,
    $state,
    $stateParams,
    $rootScope,
    $scope,
    $templateCache,
    $compile,
    $timeout,
    $translate,
    $filter,
    $q,
    $sce,
    localStorageService,
    networkActivityTracker,
    notify,
    Message,
    Label,
    message,
    messageCache,
    tools,
    attachments,
    pmcw,
    CONSTANTS,
    authentication,
    contactManager
) {
    $scope.message = message;
    $rootScope.pageName = message.Subject;
    $scope.tools = tools;
    $scope.isPlain = false;
    $scope.labels = authentication.user.Labels;

    $timeout(function() {
        if($rootScope.user.AutoSaveContacts === 1) {
            $scope.saveNewContacts();
        }
    });

    $scope.$watch('message', function() {
        messageCache.put(message.ID, message);
    });

    $scope.toggleStar = function(message) {
        var ids = [];
        var promise;

        ids.push(message.ID);

        if(message.Starred === 1) {
            promise = Message.unstar({IDs: ids}).$promise;
            message.Starred = 0;
        } else {
            promise = Message.star({IDs: ids}).$promise;
            message.Starred = 1;
        }

        networkActivityTracker.track(promise);
    };

    $scope.getMessageEncryptionType = function(message) {
        var texts = [
            'Unencrypted Message',
            'End-to-End Encrypted Internal Message',
            'External Message, Stored Encrypted',
            'End-to-End Encrypted for Outside',
            'External Message, Stored Encrypted',
            'Stored Encrypted',
            'End-to-End Encrypted for Outside Reply'
        ];

        return texts[message.IsEncrypted];
    };

    $scope.lockType = function(message) {
        var lockClass = '';

        if (message.IsEncrypted !== '0') {
            lockClass += ' fa-lock';
        }

        if (message.IsEncrypted === '1' || message.IsEncrypted === '5' || message.IsEncrypted === '6') {
            lockClass += ' text-purple';
        }

        if (message.IsEncrypted === '0') {
            lockClass += ' fa-unlock-alt text-muted';
        }

        return lockClass;
    };

    $scope.saveNewContacts = function() {
        var newContacts = _.filter(message.ToList.concat(message.CCList).concat(message.BCCList), function(email) {
            return contactManager.isItNew(email);
        });

        _.each(newContacts, function(email) {
            contactManager.add(email);
            email.Email = email.Address;
            email.Name = email.Name || email.Address;
        });

        if (newContacts.length > 0) {
            contactManager.send(newContacts);
        }
    };

    $scope.getFrom = function() {
        var result = '';

        if(angular.isDefined(message.SenderName)) {
            result += '<b>' + message.SenderName + '</b> &lt;' + message.SenderAddress + '&gt;';
        } else {
            result += message.SenderAddress;
        }

        return result;
    };

    $scope.displayContent = function(print) {
        message.clearTextBody().then(function(result) {
            var content;

            if(print === true) {
                content = result;
            } else {
                content = message.clearImageBody(result);
            }

            content = tools.replaceLineBreaks(content);
            content = DOMPurify.sanitize(content, {
                FORBID_TAGS: ['style']
            });

            if (tools.isHtml(content)) {
                $scope.isPlain = false;
            } else {
                $scope.isPlain = true;
            }

            $scope.content = $sce.trustAsHtml(content);

            $timeout(function() {
                tools.transformLinks('message-body');
            });
        });
    };

    $scope.getEmails = function(emails) {
        return _.map(emails, function(m) {
            return m.Address;
        }).join(',');
    };

    $scope.markAsRead = function() {
        var promise;

        message.IsRead = 1;
        promise = Message.read({IDs: [message.ID]}).$promise;
        networkActivityTracker.track(promise);
    };

    $scope.markAsUnread = function() {
        var promise;

        message.IsRead = 0;
        promise = Message.unread({IDs: [message.ID]}).$promise;
        networkActivityTracker.track(promise);
        $scope.goToMessageList();
    };

    $scope.toggleImages = function() {
        message.toggleImages();
        $scope.displayContent();
    };

    $scope.decryptAttachment = function(message, attachment, $event) {

        if (attachment.decrypted===true) {
            return true;
        }

        attachment.decrypting = true;

        var deferred = $q.defer();

        // decode key packets
        var keyPackets = pmcw.binaryStringToArray(pmcw.decode_base64(attachment.KeyPackets));

        // get enc attachment
        var att = attachments.get(attachment.ID, attachment.Name);

        // get user's pk
        var key = authentication.getPrivateKey().then(
            function(pk) {
                // decrypt session key from keypackets
                return pmcw.decryptSessionKey(keyPackets, pk);
            }
        );

        // when we have the session key and attachent:
        $q.all({
            "attObject": att,
            "key": key
         }).then(
            function(obj) {

                // create new Uint8Array to store decryted attachment
                var at = new Uint8Array(obj.attObject.data);

                // grab the key
                var key = obj.key.key;

                // grab the algo
                var algo = obj.key.algo;

                // decrypt the att
                pmcw.decryptMessage(at, key, true, algo).then(
                    function(decryptedAtt) {

                        var blob = new Blob([decryptedAtt.data], {type: attachment.MIMEType});
                        if(navigator.msSaveOrOpenBlob || URL.createObjectURL!==undefined) {
                            // Browser supports a good way to download blobs
                            $scope.$apply(function() {
                                attachment.decrypting = false;
                                attachment.decrypted = true;
                            });

                            var href = URL.createObjectURL(blob);

                            $this = $($event.target);
                            $this.attr('href', href);
                            $this.attr('target', '_blank');
                            $this.attr('download', attachment.Name);
                            $this.triggerHandler('click');

                            deferred.resolve();

                        }
                        else {
                            // Bad blob support, make a data URI, don't click it
                            var reader = new FileReader();

                            reader.onloadend = function () {
                                link.attr('href',reader.result);
                            };

                            reader.readAsDataURL(blob);
                        }

                    }
                );
            },
            function(err) {
                console.log(err);
            }
        );

        // var decryptedAttachment = pmcw.encryptFile(new Uint8Array(reader.result), authentication.user.PublicKey, [], file.name);
        // attachments.get(attachment.ID, attachment.Name);
    };

    $scope.downloadAttachment = function(message, attachment) {
        attachments.get(attachment.ID, attachment.Name);
    };

    $scope.detachLabel = function(id) {
        var promise = Label.remove({id: id, MessageIDs: [message.ID]}).$promise;

        message.LabelIDs = _.without(message.LabelIDs, id);
        networkActivityTracker.track(promise);
    };

    $scope.saveLabels = function(labels) {
        var deferred = $q.defer();
        var messageIDs = [message.ID];
        var toApply = _.map(_.where(labels, {Selected: true}), function(label) { return label.ID; });
        var toRemove = _.map(_.where(labels, {Selected: false}), function(label) { return label.ID; });
        var promises = [];

        _.each(toApply, function(labelID) {
            promises.push(Label.apply({id: labelID, MessageIDs: messageIDs}).$promise);
        });

        _.each(toRemove, function(labelID) {
            promises.push(Label.remove({id: labelID, MessageIDs: messageIDs}).$promise);
        });

        $q.all(promises).then(function() {
            message.LabelIDs = _.difference(_.uniq(message.LabelIDs.concat(toApply)), toRemove);
            notify($translate.instant('LABELS_APPLY'));
            deferred.resolve();
        });

        networkActivityTracker.track(deferred.promise);

        return deferred.promise;
    };

    $scope.sendMessageTo = function(email) {
        var message = new Message();

        _.defaults(message, {
            ToList: [email], // contains { Address, Name }
            CCList: [],
            BCCList: [],
            Attachments: [],
            Subject: '',
            PasswordHint: ''
        });

        $rootScope.$broadcast('loadMessage', message);
    };

    // Return Message object to build response or forward
    function buildMessage(action) {
        var base = new Message();
        var signature = '<br /><br />' + $scope.user.Signature + '<br /><br />';
        var blockquoteStart = '<blockquote>';
        var originalMessage = '-------- Original Message --------<br />';
        var subject = 'Subject: ' + message.Subject + '<br />';
        var time = 'Time (UTC): ' + $filter('utcReadableTime')(message.Time) + '<br />';
        var from = 'From: ' + tools.contactsToString(message.ToList) + '<br />';
        var to = 'To: ' + message.SenderAddress + '<br />';
        var cc = 'CC: ' + tools.contactsToString(message.CCList) + '<br />';
        var blockquoteEnd = '</blockquote>';

        var re_prefix = $translate.instant('RE:');
        var fw_prefix = $translate.instant('FW:');

        base.ParentID = message.ID;

        base.Body = signature + blockquoteStart + originalMessage + subject + time + from + to + $scope.content + blockquoteEnd;

        if (action === 'reply') {
            base.ToList = [{Name: message.SenderName, Address: message.SenderAddress}];
            base.Subject = (message.Subject.includes(re_prefix)) ? message.Subject :
            re_prefix + ' ' + message.Subject;
            base.Action = 0;
        }
        else if (action === 'replyall') {
            base.Action = 1;
            base.ToList = _.union([{Name: message.SenderName, Address: message.SenderAddress}], message.CCList, message.BCCList, message.ToList);
            base.ToList = _.filter(base.ToList, function (c) { return _.find($scope.user.Addresses, function(a) { return a.Email === c.Address;}) === undefined;});
            base.Subject = (message.Subject.includes(re_prefix)) ? message.Subject :
            re_prefix + ' ' + message.Subject;
        }
        else if (action === 'forward') {
            base.Action = 2;
            base.ToList = '';
            base.Subject = (message.Subject.includes(fw_prefix)) ? message.Subject :
            fw_prefix + ' ' + message.Subject;
            base.Attachments = message.Attachments;
        }

        return base;
    }

    $scope.reply = function() {
        $rootScope.$broadcast('loadMessage', buildMessage('reply'));
    };

    $scope.replyAll = function() {
        $rootScope.$broadcast('loadMessage', buildMessage('replyall'));
    };

    $scope.forward = function() {
        $rootScope.$broadcast('loadMessage', buildMessage('forward'));
    };

    $scope.goToMessageList = function() {
        $state.go('^');
        $timeout(function() {
            $rootScope.$broadcast('refreshMessages', true); // in silence
        }, 500);
    };

    $scope.moveMessageTo = function(mailbox) {
        var promise;
        var inDelete = mailbox === 'delete';
        var inTrash = mailbox === 'trash';
        var inSpam = mailbox === 'spam';

        if(inDelete) {
            promise = Message.delete({IDs: [message.ID]}).$promise;
        } else {
            promise = Message[mailbox]({IDs: [message.ID]}).$promise;
        }

        promise.then(function(result) {
            $rootScope.$broadcast('updateCounters');

            if(inDelete) {
                notify($translate.instant('MESSAGE_DELETED'));
            } else {
                notify($translate.instant('MESSAGE_MOVED'));
            }

            if(inDelete || inTrash || inSpam) {
                $scope.goToMessageList();
            }
        });

        networkActivityTracker.track(promise);
    };

    $scope.print = function() {
        var url = $state.href('secured.print', {
            id: message.ID
        });

        window.open(url, '_blank');
    };

    $scope.viewRaw = function() {
        var url = $state.href('secured.raw', {
            id: message.ID
        });

        window.open(url, '_blank');
    };

    $scope.togglePlainHtml = function() {
        if (message.viewMode === 'plain') {
            message.viewMode = 'html';
        } else {
            message.viewMode = 'plain';
        }
    };

    if (message.IsRead === 0) {
        message.IsRead = 1;
        Message.read({IDs: [message.ID]});
    }
});<|MERGE_RESOLUTION|>--- conflicted
+++ resolved
@@ -703,22 +703,17 @@
     });
 
     $scope.$on('newMessage', function() {
-<<<<<<< HEAD
-        var message = new Message();
-        $scope.initMessage(message);
-=======
-        if(($scope.messages.length + 1) === CONSTANTS.MAX_NUMBER_COMPOSER) {
+        if(($scope.messages.length) === CONSTANTS.MAX_NUMBER_COMPOSER) {
             notify.closeAll();
             notify($translate.instant('MAXIMUM_COMPOSER_REACHED'));
         } else {
             var message = new Message();
             $scope.initMessage(message);
         }
->>>>>>> b45eaf64
     });
 
     $scope.$on('loadMessage', function(event, message) {
-        if(($scope.messages.length + 1) === CONSTANTS.MAX_NUMBER_COMPOSER) {
+        if(($scope.messages.length) === CONSTANTS.MAX_NUMBER_COMPOSER) {
             notify.closeAll();
             notify($translate.instant('MAXIMUM_COMPOSER_REACHED'));
         } else {
@@ -936,7 +931,7 @@
 
     $scope.composerStyle = function(message) {
 
-        var margin = 10;
+        var margin = 20;
         var index = $scope.messages.indexOf(message);
         var reverseIndex = $scope.messages.length - index;
         var styles = {};
