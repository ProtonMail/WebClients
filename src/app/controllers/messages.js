angular.module("proton.controllers.Messages", [
    "proton.routes"
])

.controller("MessageListController", function(
    $q,
    $rootScope,
    $scope,
    $state,
    $stateParams,
    $timeout,
    $translate,
    CONSTANTS,
    Message,
    authentication,
    messageCache,
    messageCount,
    messages,
    networkActivityTracker,
    notify
) {
    var mailbox = $rootScope.pageName = $state.current.data.mailbox;
    $scope.messagesPerPage = $scope.user.NumMessagePerPage;
    $scope.Math = window.Math;
    $scope.CONSTANTS = CONSTANTS;

    var unsubscribe = $rootScope.$on("$stateChangeSuccess", function() {
        $rootScope.pageName = $state.current.data.mailbox;
    });
    $scope.$on("$destroy", unsubscribe);

    $scope.page = parseInt($stateParams.page || "1");

    $scope.messages = messages;

    if($state.is('secured.label') || $state.is('secured.search')) {
        $scope.messageCount = $rootScope.Total;
    } else {
        if ($stateParams.filter) {
            $scope.messageCount = messageCount[$stateParams.filter === 'unread' ? "UnRead" : "Read"];
        } else {
            $scope.messageCount = messageCount.Total;
        }
    }

    $scope.draggableOptions = {
        cursor: "move",
        helper: function(event) {
            console.log('selectedMessages', $scope.selectedMessages());
            var numberOfEmail = $scope.selectedMessages().length;
            var text = (numberOfEmail > 1)?"Mails":"Mail";

            return $('<span class="well well-sm draggable"><i class="fa fa-envelope-o"></i> <strong>' + numberOfEmail + ' ' + text + '</strong></span>');
        },
        containment: "document"
    };

    $scope.onStartDragging = function(event, ui, message) {
        if(message && !!!message.selected) {
            $scope.$apply(function() {
                message.selected = true;
            });
        }
    };

    $scope.selectedFilter = $stateParams.filter;
    $scope.selectedOrder = $stateParams.sort || "-date";

    messageCache.watchScope($scope, "messages");

    $scope.setPage = function (pageNo) {
        $scope.currentPage = pageNo;
    };

    $scope.pageChanged = function() {
        $log.log('Page changed to: ' + $scope.currentPage);
    };

    $scope.start = function() {
        return ($scope.page - 1) * $scope.messagesPerPage + 1;
    };

    $scope.end = function() {
        var end;

        end = $scope.start() + $scope.messagesPerPage - 1;

        if (end > $scope.messageCount) {
            end = $scope.messageCount;
        }

        return end;
    };

    $scope.getMessageEncryptionType = function(message) {
        var texts = [
            'Unencrypted Message',
            'End-to-End Encrypted Internal Message',
            'External Message, Stored Encrypted',
            'End-to-End Encrypted for Outside',
            'External Message, Stored Encrypted',
            'Stored Encrypted',
            'End-to-End Encrypted for Outside Reply'
        ];

        return texts[message.IsEncrypted];
    };

    $scope.hasNextPage = function() {
        return $scope.messageCount > ($scope.page * $scope.messagesPerPage);
    };

    $scope.navigateToMessage = function(event, message) {
        if (!event || !$(event.target).closest("td").hasClass("actions")) {
            if (message === 'last') {
                message = _.last(messages);
            } else if (message === 'first') {
                message = _.first(messages);
            }

            if ($state.is('secured.drafts')) {
                $rootScope.$broadcast('loadMessage', message);
            } else {
                $state.go("secured." + mailbox + ".message", {
                    MessageID: message.MessageID
                });
            }
        }
    };

    $scope.toggleStar = function(message) {
        var inStarred = $state.is('secured.starred');
        var index = $scope.messages.indexOf(message);

        networkActivityTracker.track(
            message.toggleStar().then(function(result) {
                if (inStarred) {
                    $scope.messages.splice(index, 1);
                }
            })
        );
    };

    $scope.allSelected = function() {
        var status = true;

        if ($scope.messages.length > 0) {
            _.forEach($scope.messages, function(message) {
                if (!!!message.selected) {
                    status = false;
                }
            });
        } else {
            status = false;
        }

        return status;
    };

    $scope.selectAllMessages = function(val) {
        var status = !!!$scope.allSelected();

        _.forEach($scope.messages, function(message) {
            message.selected = status;
        }, this);
    };

    $scope.selectedMessages = function() {
        return _.select($scope.messages, function(message) {
            return message.selected === true;
        });
    };

    $scope.selectedMessagesWithReadStatus = function(bool) {
        return _.select($scope.selectedMessages(), function(message) {
            return message.IsRead === bool;
        });
    };

    $scope.messagesCanBeMovedTo = function(otherMailbox) {
        if (otherMailbox === "inbox") {
            return _.contains(["spam", "trash"], mailbox);
        } else if (otherMailbox === "trash") {
            return _.contains(["inbox", "drafts", "spam", "sent", "starred"], mailbox);
        } else if (otherMailbox === "spam") {
            return _.contains(["inbox", "starred", "trash"], mailbox);
        } else if (otherMailbox === "drafts") {
            return _.contains(["trash"], mailbox);
        }
    };

    $scope.setMessagesReadStatus = function(status) {
        networkActivityTracker.track($q.all(
            _.map($scope.selectedMessagesWithReadStatus(!status), function(message) {
                return message.setReadStatus(status);
            })
        ));
    };

    $rootScope.$on('moveMessagesTo', function(event, name) {
        $scope.moveMessagesTo(name);
    });

    $scope.moveMessagesTo = function(mailbox) {
        var selectedMessages = $scope.selectedMessages();
        networkActivityTracker.track(
            $q.all(
                _.map(selectedMessages, function(message) {
                    if (mailbox === 'delete') {
                        return message.delete().$promise;
                    } else {
                        return message.moveTo(mailbox).$promise;
                    }
                })
            )
            .then(
                function() {
                    _.each(selectedMessages, function(message) {
                        if(!$state.is('secured.label')) {
                            var i = $scope.messages.indexOf(message);

                            if (i >= 0) {
                                $scope.messages.splice(i, 1);
                            }
                        }
                    });
                    if(selectedMessages > 1) {
                        notify('Messages moved');
                    } 
                    else {
                        notify('Message moved');
                    }
                }, 
                function(result) {
                    $log.error(result);
                }
<<<<<<< HEAD
            });

            if(selectedMessages > 1) {
                notify($translate.instant('MESSAGES_MOVED'));
            } else {
                notify($translate.instant('MESSAGE_MOVED'));
            }
        }, function(result) {
            $log.error(result);
        }));
=======
            )
        );
>>>>>>> 6c0a4c83
    };

    $scope.filterBy = function(status) {
        $state.go($state.current.name, _.extend({}, $state.params, {
            filter: status,
            page: null
        }));
    };

    $scope.clearFilter = function() {
        $state.go($state.current.name, _.extend({}, $state.params, {
            filter: null,
            page: null
        }));
    };

    $scope.orderBy = function(criterion) {
        $state.go($state.current.name, _.extend({}, $state.params, {
            sort: criterion === '-date' ? null : criterion,
            page: null
        }));
    };

    $scope.toggleLabel = function(label) {
        if (label.mode === 0 || label.mode === 2) {
            label.mode = 1;
        } else {
            label.mode = 0;
        }
    };

    $scope.openLabels = function(message) {
        var messages = [];
        var labels = authentication.user.labels;
        var messagesLabel = [];

        if (angular.isDefined(message)) {
            messages.push(message);
        } else {
            messages = $scope.selectedMessages();
        }

        _.each(messages, function(message) {
            messagesLabel = messagesLabel.concat(_.map(message.Labels, function(label) {
                return label.LabelName;
            }));
        });

        _.each(labels, function(label) {
            var count = _.filter(messagesLabel, function(m) {
                return m === label.LabelName;
            }).length;

            if (count === messages.length) {
                label.mode = 1;
            } else if (count > 0) {
                label.mode = 2;
            } else {
                label.mode = 0;
            }
        });

        $scope.labels = labels;
        $scope.params = {
            alsoArchived: false
        };


        $timeout(function() {
            $('#searchLabels').focus();
        });
    };

    $scope.closeLabels = function() {
        $('[data-toggle="dropdown"]').parent().removeClass('open');
    };

    $scope.saveLabels = function() {
        $scope.applyLabels();
    };

    $rootScope.$on('applyLabels', function(event, LabelID) {
        var messages = _.map($scope.selectedMessages(), function(message) { return {id: message.MessageID}; });

        Message.apply({
            messages: messages,
            labels_actions: {id: LabelID, action: 1},
            archive: '1'
        }).$promise.then(function(result) {
            $state.go($state.current, {}, {reload: true}); // force reload current page
            notify($translate('LABEL_APPLY'));
        }, function(result) {
            $log.error(result);
        });
    });

    $scope.applyLabels = function(messages) {
        messages = messages || _.map($scope.selectedMessages(), function(message) { return {id: message.MessageID}; });

        Message.apply({
            messages: messages,
            labels_actions: _.map(_.reject($scope.labels, function(label) {
                return label.mode === 2;
            }), function(label) {
                return {
                    id: label.LabelID,
                    action: label.mode
                };
            }),
            archive: ($scope.params.alsoArchived)?'1':'0'
        }).$promise.then(function(result) {
            $state.go($state.current, {}, {reload: true}); // force reload current page
        }, function(result) {
            $log.error(result);
        });
    };

    $scope.goToPage = function(page) {
        if (page > 0 && $scope.messageCount > ((page - 1) * $scope.messagesPerPage)) {
            if (page === 1) {
                page = null;
            }
            $state.go($state.current.name, _.extend({}, $state.params, {
                page: page
            }));
        }
    };

    $scope.hasAdjacentMessage = function(message, adjacency) {
        if (adjacency === +1) {
            if (messages.indexOf(message) === messages.length - 1) {
                return $scope.hasNextPage();
            } else {
                return true;
            }
        } else if (adjacency === -1) {
            if (messages.indexOf(message) === 0) {
                return $scope.page > 1;
            } else {
                return true;
            }
        }
    };

    $scope.goToAdjacentMessage = function(message, adjacency) {
        var idx = messages.indexOf(message);
        if (adjacency === +1 && idx === messages.length - 1) {
            $state.go("^.relative", {
                rel: 'first',
                page: $scope.page + adjacency
            });
        } else if (adjacency === -1 && messages.indexOf(message) === 0) {
            $state.go("^.relative", {
                rel: 'last',
                page: $scope.page + adjacency
            });
        } else if (Math.abs(adjacency) === 1) {
            $scope.navigateToMessage(null, messages[idx + adjacency]);
        }
    };
})

.controller("ComposeMessageController", function(
    $rootScope,
    $scope,
    $log,
    $timeout,
    $q,
    authentication,
    Message,
    localStorageService,
    attachments,
    pmcw,
    networkActivityTracker,
    notify,
    tools,
    CONSTANTS
) {
    $scope.messages = [];
    var promiseComposerStyle;

    $scope.$watch('messages.length', function(newValue, oldValue) {
        if ($scope.messages.length > 0) {
            window.onbeforeunload = function() {
                return "By leaving now, you will lose what you have written in this email. " +
                    "You can save a draft if you want to come back to it later on.";
            };
        } else {
            window.onbeforeunload = undefined;
        }
    });

    $rootScope.$on('onDrag', function() {
        _.each($scope.messages, function(message) {
            $scope.togglePanel(message, 'attachments');
        });
    });

    $rootScope.$on('newMessage', function() {
        var message = new Message();

        $scope.initMessage(message);
    });

    $rootScope.$on('loadMessage', function(event, message) {
        message = new Message(_.pick(message, 'MessageTitle', 'MessageBody', 'RecipientList', 'CCList', 'BCCList'));

        $scope.initMessage(message);
    });

    $scope.dropzoneConfig = function(message) {
        return {
            options: {
                maxFilesize: CONSTANTS.ATTACHMENT_SIZE_LIMIT,
                maxFiles: CONSTANTS.ATTACHMENT_NUMBER_LIMIT,
                addRemoveLinks: true,
                dictDefaultMessage: 'Drop files here or click to upload',
                url: "/file/post",
                paramName: "file", // The name that will be used to transfer the file
                accept: function(file, done) {

                }
            },
            eventHandlers: {
                dragenter: function(event) {
                    // console.log('on dragenter', event);
                },
                dragover: function(event) {
                    // console.log('on dragover', event);
                },
                dragleave: function(event) {
                    // console.log('on dragleave', event);
                },
                drop: function(event) {
                    console.log('on drop', event);
                },
                addedfile: function(file) {
                    console.log('on addedfile', file);
                    $scope.addAttachment(file, message);
                },
                removedfile: function(file) {
                    console.log('on removedfile', file);
                    $scope.removeAttachment(file, message);
                }
            }
        };
    };

    $scope.getAttachmentsSize = function(message) {
        var size = 0;

        angular.forEach(message.Attachments, function(attachment) {
            if (angular.isDefined(attachment.FileSize)) {
                size += parseInt(attachment.FileSize);
            }
        });

        return size;
    };

    $scope.addAttachment = function(file, message) {
        var totalSize = $scope.getAttachmentsSize(message);
        var sizeLimit = CONSTANTS.ATTACHMENT_SIZE_LIMIT;

        _.defaults(message, {
            Attachments: []
        });

        if (angular.isDefined(message.Attachments) && message.Attachments.length === CONSTANTS.ATTACHMENT_NUMBER_LIMIT) {
            notify('Messages are limited to ' + CONSTANTS.ATTACHMENT_NUMBER_LIMIT + ' attachments');
            // TODO remove file in droparea
            return;
        }

        totalSize += file.size;

        if (totalSize < (sizeLimit * 1024 * 1024)) {
            attachments.load(file)
            .then(function(packets) {
                attachments.upload(packets);
            })
            .catch(function(result) {
                notify(result);
                $log.error(result);
            });
        } else {
            // Attachment size error.
            notify('Attachments are limited to ' + sizeLimit + ' MB. Total attached would be: ' + totalSize + '.');
            // TODO remove file in droparea
            return;
        }
    };

    $scope.removeAttachment = function(file, message) {
        // TODO
    };

    $scope.initMessage = function(message) {
        if($scope.messages.length === CONSTANTS.MAX_NUMBER_COMPOSER) {
            notify($translate.instant('MAXIMUM_COMPOSER_REACHED'));
            return;
        }

        $scope.messages.unshift(message);
        $scope.completedSignature(message);
        $scope.selectAddress(message);

        $timeout(function() {
            $scope.focusComposer(message);
            $scope.listenEditor(message);
            $scope.initAutoSave(message);
        });
    };

    $scope.initAutoSave = function(message) {
        message.startAutoSave();
    };

    $scope.composerStyle = function(message) {
        var index = $scope.messages.indexOf(message);
        var reverseIndex = $scope.messages.length - index;
        var styles = {};
        var widthWindow = $('#main').width();

        if (tools.findBootstrapEnvironment() === 'xs') {
            var marginTop = 20; // px
            var top = reverseIndex * 40 + marginTop;

            styles.top = top + 'px';
        } else {
            var marginRight = 10; // px
            var widthComposer = 480; // px

            if (Math.ceil(widthWindow / $scope.messages.length) > (widthComposer + marginRight)) {
                right = (index * (widthComposer + marginRight)) + marginRight;
            } else {
                widthWindow -= 10; // margin left
                var overlap = (((widthComposer * $scope.messages.length) - widthWindow) / ($scope.messages.length - 1));
                right = index * (widthComposer - overlap);
            }

            if (reverseIndex === $scope.messages.length) {
                right = marginRight;
                index = $scope.messages.length;
            }

            styles.right = right + 'px';
        }

        styles['z-index'] = message.zIndex;

        return styles;
    };

    $scope.completedSignature = function(message) {
        $scope.user.$promise.then(function() {
            if(angular.isUndefined(message.MessageBody)) {
                message.MessageBody = "<br><br>" + $scope.user.Signature;
            }
        });
    };

    $scope.composerIsSelected = function(message) {
        return $scope.selected === message;
    };

    $scope.focusComposer = function(message) {
        $scope.selected = message;
        if (!!!message.focussed) {
            // calculate z-index
            var index = $scope.messages.indexOf(message);
            var reverseIndex = $scope.messages.length - index;

            _.each($scope.messages, function(element, iteratee) {
                if (iteratee > index) {
                    element.zIndex = $scope.messages.length - (iteratee - index);
                } else {
                    element.zIndex = $scope.messages.length;
                }
            });
            // focus correct field
            var composer = $('.composer')[index];

            if (!!!message.RecipientList) {
                $(composer).find('.recipient-list').focus();
            } else if (!!!message.MessageTitle) {
                $(composer).find('.message-title').focus();
            } else {
                message.editor.focus();
            }

            _.each($scope.messages, function(m) {
                m.focussed = false;
            });
            message.focussed = true;
            $scope.$apply();
        }
    };

    $scope.listenEditor = function(message) {
        message.editor.addEventListener('focus', function() {
            $scope.focusComposer(message);
        });
    };

    $scope.selectAddress = function(message) {
        message.FromEmail = $scope.user.addresses[0];
    };

    $scope.selectFile = function(message, files) {
        _.defaults(message, {
            Attachments: []
        });
        message.Attachments.push.apply(
            message.Attachments,
            _.map(files, function(file) {
                return attachments.load(file);
            })
        );
    };

    $scope.toggleFields = function(message) {
        message.fields = !message.fields;
    };

    $scope.togglePanel = function(message, panelName) {
        message.displayPanel = !!!message.displayPanel;
        message.panelName = panelName;
    };

    $scope.openPanel = function(message, panelName) {
        message.displayPanel = true;
        message.panelName = panelName;
    };

    $scope.closePanel = function(message) {
        message.displayPanel = false;
        message.panelName = '';
    };

    $scope.setEncrypt = function(message, params, form) {
        if (params.password.length === 0) {
            notify('Please enter a password for this email.');
            return false;
        }

        if (params.password !== params.confirm) {
            notify('Message passwords do not match.');
            return false;
        }

        message.IsEncrypted = 1;
        message.Password = params.password;
        message.PasswordHint = params.hint;
        $scope.closePanel(message);
    };

    $scope.clearEncrypt = function(message) {
        delete message.PasswordHint;
        message.IsEncrypted = 0;
        $scope.closePanel(message);
    };

    $scope.setExpiration = function(message, params) {
        if (parseInt(params.expiration) > CONSTANTS.MAX_EXPIRATION_TIME) {
            notify('The maximum expiration is 4 weeks.');
            return false;
        }

        if (isNaN(params.expiration)) {
            notify('Invalid expiration time.');
            return false;
        }

        if (parseInt(params.expiration) > 0 && message.IsEncrypted !== 1) {
            notify('Expiration times can only be set on fully encrypted messages. Please set a password for your non-ProtonMail recipients.');
            message.panelName = 'encrypt'; // switch panel
            return false;
        }

        message.ExpirationTime = params.expiration;
        $scope.closePanel(message);
    };

    $scope.clearExpiration = function(message) {
        delete message.ExpirationTime;
        $scope.closePanel(message);
    };

    $scope.rotateIcon = function(expiration) {
        var deg = Math.round((expiration * 360) / 672);

        $('#clock-icon').css({
            'transform': 'rotate(' + deg + 'deg)'
        });
    };

    var generateReplyToken = function() {
        // Use a base64-encoded AES256 session key as the reply token
        return pmcw.encode_base64(pmcw.generateKeyAES());
    };

    $scope.send = function(message) {
        if (message.validate()) {
            var index = $scope.messages.indexOf(message);
            // get the message meta data
            var newMessage = new Message(_.pick(message, 'MessageTitle', 'RecipientList', 'CCList', 'BCCList', 'PasswordHint', 'IsEncrypted'));

            _.defaults(newMessage, {
                RecipientList: '',
                CCList: '',
                BCCList: '',
                MessageTitle: '',
                PasswordHint: '',
                Attachments: [],
                IsEncrypted: 0
            });

            if (message.Attachments) {
                newMessage.Attachments = _.map(message.Attachments, function(att) {
                    return _.pick(att, 'FileName', 'FileData', 'FileSize', 'MIMEType');
                });
            }

            newMessage.RecipientList = tools.changeSeparatorToComma(newMessage.RecipientList);
            newMessage.CCList = tools.changeSeparatorToComma(newMessage.CCList);
            newMessage.BCCList = tools.changeSeparatorToComma(newMessage.BCCList);

            // encrypt the message body
            pmcw.encryptMessage(message.MessageBody, $scope.user.PublicKey).then(function(result) {
                // set 'outsiders' to empty by default
                newMessage.MessageBody = {
                    outsiders: '',
                    self: result
                };

                // concat all recipients
                var emails = newMessage.RecipientList + (newMessage.CCList === '' ? '' : ',' + newMessage.CCList) + (newMessage.BCCList === '' ? '' : ',' + newMessage.BCCList);
                var base64 = pmcw.encode_base64(emails);

                // new message object
                var userMessage = new Message();

                // get users' publickeys
                networkActivityTracker.track(userMessage.$pubkeys({
                    Emails: base64
                }).then(function(result) {
                        // set defaults
                        var isOutside = false;
                        emails = emails.split(",");
                        var promises = [];
                        // loop through and overwrite defaults
                        angular.forEach(emails, function(email) {
                            var publickeys = result.keys;
                            var publickey;
                            var index = _.findIndex(publickeys, function(k, i) {
                                if (!_.isUndefined(k[email])) {
                                    return true;
                                }
                            });

                            if (index !== -1) {
                                publickey = publickeys[index][email];
                                // encrypt messagebody with each user's keys
                                promises.push(pmcw.encryptMessage(message.MessageBody, publickey).then(function(result) {
                                    newMessage.MessageBody[email] = result;
                                }));
                            } else if(email !== '') {
                                if (!isOutside && newMessage.IsEncrypted === 0) {
                                    isOutside = true;
                                }
                            }
                        });

                        var outsidePromise;

                        if (message.IsEncrypted === 1) {
                            var replyToken = generateReplyToken();
                            var encryptedReplyToken = pmcw.encryptMessage(replyToken, [], message.Password);
                            // Encrypt attachment session keys for new recipient. Nothing is done with this on the back-end yet
                            var arr = [];

                            // TODO
                            // sessionKeys.forEach(function(element) {
                            //   arr.push(pmcw.encryptSessionKey(pmcw.binaryStringToArray(pmcw.decode_base64(element.key)), element.algo, [], $('#outsidePw').val()).then(function (keyPacket) {
                            //     return {
                            //       id: element.id,
                            //       keypacket: pmcw.encode_base64(pmcw.arrayToBinaryString(keyPacket))
                            //     };
                            //   }));
                            // });

                            var encryptedSessionKeys = Promise.all(arr);
                            var outsideBody = pmcw.encryptMessage(message.MessageBody, [], message.Password);
                            outsidePromise = outsideBody.then(function(result) {
                                return Promise.all([encryptedReplyToken, encryptedSessionKeys]).then(function(encArray) {
                                    newMessage.MessageBody.outsiders = result;
                                    // TODO token and session keys
                                    // return [email, message, replyToken].concat(encArray);
                                });
                            }, function(error) {
                                $log.error(error);
                            });

                        } else if(isOutside && newMessage.IsEncrypted === 0) {
                            // dont encrypt if its going outside
                            outsidePromise = new Promise(function(resolve, reject) {
                                newMessage.MessageBody.outsiders = message.MessageBody;
                                resolve();
                            });
                        }

                        promises.push(outsidePromise);

                        newMessage.MessageID = newMessage.MessageID || 0;

                        // When all promises are done
                        Promise.all(promises).then(function() {
                            // send email
                            networkActivityTracker.track(newMessage.$send(null, function(result) {
                                notify('Message Sent');
                                $scope.close(message, false);
                                $state.go($state.current, {}, {reload: true}); // force reload page
                            }, function(error) {
                                $log.error(error);
                            }));
                        });
                    },
                    function(error) {
                        $log.error(error);
                    }
                ));
            });
        }
    };

    $scope.toggleMinimize = function(message) {
        if (!!message.minimized) {
            $scope.expand(message);
        } else {
            $scope.minimize(message);
        }
    };

    $scope.minimize = function(message) {
        message.minimized = true;
        message.stopAutoSave();
    };

    $scope.blur = function(message) {
        $log.info('blurr');
        message.blur = true;
    };

    $scope.focus = function(message) {
        $log.info('focuss');
        message.blur = false;
    };

    $scope.expand = function(message) {
        message.minimized = false;
        message.startAutoSave();
    };

    $scope.close = function(message, save) {
        var index = $scope.messages.indexOf(message);
        var messageFocussed = !!message.focussed;

        if (save === true) {
            message.save(true); // silently
        }

        // Remove message in messages
        $scope.messages.splice(index, 1);

        // Message closed and focussed?
        if(messageFocussed && $scope.messages.length > 0) {
            // Focus the first message
            $scope.focusComposer(_.first($scope.messages));
        }
    };

    $scope.focusEditor = function(message, event) {
        event.preventDefault();
        message.editor.focus();
    };
})

.controller("ViewMessageController", function(
    $log,
    $state,
    $rootScope,
    $scope,
    $templateCache,
    $compile,
    $timeout,
    localStorageService,
    networkActivityTracker,
    Message,
    message,
    tools,
    attachments,
    pmcw,
    CONSTANTS
) {
    $scope.message = message;
    $rootScope.pageName = message.MessageTitle;
    $scope.tools = tools;

    $scope.downloadAttachment = function(attachment) {
        attachments.get(attachment.AttachmentID, attachment.FileName);
    };

    $scope.detachLabel = function(label) {
        Message.apply({
            messages: [{id: message.MessageID}],
            labels_actions: [{id: label.LabelID, action: 0}],
            archive: '0'
        }).$promise.then(function(result) {
            var index = message.Labels.indexOf(label);

            message.Labels.splice(index, 1);
        }, function(result) {
            $log.error(result);
        });
    };

    $scope.saveLabels = function() {
        $scope.applyLabels([{id: message.MessageID}]);
    };

    $scope.sendMessageTo = function(email) {
        var message = new Message();

        _.defaults(message, {
            RecipientList: email,
            CCList: '',
            BCCList: '',
            MessageTitle: '',
            PasswordHint: '',
            Attachments: []
        });

        $rootScope.$broadcast('loadMessage', message);
    };

    // Return Message object to build response or forward
    function buildMessage(action) {
        var base = new Message();
        var signature = '<br /><br />' + $scope.user.Signature + '<br /><br />';
        var blockquoteStart = '<blockquote>';
        var originalMessage = '-------- Original Message --------<br />';
        var subject = 'Subject: ' + message.MessageTitle + '<br />';
        var time = 'Time (GMT): ' + message.Time + '<br />';
        var from = 'From: ' + message.RecipientList + '<br />';
        var to = 'To: ' + message.Sender + '<br />';
        var cc = 'CC: ' + message.CCList + '<br />';
        var blockquoteEnd = '</blockquote>';

        base.MessageBody = signature + blockquoteStart + originalMessage + subject + time + from + to + message.clearTextBody() + blockquoteEnd;

        if (action === 'reply') {
            base.RecipientList = message.Sender;
            base.MessageTitle = (Message.REPLY_PREFIX.test(message.MessageTitle)) ? message.MessageTitle : "Re: " + message.MessageTitle;
        } else if (action === 'replyall') {
            base.RecipientList = [message.Sender, message.CCList, message.BCCList].join(",");
            base.MessageTitle = (Message.REPLY_PREFIX.test(message.MessageTitle)) ? message.MessageTitle : "Re: " + message.MessageTitle;
        } else if (action === 'forward') {
            base.RecipientList = '';
            base.MessageTitle = (Message.FORWARD_PREFIX.test(message.MessageTitle)) ? message.MessageTitle : "Fw: " + message.MessageTitle;
        }

        return base;
    }

    $scope.reply = function() {
        $rootScope.$broadcast('loadMessage', buildMessage('reply'));
    };

    $scope.replyAll = function() {
        $rootScope.$broadcast('loadMessage', buildMessage('replyall'));
    };

    $scope.forward = function() {
        $rootScope.$broadcast('loadMessage', buildMessage('forward'));
    };

    $scope.goToMessageList = function() {
        $state.go("^");
        $rootScope.pageName = $state.current.data.mailbox;
    };

    $scope.moveMessageTo = function(mailbox) {
        networkActivityTracker.track(
            ((mailbox === 'delete') ? message.delete() : message.moveTo(mailbox)).$promise
            .then(
                function() {
                // TODO aniamtion to show currently viewed message was deleted, and redirect back to inbox
                if(!$state.is('secured.label')) {
                    var i = $scope.messages.indexOf(message);
                    if (i >= 0) {
                        $scope.messages.splice(i, 1);
                    }
                }
            })
        );
    };

    $scope.initPrint = function() {
        message.imagesHidden = false;
        $timeout(function() {
            window.print();
        }, 200);
    };

    $scope.print = function() {
        var url = $state.href('^.print', {
            MessageID: message.MessageID
        });

        window.open(url, '_blank');
    };

    $scope.viewRaw = function() {
        var url = $state.href('^.raw', {
            MessageID: message.MessageID
        });

        window.open(url, '_blank');
    };

    $scope.togglePlainHtml = function() {
        if (message.viewMode === 'plain') {
            message.viewMode = 'html';
        } else {
            message.viewMode = 'plain';
        }
    };

    $scope.sizeAttachments = function() {
        var size = 0;

        angular.forEach(message.AttachmentIDList, function(attachment) {
            if (angular.isDefined(attachment.FileSize)) {
                size += parseInt(attachment.FileSize);
            }
        });

        return size;
    };

    if (!message.IsRead) {
        message.setReadStatus(true);
    }

    tools.compileTemplate("templates/partials/messageContent.tpl.html").then(function(template) {
        var iframe = $("#message-body > iframe");

        iframe.each(function(i) {
            // HACK:
            // Apparently, when navigating from a message to one adjacent, there's a time when there
            // seems to be two iframes living in the DOM, so that the iframe array contains two elements.
            // Problem is, the content of the rendered template can only be put at one place in the DOM,
            // so insert it in the each of these two caused it to be put in only the *second* iframe, which
            // was only there temporarily. So when it disappeared, the content of the rendered template
            // disappeared with it. With this, we force it to be put in the first iframe, which seems to
            // be the right one.
            if (i > 0) {
                return;
            }

            var iframeDocument = this.contentWindow.document;
            var content;

            // HACK: Makes the iframe's content manipulation work in Firefox.
            iframeDocument.open();
            iframeDocument.close();

            try {
                // Define a new scope
                var templateScope = $scope.$new();
                templateScope.message = message;
                content = template(templateScope);

                // Put the rendered template's content in the iframe's body
                $(iframeDocument).find("body").append(content);

            } catch (err) {
                console.log(err);
            }

        });

        // HACK: Lets the iframe render its content before we try to get an accurate height measurement.
        $timeout(function() {
            iframe.height(iframe[0].contentWindow.document.body.scrollHeight + "px");
        }, 1000);
    });
});<|MERGE_RESOLUTION|>--- conflicted
+++ resolved
@@ -225,30 +225,17 @@
                         }
                     });
                     if(selectedMessages > 1) {
-                        notify('Messages moved');
-                    } 
+                        notify($translate.instant('MESSAGES_MOVED'));
+                    }
                     else {
-                        notify('Message moved');
+                        notify($translate.instant('MESSAGE_MOVED'));
                     }
-                }, 
+                },
                 function(result) {
                     $log.error(result);
                 }
-<<<<<<< HEAD
-            });
-
-            if(selectedMessages > 1) {
-                notify($translate.instant('MESSAGES_MOVED'));
-            } else {
-                notify($translate.instant('MESSAGE_MOVED'));
-            }
-        }, function(result) {
-            $log.error(result);
-        }));
-=======
             )
         );
->>>>>>> 6c0a4c83
     };
 
     $scope.filterBy = function(status) {
