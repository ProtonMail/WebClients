angular.module("proton.controllers.Messages", [
    "proton.routes",
    "proton.constants"
])

.controller("MessageListController", function(
    $q,
    $rootScope,
    $scope,
    $state,
    $stateParams,
    $timeout,
    $translate,
    $filter,
    CONSTANTS,
    Message,
    Label,
    authentication,
    messageCache,
    messages,
    networkActivityTracker,
    notify
) {

    var mailbox = $rootScope.pageName = $state.current.data.mailbox;

    $scope.messagesPerPage = $scope.user.NumMessagePerPage;
    $scope.labels = authentication.user.Labels;
    $scope.Math = window.Math;
    $scope.CONSTANTS = CONSTANTS;
    $scope.page = parseInt($stateParams.page || "1");
    $scope.messages = messages;
    $scope.messageCount = $rootScope.Total;
    $scope.selectedFilter = $stateParams.filter;
    $scope.selectedOrder = $stateParams.sort || "-date";

    var unsubscribe = $rootScope.$on("$stateChangeSuccess", function() {
        $rootScope.pageName = $state.current.data.mailbox;
    });

    $scope.$on("$destroy", unsubscribe);

    $scope.draggableOptions = {
        cursorAt: {left: 0, top: 0},
        cursor: "move",
        helper: function(event) {
            return $('<span class="well well-sm draggable" id="draggableMailsHelper"><i class="fa fa-envelope-o"></i> <strong><b></b> Mails</strong></span>');
        },
        containment: "document"
    };

    messageCache.watchScope($scope, "messages");

    $timeout(function() {
        $scope.unselectAllMessages();
    });

    $scope.$on('refreshMessages', function(event, silently) {
        $scope.refreshMessages(silently);
    });

    $scope.getMessagesParameters = function(mailbox) {
        var params = {};

        params.Location = CONSTANTS.MAILBOX_IDENTIFIERS[mailbox];
        params.Page = ($stateParams.page || 1) - 1;

        if ($stateParams.filter) {
            params.Unread = +($stateParams.filter === 'unread');
        }

        if ($stateParams.sort) {
            var sort = $stateParams.sort;
            var desc = _.string.startsWith(sort, "-");

            if (desc) {
                sort = sort.slice(1);
            }

            params.Sort = _.string.capitalize(sort);
            params.Desc = +desc;
        }

        if (mailbox === 'search') {
            params.Location = $stateParams.location;
            params.Keyword = $stateParams.words;
            params.To = $stateParams.to;
            params.From = $stateParams.from;
            params.Subject = $stateParams.subject;
            params.Begin = $stateParams.begin;
            params.End = $stateParams.end;
            params.Attachments = $stateParams.attachments;
            params.Starred = $stateParams.starred;
            params.Label = $stateParams.label;
        } else if(mailbox === 'label') {
            delete params.Location;
            params.Label = $stateParams.label;
        }

        _.pick(params, _.identity);

        return params;
    };

    $scope.refreshMessages = function(silently) {
        var mailbox = $state.current.name.replace('secured.', '');
        var params = $scope.getMessagesParameters(mailbox);
        var promise = Message.query(params).$promise.then(function(result) {
            $scope.messages = result;
        });

        if(!!!silently) {
            networkActivityTracker.track(promise);
        }
    };

    $scope.showTo = function(message) {
        return (
            $scope.senderIsMe(message) &&
            (
                !$filter('isState')('secured.inbox') &&
                !$filter('isState')('secured.drafts')  &&
                !$filter('isState')('secured.sent')  &&
                !$filter('isState')('secured.archive')  &&
                !$filter('isState')('secured.spam')  &&
                !$filter('isState')('secured.trash')
            )
        ) ? true : false;
    };

    $scope.showFrom = function(message) {
        return ((
                !$filter('isState')('secured.inbox') &&
                !$filter('isState')('secured.drafts')  &&
                !$filter('isState')('secured.archive') &&
                !$filter('isState')('secured.sent') &&
                !$filter('isState')('secured.spam') &&
                !$filter('isState')('secured.trash')
            )
        ) ? true : false;
    };

    $scope.senderIsMe = function(message) {
        var result = false;
        for( var i = 0, len = $scope.user.Addresses.length; i < len; i++ ) {
            if( $scope.user.Addresses[i].Email === message.SenderAddress ) {
                result = true;
            }
        }
        return result;
    };

    $scope.getLabel = function(id) {
        return _.where($scope.labels, {ID: id})[0];
    };

    $scope.onSelectMessage = function(event, message) {
        if (event.shiftKey) {
            var start = $scope.messages.indexOf(_.first($scope.selectedMessages()));
            var end = $scope.messages.indexOf(_.last($scope.selectedMessages()));

            for (var i = start; i < end; i++) {
                $scope.messages[i].Selected = true;
            }
        }
    };

    $scope.onStartDragging = function(event, ui, message) {
        setTimeout( function() {
            $('#draggableMailsHelper strong b').text($scope.selectedMessages().length);
        }, 20);
        $('body').addClass('dragging');
        $('#main').append('<div id="dragOverlay"></div>');
        if(message && !!!message.Selected) {
            message.Selected = true;
            $scope.$apply();
        }
    };

    $scope.onEndDragging = function(event, ui, message) {
        $('body').removeClass('dragging');
        $('#dragOverlay').fadeOut(200, function() {
            $(this).remove();
        });
    };

    $scope.setPage = function (pageNo) {
        $scope.currentPage = pageNo;
    };

    $scope.pageChanged = function() {
        $log.log('Page changed to: ' + $scope.currentPage);
    };

    $scope.start = function() {
        return ($scope.page - 1) * $scope.messagesPerPage + 1;
    };

    $scope.end = function() {
        var end;

        end = $scope.start() + $scope.messagesPerPage - 1;

        if (end > $scope.messageCount) {
            end = $scope.messageCount;
        }

        return end;
    };

    $scope.getMessageEncryptionType = function(message) {
        var texts = [
            'Unencrypted Message',
            'End-to-End Encrypted Internal Message',
            'External Message, Stored Encrypted',
            'End-to-End Encrypted for Outside',
            'External Message, Stored Encrypted',
            'Stored Encrypted',
            'End-to-End Encrypted for Outside Reply'
        ];

        return texts[message.IsEncrypted];
    };

    $scope.hasNextPage = function() {
        return $scope.messageCount > ($scope.page * $scope.messagesPerPage);
    };

    $scope.navigateToMessage = function(event, message) {
        if (!event || !$(event.target).closest("td").hasClass("actions")) {
            if (message === 'last') {
                message = _.last(messages);
            } else if (message === 'first') {
                message = _.first(messages);
            }

            if ($state.is('secured.drafts')) {
                Message.get({id: message.ID}).$promise.then(function(m) {
                    m.decryptBody(m.Body, m.Time).then(function(body) {
                        m.Body = body;
                        $rootScope.$broadcast('loadMessage', m);
                    });
                });
            } else {
                $state.go("secured." + mailbox + ".message", {
                    id: message.ID
                });
            }
        }
    };

    $scope.$on('starMessages', function(event) {
        var ids = $scope.selectedIds();
        var promise;

        _.each($scope.selectedMessages(), function(message) { message.Starred = 1; });
        promise = Message.star({IDs: ids}).$promise;
        networkActivityTracker.track(promise);
        $scope.unselectAllMessages();
    });

    $scope.toggleStar = function(message) {
        var inStarred = $state.is('secured.starred');
        var index = $scope.messages.indexOf(message);
        var ids = [];
        var promise;

        ids.push(message.ID);

        if(message.Starred === 1) {
            promise = Message.unstar({IDs: ids}).$promise;
            message.Starred = 0;

            if (inStarred) {
                $scope.messages.splice(index, 1);
            }
        } else {
            promise = Message.star({IDs: ids}).$promise;
            message.Starred = 1;
        }
    };

    $scope.allSelected = function() {
        var status = true;

        if ($scope.messages.length > 0) {
            _.forEach($scope.messages, function(message) {
                if (!!!message.Selected) {
                    status = false;
                }
            });
        } else {
            status = false;
        }

        return status;
    };

    $scope.selectAllMessages = function(val) {
        var status = !!!$scope.allSelected();

        _.forEach($scope.messages, function(message) {
            message.Selected = status;
        });
    };

    $scope.$on('goToFolder', function(event) {
        $scope.unselectAllMessages();
    });

    $scope.unselectAllMessages = function() {
        _.forEach($scope.messages, function(message) {
            message.Selected = false;
        });
    };

    $scope.selectedMessages = function() {
        return _.select($scope.messages, function(message) {
            return message.Selected === true;
        });
    };

    $scope.selectedIds = function() {
        return _.map($scope.selectedMessages(), function(message) { return message.ID; });
    };

    $scope.selectedMessagesWithReadStatus = function(bool) {
        return _.select($scope.selectedMessages(), function(message) {
            return message.IsRead === +bool;
        });
    };

    $scope.messagesCanBeMovedTo = function(otherMailbox) {
        if (otherMailbox === "inbox") {
            return _.contains(["spam", "trash"], mailbox);
        } else if (otherMailbox === "trash") {
            return _.contains(["inbox", "drafts", "spam", "sent", "starred"], mailbox);
        } else if (otherMailbox === "spam") {
            return _.contains(["inbox", "starred", "trash"], mailbox);
        } else if (otherMailbox === "drafts") {
            return _.contains(["trash"], mailbox);
        }
    };

    $scope.setMessagesReadStatus = function(status) {
        var messages = $scope.selectedMessagesWithReadStatus(!status);
        var promise;
        var ids = _.map(messages, function(message) { return message.ID; });

        if(status) {
            promise = Message.read({IDs: ids}).$promise;
        } else {
            promise = Message.unread({IDs: ids}).$promise;
        }

        _.each(messages, function(message) {
            message.IsRead = +status;
        });

        promise.then(function() {
            $rootScope.$broadcast('updateCounters');
        });

        $scope.unselectAllMessages();

        networkActivityTracker.track(promise);
    };
    $scope.$on('moveMessagesTo', function(event, name) {
        $scope.moveMessagesTo(name);
    });

    $scope.moveMessagesTo = function(mailbox) {
        var ids = $scope.selectedIds();
        var promise;
        var inDelete = mailbox === 'delete';


        if(inDelete) {
            promise = Message.delete({IDs: ids}).$promise;
        } else {
            promise = Message[mailbox]({IDs: ids}).$promise;
        }

        promise.then(function(result) {
            $rootScope.$broadcast('updateCounters');
            $rootScope.$broadcast('refreshMessages');

            if(inDelete) {
                if(ids.length > 1) {
                    notify($translate.instant('MESSAGES_DELETED'));
                } else {
                    notify($translate.instant('MESSAGE_DELETED'));
                }
            } else {
                if(ids.length > 1) {
                    notify($translate.instant('MESSAGES_MOVED'));
                } else {
                    notify($translate.instant('MESSAGE_MOVED'));
                }
            }
        });

        if(!$state.is('secured.label')) {
            $scope.messages = _.difference($scope.messages, $scope.selectedMessages());
        }

        $scope.unselectAllMessages();

        networkActivityTracker.track(promise);
    };

    $scope.filterBy = function(status) {
        $state.go($state.current.name, _.extend({}, $state.params, {
            filter: status,
            page: undefined
        }));
    };

    $scope.clearFilter = function() {
        $state.go($state.current.name, _.extend({}, $state.params, {
            filter: undefined,
            page: undefined
        }));
    };

    $scope.orderBy = function(criterion) {
        $state.go($state.current.name, _.extend({}, $state.params, {
            sort: criterion === '-date' ? undefined : criterion,
            page: undefined
        }));
    };

    $scope.unselectAllLabels = function() {
        _.forEach($scope.labels, function(label) {
            label.Selected = false;
        });
    };

    $scope.openLabels = function(message) {
        var messages = [];
        var messagesLabel = [];
        var labels = $scope.labels;

        if (angular.isDefined(message)) {
            messages.push(message);
        } else {
            messages = $scope.selectedMessages();
        }

        _.each(messages, function(message) {
            messagesLabel = messagesLabel.concat(_.map(message.LabelIDs, function(id) {
                return id;
            }));
        });

        _.each(labels, function(label) {
            var count = _.filter(messagesLabel, function(m) {
                return m === label.ID;
            }).length;

            label.Selected = count > 0;
        });

        $timeout(function() {
            $('#searchLabels').focus();
        });
    };

    $scope.closeLabels = function() {
        $scope.unselectAllLabels();
        $('[data-toggle="dropdown"]').parent().removeClass('open');
    };

    $scope.saveLabels = function(labels) {
        var deferred = $q.defer();
        var messageIDs = $scope.selectedIds();
        var toApply = _.map(_.where(labels, {Selected: true}), function(label) { return label.ID; });
        var toRemove = _.map(_.where(labels, {Selected: false}), function(label) { return label.ID; });
        var promises = [];

        _.each(toApply, function(labelID) {
            promises.push(Label.apply({id: labelID, MessageIDs: messageIDs}).$promise);
        });

        _.each(toRemove, function(labelID) {
            promises.push(Label.remove({id: labelID, MessageIDs: messageIDs}).$promise);
        });

        $q.all(promises).then(function() {
            if($state.is('secured.label')) {
                $scope.messages = _.difference($scope.messages, $scope.selectedMessages());
            } else {
                _.each($scope.selectedMessages(), function(message) {
                    message.LabelIDs = _.difference(_.uniq(message.LabelIDs.concat(toApply)), toRemove);
                });
                $scope.unselectAllMessages();
            }

            notify($translate.instant('LABELS_APPLY'));
            deferred.resolve();
        });

        networkActivityTracker.track(deferred.promise);

        return deferred.promise;
    };

    $scope.$on('applyLabels', function(event, LabelID) {
        var messageIDs = _.map($scope.selectedMessages(), function(message) { return message.ID; });

        Label.apply({
            id: LabelID,
            MessageIDs: messageIDs
        }).then(function(result) {
            notify($translate.instant('LABEL_APPLY'));
        });
    });

    $scope.goToPage = function(page) {
        if (page > 0 && $scope.messageCount > ((page - 1) * $scope.messagesPerPage)) {
            if (page === 1) {
                page = undefined;
            }
            $state.go($state.current.name, _.extend({}, $state.params, {
                page: page
            }));
        }
    };

    $scope.hasAdjacentMessage = function(message, adjacency) {
        if (adjacency === +1) {
            if (messages.indexOf(message) === messages.length - 1) {
                return $scope.hasNextPage();
            } else {
                return true;
            }
        } else if (adjacency === -1) {
            if (messages.indexOf(message) === 0) {
                return $scope.page > 1;
            } else {
                return true;
            }
        }
    };

    $scope.goToAdjacentMessage = function(message, adjacency) {
        var idx = messages.indexOf(message);

        if (adjacency === +1 && idx === messages.length - 1) {
            $state.go("^.relative", {
                rel: 'first',
                page: $scope.page + adjacency
            });
        } else if (adjacency === -1 && messages.indexOf(message) === 0) {
            $state.go("^.relative", {
                rel: 'last',
                page: $scope.page + adjacency
            });
        } else if (Math.abs(adjacency) === 1) {
            $scope.navigateToMessage(null, messages[idx + adjacency]);
        }
    };
})

.controller("ComposeMessageController", function(
    $rootScope,
    $scope,
    $log,
    $timeout,
    $q,
    $state,
    $translate,
    Attachment,
    authentication,
    Message,
    localStorageService,
    attachments,
    pmcw,
    networkActivityTracker,
    notify,
    tools,
    CONSTANTS,
    Contact,
    User
) {
    Contact.index.updateWith($scope.user.Contacts);
    $scope.messages = [];
    var promiseComposerStyle;

    $scope.$watch('messages.length', function(newValue, oldValue) {
        if ($scope.messages.length > 0) {
            window.onbeforeunload = function() {
                return "By leaving now, you will lose what you have written in this email. " +
                    "You can save a draft if you want to come back to it later on.";
            };
        } else {
            window.onbeforeunload = undefined;
        }
    });

    $scope.$on('onDrag', function() {
        _.each($scope.messages, function(message) {
            $scope.togglePanel(message, 'attachments');
        });
    });

    $scope.$on('newMessage', function() {
        var message = new Message();

        $scope.initMessage(message);
    });

    $scope.$on('loadMessage', function(event, message) {
        message = new Message(_.pick(message, 'ID', 'Subject', 'Body', 'ToList', 'CCList', 'BCCList', 'Attachments'));
        $scope.initMessage(message);
    });

    $scope.setDefaults = function(message) {
        _.defaults(message, {
            ToList: [],
            CCList: [],
            BCCList: [],
            Subject: '',
            PasswordHint: '',
            Attachments: [],
            IsEncrypted: 0,
            Body: message.Body
        });
    };

    $scope.slideDown = function(message) {
        $('#' + message.previews).slideToggle({direction: "down"}, 200);
        message.attachmentsToggle = !!!message.attachmentsToggle;
    };

    $scope.isOver = false;
    var isOver = false;
    var interval;

    $(window).on('dragover', function(e) {
        scope = angular.element("#composer-element").scope();
        e.preventDefault();

        clearInterval(interval);

        interval = setInterval(function() {
            isOver = false;
            scope.$apply(function(){scope.isOver = false;});
            clearInterval(interval);
        }, 100);

        if (isOver === false) {
            isOver = true;
            scope.$apply(function(){scope.isOver = true;});
        }
    });

    $scope.dropzone = 0;

    $scope.dropzoneConfig = function(message) {
        $scope.dropzone++;
        message.button = 'button' + $scope.dropzone;
        message.previews = 'previews' + $scope.dropzone;

        return {
            options: {
                maxFilesize: CONSTANTS.ATTACHMENT_SIZE_LIMIT,
                maxFiles: CONSTANTS.ATTACHMENT_NUMBER_LIMIT,
                addRemoveLinks: false,
                dictDefaultMessage: 'Drop files here to upload',
                url: "/file/post",
                paramName: "file", // The name that will be used to transfer the file
                previewsContainer: '.previews',
                previewTemplate: '<button class="btn preview-template"><span class="pull-right fa fa-times preview-close" data-dz-remove></span><p class="name preview-name" data-dz-name></p></button>',
                createImageThumbnails: false,
                accept: function(file, done) {
                },
                init: function(event) {
                    var that = this;
                    _.forEach(message.Attachments, function (attachment) {
                        var mockFile = { name: attachment.Name, size: attachment.Size, type: attachment.MIMEType, ID: attachment.ID };
                        that.options.addedfile.call(that, mockFile);
                    });
                }
            },
            eventHandlers: {
                dragenter: function(event) {
                    // console.log('on dragenter', event);
                },
                dragover: function(event) {
                    clearInterval(interval);
                    // console.log('on dragover', event);
                },
                dragleave: function(event) {
                    // console.log('on dragleave', event);
                },
                drop: function(event) {
                    // console.log('on drop', event);
                    $scope.isOver = false;
                    isOver = false;
                },
                addedfile: function(file) {
                    if(angular.isUndefined(message.ID)) {
                        $scope.save(message, true).then(function() {
                            $scope.addAttachment(file, message);
                        });
                    } else {
                        $scope.addAttachment(file, message);
                    }
                },
                removedfile: function(file) {
                    $scope.removeAttachment(file, message);
                }
            }
        };
    };

    $scope.getAttachmentsSize = function(message) {
        var size = 0;

        angular.forEach(message.Attachments, function(attachment) {
            if (angular.isDefined(attachment.Size)) {
                size += parseInt(attachment.Size);
            }
        });

        return size;
    };

    $scope.addAttachment = function(file, message) {
        var totalSize = $scope.getAttachmentsSize(message);
        var sizeLimit = CONSTANTS.ATTACHMENT_SIZE_LIMIT;

        message.uploading = true;

        _.defaults(message, { Attachments: [] });

        if (angular.isDefined(message.Attachments) && message.Attachments.length === CONSTANTS.ATTACHMENT_NUMBER_LIMIT) {
            notify('Messages are limited to ' + CONSTANTS.ATTACHMENT_NUMBER_LIMIT + ' attachments');
            // TODO remove file in droparea
            return;
        }

        totalSize += file.size;
        var attachmentPromise;
        var element = $(file.previewElement);

        if (totalSize < (sizeLimit * 1024 * 1024)) {
            attachmentPromise = attachments.load(file).then(function(packets) {
                return attachments.upload(packets, message.ID, element).then(
                    function(result) {
                        message.Attachments.push(result);
                        message.uploading = false;
                    }
                );
            });
        } else {
            // Attachment size error.
            notify('Attachments are limited to ' + sizeLimit + ' MB. Total attached would be: ' + totalSize + '.');
            // TODO remove file in droparea
            return;
        }
    };

    $scope.removeAttachment = function(file, message) {
        var fileID = (file.ID) ? file.ID : file.previewElement.id;
        var attachment = _.findWhere(message.Attachments, {AttachmentID: fileID});
        message.Attachments = _.filter(message.Attachments, function(a) {return a.AttachmentID !== fileID;});
            // message.Attachments = [];
        Attachment.remove({
            "MessageID": message.ID,
            "AttachmentID": fileID
        }).$promise.then(function(response) {
            if (response.Error) {
                notify(response.Error);
                message.Attachments.push(attachment);
                var mockFile = { name: attachment.Name, size: attachment.Size, type: attachment.MIMEType, ID: attachment.ID };
                that.options.addedfile.call(that, mockFile);
            }
        });
    };

    $scope.initMessage = function(message) {
        if($scope.messages.length === CONSTANTS.MAX_NUMBER_COMPOSER) {
            notify($translate.instant('MAXIMUM_COMPOSER_REACHED'));
            return;
        }

        $scope.messages.unshift(message);
        $scope.setDefaults(message);
        $scope.selectAddress(message);

        $timeout(function() {
            $scope.focusComposer(message);
            $scope.saveOld();
        }, 100);

        $timeout(function() {
            $scope.listenEditor(message);
            if (angular.isUndefined(message.Body)) {
                // this sets the Body with the signature
                $scope.completedSignature(message);
            }

            // sanitation
            message.Body = DOMPurify.sanitize(message.Body, {
                FORBID_TAGS: ['style']
            });
            resizeComposer();
        }, 500);
    };

    $scope.composerStyle = function(message) {

        var index = $scope.messages.indexOf(message);
        var reverseIndex = $scope.messages.length - index;
        var styles = {};
        var widthWindow = $('#main').width();

        if (tools.findBootstrapEnvironment() === 'xs') {
            var marginTop = 80; // px
            var top = marginTop;

            styles.top = top + 'px';
        } else {
            var marginRight = 10; // px
            var widthComposer = 480; // px

            if (Math.ceil(widthWindow / $scope.messages.length) > (widthComposer + marginRight)) {
                right = (index * (widthComposer + marginRight)) + marginRight;
            } else {
                widthWindow -= 10; // margin left
                var overlap = (((widthComposer * $scope.messages.length) - widthWindow) / ($scope.messages.length - 1));
                right = index * (widthComposer - overlap);
            }

            if (reverseIndex === $scope.messages.length) {
                right = marginRight;
                index = $scope.messages.length;
            }

            styles.right = right + 'px';
        }

        styles['z-index'] = message.zIndex;

        return styles;

    };

    $scope.completedSignature = function(message) {
        message.Body = "<br><br>" + authentication.user.Signature;
    };

    $scope.composerIsSelected = function(message) {
        return $scope.selected === message;
    };

    $scope.focusComposer = function(message) {
        $scope.selected = message;

        if (!!!message.focussed) {
            // calculate z-index
            var index = $scope.messages.indexOf(message);
            // console.log(index);
            var reverseIndex = $scope.messages.length - index;
            // console.log(reverseIndex);

            if (tools.findBootstrapEnvironment() === 'xs') {

                _.each($scope.messages, function(element, iteratee) {
                    if (iteratee > index) {
                        $(element).css('z-index', ($scope.messages.length + (iteratee - index))*10);
                    } else {
                        $(element).css('z-index', ($scope.messages.length)*10);
                    }
                });

                console.log($(element).css('z-index'));
                console.log($(element).css('zIndex'));

                var bottom = $('.composer').eq($('.composer').length-1);
                var bottomTop = bottom.css('top');
                var bottomZ = bottom.css('zIndex');
                var clicked = $('.composer').eq(index);
                var clickedTop = clicked.css('top');
                var clickedZ = clicked.css('zIndex');

                // console.log(bottomTop, bottomZ, clickedTop, clickedZ);

                // todo: swap ???
                bottom.css({
                    top:    clickedTop,
                    zIndex: clickedZ
                });
                clicked.css({
                    top:    bottomTop,
                    zIndex: bottomZ
                });

                // console.log(bottomTop, bottomZ, clickedTop, clickedZ);

            }

            else {
                _.each($scope.messages, function(element, iteratee) {
                    if (iteratee > index) {
                        element.zIndex = ($scope.messages.length - (iteratee - index))*10;
                    } else {
                        element.zIndex = ($scope.messages.length)*10;
                    }
                });
            }

            // focus correct field
            var composer = $('.composer')[index];

            if (message.ToList.length === 0) {
                $(composer).find('.to-list')[0].focus();
            } else if (message.Subject.length === 0) {
                $(composer).find('.subject')[0].focus();
            } else {
                message.editor.focus();
            }
            _.each($scope.messages, function(m) {
                m.focussed = false;
            });
            message.focussed = true;

            $scope.$apply();
        }
    };

    $scope.listenEditor = function(message) {
<<<<<<< HEAD
        if(message.editor) {
            message.editor.addEventListener('focus', function() {
                $scope.focusComposer(message);
            });
            message.editor.addEventListener('input', function() {
                $scope.saveLater(message);
            });
        }
=======
        message.editor.addEventListener('focus', function() {
            message.fields = false;
            message.toUnfocussed = true;
            $scope.$apply();
            $timeout(function() {
                message.height();
                $('.typeahead-container').scrollTop(0);
                $scope.focusComposer(message);
            });
        });
        message.editor.addEventListener('input', function() {
            $scope.saveLater(message);
        });
>>>>>>> 3ebf2209
    };

    $scope.selectAddress = function(message) {
        message.From = authentication.user.Addresses[0];
    };

    $scope.selectFile = function(message, files) {
        _.defaults(message, {
            Attachments: []
        });
        message.Attachments.push.apply(
            message.Attachments,
            _.map(files, function(file) {
                return attachments.load(file);
            })
        );
    };

    $scope.toggleFields = function(message) {
        message.fields = !message.fields;
    };

    $scope.togglePanel = function(message, panelName) {
        message.displayPanel = !!!message.displayPanel;
        message.panelName = panelName;
    };

    $scope.openPanel = function(message, panelName) {
        message.displayPanel = true;
        message.panelName = panelName;
    };

    $scope.closePanel = function(message) {
        message.displayPanel = false;
        message.panelName = '';
    };

    $scope.setEncrypt = function(message, params, form) {
        if (params.password.length === 0) {
            notify('Please enter a password for this email.');
            return false;
        }

        if (params.password !== params.confirm) {
            notify('Message passwords do not match.');
            return false;
        }

        message.IsEncrypted = 1;
        message.Password = params.password;
        message.PasswordHint = params.hint;
        $scope.closePanel(message);
    };

    $scope.clearEncrypt = function(message) {
        delete message.PasswordHint;
        message.IsEncrypted = 0;
        $scope.closePanel(message);
    };

    $scope.setExpiration = function(message, params) {
        if (parseInt(params.expiration) > CONSTANTS.MAX_EXPIRATION_TIME) {
            notify('The maximum expiration is 4 weeks.');
            return false;
        }

        if (isNaN(params.expiration)) {
            notify('Invalid expiration time.');
            return false;
        }

        message.ExpirationTime = parseInt((new Date().getTime() / 1000).toFixed(0)) + params.expiration * 3600; // seconds
        $scope.closePanel(message);
    };

    $scope.clearExpiration = function(message) {
        delete message.ExpirationTime;
        $scope.closePanel(message);
    };

    $scope.rotateIcon = function(expiration) {
        var deg = Math.round((expiration * 360) / 672);

        $('#clock-icon').css({
            'transform': 'rotate(' + deg + 'deg)'
        });
    };

    $scope.oldProperties = ['Subject', 'ToList', 'CCList', 'BCCList', 'Body', 'PasswordHint', 'IsEncrypted', 'Attachments', 'ExpirationTime'];

    $scope.saveOld = function(message) {
        message.old = _.pick(message, $scope.oldProperties);

        _.defaults(message.old, {
            ToList: [],
            BCCList: [],
            CCList: [],
            Attachments: [],
            PasswordHint: "",
            Subject: ""
        });
    };

    $scope.needToSave = function(message) {
        if(angular.isDefined(message.old)) {
            var currentMessage = _.pick(message, $scope.oldProperties);
            var oldMessage = _.pick(message.old, $scope.oldProperties);

            return JSON.stringify(oldMessage) !== JSON.stringify(currentMessage);
        } else {
            return true;
        }
    };

    $scope.saveLater = function(message) {
        if(angular.isDefined(message.timeoutSaving)) {
            $timeout.cancel(message.timeoutSaving);
        }

        message.timeoutSaving = $timeout(function() {
            if($scope.needToSave(message)) {
                $scope.save(message, true);
            }
        }, CONSTANTS.SAVE_TIMEOUT_TIME);
    };

    $scope.validate = function(message) {
        // set msgBody input element to editor content
        message.setMsgBody();

        // Check internet connection
        if (window.navigator.onLine !== true && location.hostname !== 'localhost') {
            notify('No internet connection. Please wait and try again.');
            return false;
        }

        // Check if there is an attachment uploading
        if (message.uploading === true) {
            notify('Wait for attachment to finish uploading or cancel upload.');
            return false;
        }

        // Check all emails to make sure they are valid
        var invalidEmails = [];
        var allEmails = _.map(message.ToList.concat(message.CCList).concat(message.BCCList), function(email) { return email.Address.trim(); });

        _.each(allEmails, function(email) {
            if(!tools.validEmail(email)) {
                invalidEmails.push(email);
            }
        });

        if (invalidEmails.length > 0) {
            notify('Invalid email(s): ' + invalidEmails.join(',') + '.');
            return false;
        }

        // MAX 25 to, cc, bcc
        if ((message.ToList.length + message.BCCList.length + message.CCList.length) > 25) {
            notify('The maximum number (25) of Recipients is 25.');
            return false;
        }

        if (message.ToList.length === 0 && message.BCCList.length === 0 && message.CCList.length === 0) {
            notify('Please enter at least one recipient.');
            return false;
        }

        // Check title length
        if (message.Subject && message.Subject.length > CONSTANTS.MAX_TITLE_LENGTH) {
            notify('The maximum length of the subject is ' + CONSTANTS.MAX_TITLE_LENGTH + '.');
            return false;
        }

        // Check body length
        if (message.Body.length > 16000000) {
            notify('The maximum length of the message body is 16,000,000 characters.');
            return false;
        }

        var emailsNonPM = _.filter(message.ToList.concat(message.CCList).concat(message.BCCList), function(email) {
            return tools.isEmailAddressPM(email.Address) !== true;
        });

        if (parseInt(message.ExpirationTime) > 0 && message.IsEncrypted !== 1 && emailsNonPM.length > 0) {
            notify('Expiration times can only be set on fully encrypted messages. Please set a password for your non-ProtonMail recipients.');
            message.panelName = 'encrypt'; // switch panel
            return false;
        }

        return true;
    };

    $scope.save = function(message, silently) {
        var deferred = $q.defer();
        var parameters = {
            Message: _.pick(message, 'ToList', 'CCList', 'BCCList', 'Subject')
        };

        if(angular.isDefined(message.ID)) {
            parameters.id = message.ID;
        }

        parameters.Message.AddressID = message.From.ID;
        parameters.Message.IsRead = 1;

        savePromise = message.encryptBody(authentication.user.PublicKey).then(function(result) {
            var draftPromise;

            parameters.Message.Body = result;

            if(angular.isUndefined(message.ID)) {
                draftPromise = Message.createDraft(parameters).$promise;
            } else {
                draftPromise = Message.updateDraft(parameters).$promise;
            }

            draftPromise.then(function(result) {
                message.ID = result.Message.ID;
                message.BackupDate = new Date();
                $scope.saveOld(message);

                // Add draft in message list
                if($state.is('secured.drafts')) {
                    $rootScope.$broadcast('refreshMessages');
                }

                deferred.resolve(result);
            });
        });

        if(silently !== true) {
            message.track(deferred.promise);
        }

        return deferred.promise;
    };

    $scope.send = function(message) {
        var deferred = $q.defer();
        var validate = $scope.validate(message);

        if(validate) {
            $scope.save(message, false).then(function() {
                var parameters = {};
                var emails = message.emailsToString();

                parameters.id = message.ID;
                parameters.ExpirationTime = message.ExpirationTime;

                message.getPublicKeys(emails).then(function(result) {
                    var keys = result;
                    var outsiders = false;
                    var promises = [];

                    parameters.Packages = [];

                    _.each(emails, function(email) {
                        if(keys[email].length > 0) { // inside user
                            var key = keys[email];

                            promises.push(message.encryptBody(key).then(function(result) {
                                var body = result;

                                message.encryptPackets(authentication.user.PublicKey).then(function(result) {
                                    var keyPackets = result;

                                    return parameters.Packages.push({Address: email, Type: 1, Body: body, KeyPackets: keyPackets});
                                });
                            }));
                        } else { // outside user


                            outsiders = true;

                            if(message.IsEncrypted === 1) {


                                var replyToken = message.generateReplyToken();
                                var replyTokenPromise = pmcw.encryptMessage(replyToken, [], message.Password);


                                promises.push(replyTokenPromise.then(function(encryptedToken) {


                                    pmcw.encryptMessage(message.Body, [], message.Password).then(function(result) {


                                        var body = result;

                                        message.encryptPackets('', message.Password).then(function(result) {


                                            var keyPackets = result;

                                            return parameters.Packages.push({Address: email, Type: 2, Body: body, KeyPackets: keyPackets, PasswordHint: message.PasswordHint, Token: replyToken, EncToken: encryptedToken});
                                        });
                                    });
                                }));
                            }
                        }
                    });

                    if(outsiders === true && message.IsEncrypted === 0) {
                        parameters.AttachmentKeys = [];
                        parameters.ClearBody = message.Body;
                        if(message.Attachments.length > 0) {
                             promises.push(message.clearPackets().then(function(packets) {
                                 parameters.AttachmentKeys = packets;
                            }));
                        }
                    }
                    $q.all(promises).then(function() {
                        Message.send(parameters).$promise.then(function(result) {
                            notify($translate.instant('MESSAGE_SENT'));
                            $scope.close(message, false);

                            if($state.is('secured.drafts') || $state.is('secured.sent')) {
                                $rootScope.$broadcast('refreshMessages');
                            }

                            deferred.resolve(result);
                        });
                    });
                });
            }, function() {
                deferred.reject();
            });

            message.track(deferred.promise);

            return deferred.promise;
        }
    };

    $scope.toggleMinimize = function(message) {
        if (!!message.minimized) {
            $scope.normalize(message);
        } else {
            $scope.minimize(message);
        }
    };

    $scope.minimize = function(message) {
        message.minimized = true;
    };

    $scope.toggleMaximized = function(message) {
        if (!!message.maximized) {
            $scope.normalize(message);
        } else {
            $scope.maximized(message);
        }
    };

    $scope.maximize = function(message) {
        message.maximized = true;
    };

    $scope.blur = function(message) {
        $log.info('blurr');
        message.blur = true;
    };

    $scope.focus = function(message) {
        $log.info('focuss');
        message.blur = false;
    };

    $scope.normalize = function(message) {
        message.minimized = false;
        message.maximized = false;
    };

    $scope.close = function(message, save) {

        var index = $scope.messages.indexOf(message);

        var messageFocussed = !!message.focussed;

        if (save === true) {
            $scope.save(message, true);
        }

        message.close();

        // Remove message in messages
        $scope.messages.splice(index, 1);

        // Message closed and focussed?
        if(messageFocussed && $scope.messages.length > 0) {
            // Focus the first message
            $scope.focusComposer(_.first($scope.messages));
        }

    };

    $scope.focusEditor = function(message, event) {
        event.preventDefault();
        message.editor.focus();
    };
})

.controller("ViewMessageController", function(
    $log,
    $state,
    $stateParams,
    $rootScope,
    $scope,
    $templateCache,
    $compile,
    $timeout,
    $translate,
    $q,
    $sce,
    localStorageService,
    networkActivityTracker,
    notify,
    Message,
    Label,
    message,
    messageCache,
    tools,
    attachments,
    pmcw,
    CONSTANTS,
    authentication,
    contactManager
) {
    $scope.message = message;
    $rootScope.pageName = message.Subject;
    $scope.tools = tools;
    $scope.isPlain = false;
    $scope.labels = authentication.user.Labels;

    $timeout(function() {
        if($rootScope.user.AutoSaveContacts === 1) {
            $scope.saveNewContacts();
        }
    });

    $scope.$watch('message', function() {
        messageCache.put(message.ID, message);
    });

    $scope.toggleStar = function(message) {
        var ids = [];
        var promise;

        ids.push(message.ID);

        if(message.Starred === 1) {
            promise = Message.unstar({IDs: ids}).$promise;
            message.Starred = 0;
        } else {
            promise = Message.star({IDs: ids}).$promise;
            message.Starred = 1;
        }

        networkActivityTracker.track(promise);
    };

    $scope.getMessageEncryptionType = function(message) {
        var texts = [
            'Unencrypted Message',
            'End-to-End Encrypted Internal Message',
            'External Message, Stored Encrypted',
            'End-to-End Encrypted for Outside',
            'External Message, Stored Encrypted',
            'Stored Encrypted',
            'End-to-End Encrypted for Outside Reply'
        ];

        return texts[message.IsEncrypted];
    };

    $scope.lockType = function(message) {
        var lockClass = '';

        if (message.IsEncrypted !== '0') {
            lockClass += ' fa-lock';
        }

        if (message.IsEncrypted === '1' || message.IsEncrypted === '5' || message.IsEncrypted === '6') {
            lockClass += ' text-purple';
        }

        if (message.IsEncrypted === '0') {
            lockClass += ' fa-unlock-alt text-muted';
        }

        return lockClass;
    };

    $scope.saveNewContacts = function() {
        var newContacts = _.filter(message.ToList.concat(message.CCList).concat(message.BCCList), function(email) {
            return contactManager.isItNew(email);
        });

        _.each(newContacts, function(email) {
            contactManager.add(email);
            email.Email = email.Address;
            email.Name = email.Name || email.Address;
        });

        if (newContacts.length > 0) {
            contactManager.send(newContacts);
        }
    };

    $scope.getFrom = function() {
        var result = '';

        if(angular.isDefined(message.SenderName)) {
            result += '<b>' + message.SenderName + '</b> &lt;' + message.SenderAddress + '&gt;';
        } else {
            result += message.SenderAddress;
        }

        return result;
    };

    $scope.displayContent = function(print) {
        message.clearTextBody().then(function(result) {
            var content;

            if(print === true) {
                content = result;
            } else {
                content = message.clearImageBody(result);
            }

            content = tools.replaceLineBreaks(content);
            content = DOMPurify.sanitize(content, {
                FORBID_TAGS: ['style']
            });

            if (tools.isHtml(content)) {
                $scope.isPlain = false;
            } else {
                $scope.isPlain = true;
            }

            $scope.content = $sce.trustAsHtml(content);

            $timeout(function() {
                tools.transformLinks('message-body');
            });
        });
    };

    $scope.getEmails = function(emails) {
        return _.map(emails, function(m) {
            return m.Address;
        }).join(',');
    };

    $scope.markAsRead = function() {
        var promise;

        message.IsRead = 1;
        promise = Message.read({IDs: [message.ID]}).$promise;
        networkActivityTracker.track(promise);
    };

    $scope.markAsUnread = function() {
        var promise;

        message.IsRead = 0;
        promise = Message.unread({IDs: [message.ID]}).$promise;
        networkActivityTracker.track(promise);
    };

    $scope.toggleImages = function() {
        message.toggleImages();
        $scope.displayContent();
    };

    $scope.decryptAttachment = function(message, attachment, $event) {

        if (attachment.decrypted===true) {
            return true;
        }

        attachment.decrypting = true;

        var deferred = $q.defer();

        // decode key packets
        var keyPackets = pmcw.binaryStringToArray(pmcw.decode_base64(attachment.KeyPackets));

        // get enc attachment
        var att = attachments.get(attachment.ID, attachment.Name);

        // get user's pk
        var key = authentication.getPrivateKey().then(
            function(pk) {
                // decrypt session key from keypackets
                return pmcw.decryptSessionKey(keyPackets, pk);
            }
        );

        // when we have the session key and attachent:
        $q.all({
            "attObject": att,
            "key": key
         }).then(
            function(obj) {

                // create new Uint8Array to store decryted attachment
                var at = new Uint8Array(obj.attObject.data);

                // grab the key
                var key = obj.key.key;

                // grab the algo
                var algo = obj.key.algo;

                // decrypt the att
                pmcrypto.decryptMessage(at, key, true, algo).then(
                    function(decryptedAtt) {

                        var blob = new Blob([decryptedAtt.data], {type: attachment.MIMEType});

                        if(navigator.msSaveOrOpenBlob || URL.createObjectURL!==undefined) {
                            // Browser supports a good way to download blobs
                            $scope.$apply(function() {
                                attachment.decrypting = false;
                                attachment.decrypted = true;
                            });

                            var href = URL.createObjectURL(blob);

                            $this = $($event.target);
                            $this.attr('href', href);
                            $this.attr('target', '_blank');

                            deferred.resolve();

                        }
                        else {
                            // Bad blob support, make a data URI, don't click it
                            var reader = new FileReader();

                            reader.onloadend = function () {
                                link.attr('href',reader.result);
                            };

                            reader.readAsDataURL(blob);
                        }

                    }
                );
            },
            function(err) {
                console.log(err);
            }
        );

        // var decryptedAttachment = pmcw.encryptFile(new Uint8Array(reader.result), authentication.user.PublicKey, [], file.name);
        // attachments.get(attachment.ID, attachment.Name);
    };

    $scope.downloadAttachment = function(message, attachment) {
        attachments.get(attachment.ID, attachment.Name);
    };

    $scope.detachLabel = function(id) {
        var promise = Label.remove({id: id, MessageIDs: [message.ID]}).$promise;

        message.LabelIDs = _.without(message.LabelIDs, id);
        networkActivityTracker.track(promise);
    };

    $scope.saveLabels = function(labels) {
        var deferred = $q.defer();
        var messageIDs = [message.ID];
        var toApply = _.map(_.where(labels, {Selected: true}), function(label) { return label.ID; });
        var toRemove = _.map(_.where(labels, {Selected: false}), function(label) { return label.ID; });
        var promises = [];

        _.each(toApply, function(labelID) {
            promises.push(Label.apply({id: labelID, MessageIDs: messageIDs}).$promise);
        });

        _.each(toRemove, function(labelID) {
            promises.push(Label.remove({id: labelID, MessageIDs: messageIDs}).$promise);
        });

        $q.all(promises).then(function() {
            message.LabelIDs = _.difference(_.uniq(message.LabelIDs.concat(toApply)), toRemove);
            notify($translate.instant('LABELS_APPLY'));
            deferred.resolve();
        });

        networkActivityTracker.track(deferred.promise);

        return deferred.promise;
    };

    $scope.sendMessageTo = function(email) {
        var message = new Message();

        _.defaults(message, {
            ToList: [email], // contains { Address, Name }
            CCList: [],
            BCCList: [],
            Attachments: [],
            Subject: '',
            PasswordHint: ''
        });

        $rootScope.$broadcast('loadMessage', message);
    };

    // Return Message object to build response or forward
    function buildMessage(action) {
        var base = new Message();
        var signature = '<br /><br />' + $scope.user.Signature + '<br /><br />';
        var blockquoteStart = '<blockquote>';
        var originalMessage = '-------- Original Message --------<br />';
        var subject = 'Subject: ' + message.Subject + '<br />';
        var time = 'Time (GMT): ' + message.Time + '<br />';
        var from = 'From: ' + message.ToList + '<br />';
        var to = 'To: ' + message.Sender + '<br />';
        var cc = 'CC: ' + message.CCList + '<br />';
        var blockquoteEnd = '</blockquote>';

        var re_prefix = $translate.instant('RE:');
        var fw_prefix = $translate.instant('FW:');

        base.Body = signature + blockquoteStart + originalMessage + subject + time + from + to + $scope.content + blockquoteEnd;

        if (action === 'reply') {
            base.ToList = [{Name: message.SenderName, Address: message.SenderAddress}];
            base.Subject = (message.Subject.includes(re_prefix)) ? message.Subject :
            re_prefix + ' ' + message.Subject;

        }
        else if (action === 'replyall') {
            base.ToList = _.union([{Name: message.SenderName, Address: message.SenderAddress}], message.CCList, message.BCCList, message.ToList);
            base.ToList = _.filter(base.ToList, function (c) { return _.find($scope.user.Addresses, function(a) { return a.Email === c.Address;}) === undefined;});
            base.Subject = (message.Subject.includes(re_prefix)) ? message.Subject :
            re_prefix + ' ' + message.Subject;
        }
        else if (action === 'forward') {
            base.ToList = '';
            base.Subject = (message.Subject.includes(fw_prefix)) ? message.Subject :
            fw_prefix + ' ' + message.Subject;
        }

        return base;
    }

    $scope.reply = function() {
        $rootScope.$broadcast('loadMessage', buildMessage('reply'));
    };

    $scope.replyAll = function() {
        $rootScope.$broadcast('loadMessage', buildMessage('replyall'));
    };

    $scope.forward = function() {
        $rootScope.$broadcast('loadMessage', buildMessage('forward'));
    };

    $scope.goToMessageList = function() {
        $state.go('^');
        $timeout(function() {
            $rootScope.$broadcast('refreshMessages', true); // in silence
        }, 500);
    };

    $scope.moveMessageTo = function(mailbox) {
        var promise;
        var inDelete = mailbox === 'delete';
        var inTrash = mailbox === 'trash';
        var inSpam = mailbox === 'spam';

        if(inDelete) {
            promise = Message.delete({IDs: [message.ID]}).$promise;
        } else {
            promise = Message[mailbox]({IDs: [message.ID]}).$promise;
        }

        promise.then(function(result) {
            $rootScope.$broadcast('updateCounters');

            if(inDelete) {
                notify($translate.instant('MESSAGE_DELETED'));
            } else {
                notify($translate.instant('MESSAGE_MOVED'));
            }

            if(inDelete || inTrash || inSpam) {
                $scope.goToMessageList();
            }
        });

        networkActivityTracker.track(promise);
    };

    $scope.print = function() {
        var url = $state.href('secured.print', {
            id: message.ID
        });

        window.open(url, '_blank');
    };

    $scope.viewRaw = function() {
        var url = $state.href('secured.raw', {
            id: message.ID
        });

        window.open(url, '_blank');
    };

    $scope.togglePlainHtml = function() {
        if (message.viewMode === 'plain') {
            message.viewMode = 'html';
        } else {
            message.viewMode = 'plain';
        }
    };

    $scope.sizeAttachments = function() {
        var size = 0;

        angular.forEach(message.Attachments, function(attachment) {
            if (angular.isDefined(attachment.Size)) {
                size += parseInt(attachment.Size);
            }
        });

        return size;
    };

    if (message.IsRead === 0) {
        message.IsRead = 1;
        Message.read({IDs: [message.ID]});
    }
});<|MERGE_RESOLUTION|>--- conflicted
+++ resolved
@@ -932,30 +932,21 @@
     };
 
     $scope.listenEditor = function(message) {
-<<<<<<< HEAD
         if(message.editor) {
             message.editor.addEventListener('focus', function() {
-                $scope.focusComposer(message);
+                message.fields = false;
+                message.toUnfocussed = true;
+                $scope.$apply();
+                $timeout(function() {
+                    message.height();
+                    $('.typeahead-container').scrollTop(0);
+                    $scope.focusComposer(message);
+                });
             });
             message.editor.addEventListener('input', function() {
                 $scope.saveLater(message);
             });
         }
-=======
-        message.editor.addEventListener('focus', function() {
-            message.fields = false;
-            message.toUnfocussed = true;
-            $scope.$apply();
-            $timeout(function() {
-                message.height();
-                $('.typeahead-container').scrollTop(0);
-                $scope.focusComposer(message);
-            });
-        });
-        message.editor.addEventListener('input', function() {
-            $scope.saveLater(message);
-        });
->>>>>>> 3ebf2209
     };
 
     $scope.selectAddress = function(message) {
