angular.module("proton.controllers.Messages", [
    "proton.routes",
    "proton.constants"
])

.controller("MessageListController", function(
    $q,
    $rootScope,
    $scope,
    $state,
    $stateParams,
    $timeout,
    $translate,
    $filter,
    CONSTANTS,
    Message,
    Label,
    authentication,
    messageCache,
    messages,
    networkActivityTracker,
    notify
) {

    var mailbox = $rootScope.pageName = $state.current.data.mailbox;

    $scope.messagesPerPage = $scope.user.NumMessagePerPage;
    $scope.labels = authentication.user.Labels;
    $scope.Math = window.Math;
    $scope.CONSTANTS = CONSTANTS;
    $scope.messages = messages;
    $scope.selectedFilter = $stateParams.filter;
    $scope.selectedOrder = $stateParams.sort || "-date";
    $scope.page = parseInt($stateParams.page || 1);
    $scope.params = {
        messageHovered: null
    };

    $timeout(function() {
        $('#page').val($scope.page);
        $('#page').change(function(event) {
            $scope.goToPage();
        });
        $scope.initHotkeys();
    });

    $scope.initHotkeys = function() {
        Mousetrap.bind(["s"], function() {
            if ($state.includes("secured.**") && $scope.params.messageHovered) {
                $scope.toggleStar($scope.params.messageHovered);
            }
        });
        Mousetrap.bind(["r"], function() {
            if ($state.includes("secured.**") && $scope.params.messageHovered) {
                $scope.params.messageHovered.Selected = true;
                $scope.setMessagesReadStatus(true);
            }
        });
        Mousetrap.bind(["u"], function() {
            if ($state.includes("secured.**") && $scope.params.messageHovered) {
                $scope.params.messageHovered.Selected = true;
                $scope.setMessagesReadStatus(false);
            }
        });
    };

    $scope.dropdownPages = function() {
        var ddp = [];
        var ddp2 = [];
        var makeRangeCounter = 0;

        for (var i = 0; i <= parseInt($rootScope.Total); i++) {
            ddp[i] = i;
        }

        function makeRange(element, index, array) {
            if(index%CONSTANTS.MESSAGES_PER_PAGE === 0) {
                ddp2.push((index+1) + ' - ' + (index+CONSTANTS.MESSAGES_PER_PAGE));
                makeRangeCounter++;
            }
        }

        ddp.forEach(makeRange);

        return ddp2;
    };

    $scope.pages = $scope.dropdownPages();

    var unsubscribe = $rootScope.$on("$stateChangeSuccess", function() {
        $rootScope.pageName = $state.current.data.mailbox;
    });

    $scope.$on("$destroy", unsubscribe);

    $scope.draggableOptions = {
        appendTo: "html",
        delay: 100,
        cancel: ".starLink",
        cursorAt: {left: 0, top: 0},
        cursor: "move",
        helper: function(event) {
            return $('<span class="well well-sm draggable" id="draggableMailsHelper"><i class="fa fa-envelope-o"></i> <strong><b></b> Mails</strong></span>');
        },
        containment: "document"
    };

    messageCache.watchScope($scope, "messages");

    $timeout(function() {
        $scope.unselectAllMessages();
    });

    $scope.$on('refreshMessages', function(event, silently, empty) {
        $scope.refreshMessages(silently, empty);
    });

    $scope.messageCount = function() {
        return $rootScope.Total;
    };

    $scope.getMessagesParameters = function(mailbox) {
        var params = {};

        params.Location = CONSTANTS.MAILBOX_IDENTIFIERS[mailbox];
        params.Page = ($stateParams.page || 1) - 1;

        if ($stateParams.filter) {
            params.Unread = +($stateParams.filter === 'unread');
        }

        if ($stateParams.sort) {
            var sort = $stateParams.sort;
            var desc = _.string.startsWith(sort, "-");

            if (desc) {
                sort = sort.slice(1);
            }

            params.Sort = _.string.capitalize(sort);
            params.Desc = +desc;
        }

        if (mailbox === 'search') {
            params.Location = $stateParams.location;
            params.Keyword = $stateParams.words;
            params.To = $stateParams.to;
            params.From = $stateParams.from;
            params.Subject = $stateParams.subject;
            params.Begin = $stateParams.begin;
            params.End = $stateParams.end;
            params.Attachments = $stateParams.attachments;
            params.Starred = $stateParams.starred;
            params.Label = $stateParams.label;
        } else if(mailbox === 'label') {
            delete params.Location;
            params.Label = $stateParams.label;
        }

        _.pick(params, _.identity);

        return params;
    };

    $scope.refreshMessages = function(silently, empty) {
        var mailbox = $state.current.name.replace('secured.', '');
        var params = $scope.getMessagesParameters(mailbox);
        var promise = Message.query(params).$promise.then(function(result) {
            $scope.messages = result;
            if(!!!empty) {
                $scope.emptying = false;
            }
        });

        if(!!!silently) {
            networkActivityTracker.track(promise);
        }
    };

    $scope.showTo = function(message) {
        return (
            $scope.senderIsMe(message) &&
            (
                !$state.is('secured.inbox') &&
                !$state.is('secured.drafts')  &&
                !$state.is('secured.sent')  &&
                !$state.is('secured.archive')  &&
                !$state.is('secured.spam')  &&
                !$state.is('secured.trash')
            )
        ) ? true : false;
    };

    $scope.showFrom = function(message) {
        return ((
                !$state.is('secured.inbox') &&
                !$state.is('secured.drafts')  &&
                !$state.is('secured.archive') &&
                !$state.is('secured.sent') &&
                !$state.is('secured.spam') &&
                !$state.is('secured.trash')
            )
        ) ? true : false;
    };

    $scope.senderIsMe = function(message) {
        var result = false;
        for( var i = 0, len = $scope.user.Addresses.length; i < len; i++ ) {
            if( $scope.user.Addresses[i].Email === message.SenderAddress ) {
                result = true;
            }
        }
        return result;
    };

    $scope.getLabel = function(id) {
        return _.where($scope.labels, {ID: id})[0];
    };

    $scope.onSelectMessage = function(event, message) {
        if (event.shiftKey) {
            var start = $scope.messages.indexOf(_.first($scope.selectedMessages()));
            var end = $scope.messages.indexOf(_.last($scope.selectedMessages()));

            for (var i = start; i < end; i++) {
                $scope.messages[i].Selected = true;
            }
        }
    };

    $scope.onStartDragging = function(event, ui, message) {
        setTimeout( function() {
            $('#draggableMailsHelper strong b').text($scope.selectedMessages().length);
        }, 20);
        $('body').addClass('dragging');
        $('#main').append('<div id="dragOverlay"></div>');
        if(message && !!!message.Selected) {
            message.Selected = true;
            $scope.$apply();
        }
    };

    $scope.onEndDragging = function(event, ui, message) {
        $('body').removeClass('dragging');
        $('#dragOverlay').fadeOut(200, function() {
            $(this).remove();
        });
    };

    $scope.setPage = function (pageNo) {
        $scope.currentPage = pageNo;
    };

    $scope.start = function() {
        return ($scope.page - 1) * $scope.messagesPerPage + 1;
    };

    $scope.end = function() {
        var end;

        end = $scope.start() + $scope.messagesPerPage - 1;

        if (end > $scope.messageCount()) {
            end = $scope.messageCount();
        }

        return end;
    };

    $scope.hasNextPage = function() {
        return $scope.messageCount() > ($scope.page * $scope.messagesPerPage);
    };

    $scope.navigateToMessage = function(event, message) {
        if (!event || !$(event.target).closest("td").hasClass("actions")) {
            if (message === 'last') {
                message = _.last(messages);
            } else if (message === 'first') {
                message = _.first(messages);
            }

            if ($state.is('secured.drafts')) {
                networkActivityTracker.track(
                Message.get({id: message.ID}).$promise.then(function(m) {
                    m.decryptBody(m.Body, m.Time).then(function(body) {
                        m.Body = body;
                        $rootScope.$broadcast('loadMessage', m);
                    });
                }));
            } else {
                $state.go("secured." + mailbox + ".message", {
                    id: message.ID
                });
            }
        }
    };

    $scope.$on('starMessages', function(event) {
        var ids = $scope.selectedIds();
        var promise;

        _.each($scope.selectedMessages(), function(message) { message.Starred = 1; });
        promise = Message.star({IDs: ids}).$promise;
        networkActivityTracker.track(promise);
        $scope.unselectAllMessages();
    });

    $scope.toggleStar = function(message) {
        var inStarred = $state.is('secured.starred');
        var index = $scope.messages.indexOf(message);
        var ids = [];
        var promise;

        ids.push(message.ID);

        if(message.Starred === 1) {
            promise = Message.unstar({IDs: ids}).$promise;
            message.Starred = 0;

            if (inStarred) {
                $scope.messages.splice(index, 1);
            }
        } else {
            promise = Message.star({IDs: ids}).$promise;
            message.Starred = 1;
        }
    };

    $scope.allSelected = function() {
        var status = true;

        if ($scope.messages.length > 0) {
            _.forEach($scope.messages, function(message) {
                if (!!!message.Selected) {
                    status = false;
                }
            });
        } else {
            status = false;
        }

        return status;
    };

    $scope.selectAllMessages = function(val) {
        var status = !!!$scope.allSelected();

        _.forEach($scope.messages, function(message) {
            message.Selected = status;
        });
    };

    $scope.$on('goToFolder', function(event) {
        $scope.unselectAllMessages();
    });

    $scope.unselectAllMessages = function() {
        _.forEach($scope.messages, function(message) {
            message.Selected = false;
        });
    };

    $scope.selectedMessages = function() {
        return _.select($scope.messages, function(message) {
            return message.Selected === true;
        });
    };

    $scope.selectedIds = function() {
        return _.map($scope.selectedMessages(), function(message) { return message.ID; });
    };

    $scope.selectedMessagesWithReadStatus = function(bool) {
        return _.select($scope.selectedMessages(), function(message) {
            return message.IsRead === +bool;
        });
    };

    $scope.messagesCanBeMovedTo = function(otherMailbox) {
        if (otherMailbox === "inbox") {
            return _.contains(["spam", "trash"], mailbox);
        } else if (otherMailbox === "trash") {
            return _.contains(["inbox", "drafts", "spam", "sent", "starred"], mailbox);
        } else if (otherMailbox === "spam") {
            return _.contains(["inbox", "starred", "trash"], mailbox);
        } else if (otherMailbox === "drafts") {
            return _.contains(["trash"], mailbox);
        }
    };

    $scope.setMessagesReadStatus = function(status) {
        var messages = $scope.selectedMessagesWithReadStatus(!status);
        var promise;
        var ids = _.map(messages, function(message) { return message.ID; });

        if(status) {
            promise = Message.read({IDs: ids}).$promise;
        } else {
            promise = Message.unread({IDs: ids}).$promise;
        }

        _.each(messages, function(message) {
            message.IsRead = +status;
        });

        promise.then(function() {
            $rootScope.$broadcast('updateCounters');
        });

        $scope.unselectAllMessages();

        networkActivityTracker.track(promise);
    };
    $scope.$on('moveMessagesTo', function(event, name) {
        $scope.moveMessagesTo(name);
    });

    $scope.moveMessagesTo = function(mailbox) {
        var ids = $scope.selectedIds();
        var promise;
        var inDelete = mailbox === 'delete';


        if(inDelete) {
            promise = Message.delete({IDs: ids}).$promise;
        } else {
            promise = Message[mailbox]({IDs: ids}).$promise;
        }

        promise.then(function(result) {
            $rootScope.$broadcast('updateCounters');
            $rootScope.$broadcast('refreshMessages');

            if(inDelete) {
                if(ids.length > 1) {
                    notify($translate.instant('MESSAGES_DELETED'));
                } else {
                    notify($translate.instant('MESSAGE_DELETED'));
                }
            } else {
                if(ids.length > 1) {
                    notify($translate.instant('MESSAGES_MOVED'));
                } else {
                    notify($translate.instant('MESSAGE_MOVED'));
                }
            }
        });

        if(!$state.is('secured.label')) {
            $scope.messages = _.difference($scope.messages, $scope.selectedMessages());
        }

        $scope.unselectAllMessages();

        networkActivityTracker.track(promise);
    };

    $scope.filterBy = function(status) {
        $state.go($state.current.name, _.extend({}, $state.params, {
            filter: status,
            page: undefined
        }));
    };

    $scope.clearFilter = function() {
        $state.go($state.current.name, _.extend({}, $state.params, {
            filter: undefined,
            page: undefined
        }));
    };

    $scope.orderBy = function(criterion) {
        $state.go($state.current.name, _.extend({}, $state.params, {
            sort: criterion === '-date' ? undefined : criterion,
            page: undefined
        }));
    };

    $scope.emptyFolder = function(location) {
        var c = confirm("Are you sure? This cannot be undone.");
        if (c !== true) {
            return;
        }        
        $scope.emptying = true;
        if (parseInt(location)===CONSTANTS.MAILBOX_IDENTIFIERS.drafts) {
            promise = Message.emptyDraft().$promise;
        }
        else if (parseInt(location)===CONSTANTS.MAILBOX_IDENTIFIERS.spam) {
            promise = Message.emptySpam().$promise;
        }
        else if (parseInt(location)===CONSTANTS.MAILBOX_IDENTIFIERS.trash) {
            promise = Message.emptyTrash().$promise;
        }
        promise.then(
            function(result) {
                $rootScope.$broadcast('updateCounters');
                $rootScope.$broadcast('refreshMessages', true, true);
                notify($translate.instant('FOLDER_EMPTIED'));
            },
            function(result) {
                $scope.emptying = false;
            }
        );
    };

    $scope.unselectAllLabels = function() {
        _.forEach($scope.labels, function(label) {
            label.Selected = false;
        });
    };

    $scope.openLabels = function(message) {
        var messages = [];
        var messagesLabel = [];
        var labels = $scope.labels;

        if (angular.isDefined(message)) {
            messages.push(message);
        } else {
            messages = $scope.selectedMessages();
        }

        _.each(messages, function(message) {
            messagesLabel = messagesLabel.concat(_.map(message.LabelIDs, function(id) {
                return id;
            }));
        });

        _.each(labels, function(label) {
            var count = _.filter(messagesLabel, function(m) {
                return m === label.ID;
            }).length;

            label.Selected = count > 0;
        });

        $timeout(function() {
            $('#searchLabels').focus();
        });
    };

    $scope.closeLabels = function() {
        $scope.unselectAllLabels();
        $('[data-toggle="dropdown"]').parent().removeClass('open');
    };

    $scope.saveLabels = function(labels) {
        var deferred = $q.defer();
        var messageIDs = $scope.selectedIds();
        var toApply = _.map(_.where(labels, {Selected: true}), function(label) { return label.ID; });
        var toRemove = _.map(_.where(labels, {Selected: false}), function(label) { return label.ID; });
        var promises = [];

        _.each(toApply, function(labelID) {
            promises.push(Label.apply({id: labelID, MessageIDs: messageIDs}).$promise);
        });

        _.each(toRemove, function(labelID) {
            promises.push(Label.remove({id: labelID, MessageIDs: messageIDs}).$promise);
        });

        $q.all(promises).then(function() {
            if($state.is('secured.label')) {
                $scope.messages = _.difference($scope.messages, $scope.selectedMessages());
            } else {
                _.each($scope.selectedMessages(), function(message) {
                    message.LabelIDs = _.difference(_.uniq(message.LabelIDs.concat(toApply)), toRemove);
                });
                $scope.unselectAllMessages();
            }

            notify($translate.instant('LABELS_APPLY'));
            deferred.resolve();
        });

        networkActivityTracker.track(deferred.promise);

        return deferred.promise;
    };

    $scope.$on('applyLabels', function(event, LabelID) {
        var messageIDs = _.map($scope.selectedMessages(), function(message) { return message.ID; });

        Label.apply({
            id: LabelID,
            MessageIDs: messageIDs
        }).then(function(result) {
            notify($translate.instant('LABEL_APPLY'));
        });
    });

    $scope.goToPage = function(page) {
        if(angular.isUndefined(page)) {
            page = parseInt($('#page').val());
        }
        $scope.page = page;

        if (page > 0 && $scope.messageCount() > ((page - 1) * $scope.messagesPerPage)) {
            if (page === 1) {
                page = undefined;
            }
            $state.go($state.current.name, _.extend({}, $state.params, {
                page: page
            }));
        }
    };

    $scope.scrollToBottom = function() {
        $rootScope.scrollToBottom = true;
        // state change success if true, scroll and unset
    };

    $scope.hasAdjacentMessage = function(message, adjacency) {
        if (adjacency === +1) {
            if (messages.indexOf(message) === messages.length - 1) {
                return $scope.hasNextPage();
            } else {
                return true;
            }
        } else if (adjacency === -1) {
            if (messages.indexOf(message) === 0) {
                return $scope.page > 1;
            } else {
                return true;
            }
        }
    };

    $scope.goToAdjacentMessage = function(message, adjacency) {
        var idx = messages.indexOf(message);

        if (adjacency === +1 && idx === messages.length - 1) {
            $state.go("^.relative", {
                rel: 'first',
                page: $scope.page + adjacency
            });
        } else if (adjacency === -1 && messages.indexOf(message) === 0) {
            $state.go("^.relative", {
                rel: 'last',
                page: $scope.page + adjacency
            });
        } else if (Math.abs(adjacency) === 1) {
            $scope.navigateToMessage(null, messages[idx + adjacency]);
        }
    };
})

.controller("ComposeMessageController", function(
    $rootScope,
    $scope,
    $log,
    $timeout,
    $q,
    $state,
    $translate,
    $interval,
    Attachment,
    authentication,
    Message,
    localStorageService,
    attachments,
    pmcw,
    networkActivityTracker,
    notify,
    tools,
    CONSTANTS,
    Contact,
    User
) {
    Contact.index.updateWith($scope.user.Contacts);
    $scope.messages = [];
    var promiseComposerStyle;
    $scope.sending = false;
    $scope.saving = false;

    $scope.$watch('messages.length', function(newValue, oldValue) {
        if ($scope.messages.length > 0) {
            window.onbeforeunload = function() {
                return "By leaving now, you will lose what you have written in this email. " +
                    "You can save a draft if you want to come back to it later on.";
            };
        } else {
            window.onbeforeunload = undefined;
        }
    });

    $scope.$on('onDrag', function() {
        _.each($scope.messages, function(message) {
            $scope.togglePanel(message, 'attachments');
        });
    });

    $scope.$on('newMessage', function() {
        var message = new Message();
        $scope.initMessage(message);
    });

    $scope.$on('loadMessage', function(event, message) {
        message = new Message(_.pick(message, 'ID', 'Subject', 'Body', 'ToList', 'CCList', 'BCCList', 'Attachments', 'Action', 'ParentID'));
        message.IsRead = 1;
        $scope.initMessage(message);
    });

    $scope.setDefaults = function(message) {
        _.defaults(message, {
            ToList: [],
            CCList: [],
            BCCList: [],
            Subject: '',
            PasswordHint: '',
            Attachments: [],
            IsEncrypted: 0,
            Body: message.Body,
            From: authentication.user.Addresses[0]
        });
    };

    $scope.slideDown = function(message) {
        $('#' + message.previews).slideToggle({direction: "down"}, 200);
        message.attachmentsToggle = !!!message.attachmentsToggle;
    };

    $scope.isOver = false;
    var isOver = false;
    var interval;

    $(window).on('dragover', function(e) {
        e.preventDefault();
        $interval.cancel($scope.intervalComposer);

        $scope.intervalComposer = $interval(function() {
            isOver = false;
            $scope.isOver = false;
            $interval.cancel($scope.intervalComposer);
        }, 100);

        if (isOver === false) {
            isOver = true;
            $scope.isOver = true;
        }
    });

    $scope.dropzone = 0;

    $scope.dropzoneConfig = function(message) {
        $scope.dropzone++;
        message.button = 'button' + $scope.dropzone;
        message.previews = 'previews' + $scope.dropzone;

        return {
            options: {
                maxFilesize: CONSTANTS.ATTACHMENT_SIZE_LIMIT,
                maxFiles: CONSTANTS.ATTACHMENT_NUMBER_LIMIT,
                addRemoveLinks: false,
                dictDefaultMessage: $translate.instant('DROP_FILE_HERE_TO_UPLOAD'),
                url: "/file/post",
                paramName: "file", // The name that will be used to transfer the file
                previewsContainer: '.previews',
                previewTemplate: '<div class="btn preview-template"><span class="pull-right fa fa-times preview-close" data-dz-remove></span><p class="name preview-name" data-dz-name></p></div>',
                createImageThumbnails: false,
                accept: function(file, done) {
                },
                init: function(event) {
                    var that = this;
                    _.forEach(message.Attachments, function (attachment) {
                        var mockFile = { name: attachment.Name, size: attachment.Size, type: attachment.MIMEType, ID: attachment.ID };
                        that.options.addedfile.call(that, mockFile);
                    });
                }
            },
            eventHandlers: {
                dragenter: function(event) {
                    // console.log('on dragenter', event);
                },
                dragover: function(event) {
                    $interval.cancel($scope.intervalComposer);
                    // console.log('on dragover', event);
                },
                dragleave: function(event) {
                    // console.log('on dragleave', event);
                },
                drop: function(event) {
                    // console.log('on drop', event);
                    $scope.isOver = false;
                    isOver = false;
                },
                addedfile: function(file) {
                    // add file here and then show progress
                    if(angular.isUndefined(message.ID)) {
                        $scope.save(message, true).then(function() {
                            $scope.addAttachment(file, message);
                        });
                    } else {
                        $scope.addAttachment(file, message);
                    }
                }  
            }
        };
    };

    $scope.getAttachmentsSize = function(message) {
        var size = 0;

        angular.forEach(message.Attachments, function(attachment) {
            if (angular.isDefined(attachment.Size)) {
                size += parseInt(attachment.Size);
            }
        });

        return size;
    };

    $scope.addAttachment = function(file, message) {

        var totalSize = $scope.getAttachmentsSize(message);
        var sizeLimit = CONSTANTS.ATTACHMENT_SIZE_LIMIT;

        message.uploading = true;

        _.defaults(message, { Attachments: [] });

        if (angular.isDefined(message.Attachments) && message.Attachments.length === CONSTANTS.ATTACHMENT_NUMBER_LIMIT) {
            notify('Messages are limited to ' + CONSTANTS.ATTACHMENT_NUMBER_LIMIT + ' attachments');
            // TODO remove file in droparea
            return;
        }

        totalSize += file.size;
        var attachmentPromise;
        var element = $(file.previewElement);


        if (totalSize < (sizeLimit * 1024 * 1024)) {
            attachmentPromise = attachments.load(file).then(
                function(packets) {
                    return attachments.upload(packets, message.ID, element).then(
                        function(result) {
                            message.Attachments.push(result);
                            message.uploading = false;
                        }
                    );
                }
            );
        } 
        else {
            // Attachment size error.
            notify('Attachments are limited to ' + sizeLimit + ' MB. Total attached would be: ' + totalSize + '.');
            // TODO remove file in droparea
            return;
        }
    };

    $scope.removeAttachment = function(file, message) {
        var fileID = (file.ID) ? file.ID : file.previewElement.id;
        var attachment = _.findWhere(message.Attachments, {AttachmentID: fileID});
        message.Attachments = _.filter(message.Attachments, function(a) {return a.AttachmentID !== fileID;});
            // message.Attachments = [];
        Attachment.remove({
            "MessageID": message.ID,
            "AttachmentID": fileID
        }).$promise.then(function(response) {
            if (response.Error) {
                notify(response.Error);
                message.Attachments.push(attachment);
                var mockFile = { name: attachment.Name, size: attachment.Size, type: attachment.MIMEType, ID: attachment.ID };
                that.options.addedfile.call(that, mockFile);
            }
        });
    };

    $scope.initMessage = function(message) {
        // if tablet we maximize by default
        if (tools.findBootstrapEnvironment()==='sm') {
            if ($scope.messages.length>0) {
                notify.closeAll();
                notify($translate.instant('MAXIMUM_COMPOSER_REACHED'));
                return;
            }
        }

        $scope.messages.unshift(message);
        $scope.$apply();
        $scope.setDefaults(message);

        $timeout( function() {
            $scope.saveOld(message);
            $scope.listenEditor(message);
            $scope.focusComposer(message);

            if (angular.isUndefined(message.Body)) {
                // this sets the Body with the signature
                $scope.completedSignature(message);
            }

            // sanitation
            message.Body = DOMPurify.sanitize(message.Body, {
                FORBID_TAGS: ['style']
            });
            resizeComposer();

            message.selectFile = function() {
                $('#' + message.button).click();
            };
        }, 10);
    };

    $scope.editorStyle = function(message) {
        var styles = {};
        if (message.maximized===true) {
            var composer = $('.composer:visible');
            var composerHeight = composer.outerHeight();
            var composerHeader = composer.find('.composer-header').outerHeight();
            var composerFooter = composer.find('.composer-footer').outerHeight();
            var composerMeta = composer.find('.composerMeta').outerHeight();
            styles.height = composerHeight - (composerHeader+composerFooter+composerFooter+composerMeta);
        }
        else {
            styles.height = 'auto';
        }
        return styles;
    };

    $scope.composerStyle = function(message) {

        var margin = 20;
        var index = $scope.messages.indexOf(message);
        var reverseIndex = $scope.messages.length - index;
        var styles = {};
        var widthWindow = $('#main').width();

        if ($('html').hasClass('ua-windows_nt')) {
            margin = 40;
        }

        if (tools.findBootstrapEnvironment() === 'xs') {
            var marginTop = 80; // px
            var top = marginTop;

            styles.top = top + 'px';
        } else {
            var marginRight = margin; // px
            var widthComposer = 480; // px

            if (Math.ceil(widthWindow / $scope.messages.length) > (widthComposer + marginRight)) {
                right = (index * (widthComposer + marginRight)) + marginRight;
            } else {
                widthWindow -= margin; // margin left
                var overlap = (((widthComposer * $scope.messages.length) - widthWindow) / ($scope.messages.length - 1));
                right = index * (widthComposer - overlap);
            }

            if (reverseIndex === $scope.messages.length) {
                right = marginRight;
                index = $scope.messages.length;
            }

            styles.right = right + 'px';
        }

        styles['z-index'] = message.zIndex;

        return styles;

    };

    $scope.completedSignature = function(message) {
        message.Body = "<br><br>" + authentication.user.Signature;
    };

    $scope.composerIsSelected = function(message) {
        return $scope.selected === message;
    };

    $scope.focusComposer = function(message) {
        $scope.selected = message;

        if (!!!message.focussed) {
            // calculate z-index
            var index = $scope.messages.indexOf(message);
            var reverseIndex = $scope.messages.length - index;

            if (tools.findBootstrapEnvironment() === 'xs') {

                _.each($scope.messages, function(element, iteratee) {
                    if (iteratee > index) {
                        $(element).css('z-index', ($scope.messages.length + (iteratee - index))*10);
                    } else {
                        $(element).css('z-index', ($scope.messages.length)*10);
                    }
                });

                var bottom = $('.composer').eq($('.composer').length-1);
                var bottomTop = bottom.css('top');
                var bottomZ = bottom.css('zIndex');
                var clicked = $('.composer').eq(index);
                var clickedTop = clicked.css('top');
                var clickedZ = clicked.css('zIndex');

                // todo: swap ???
                bottom.css({
                    top:    clickedTop,
                    zIndex: clickedZ
                });
                clicked.css({
                    top:    bottomTop,
                    zIndex: bottomZ
                });
            }

            else {
                _.each($scope.messages, function(element, iteratee) {
                    if (iteratee > index) {
                        element.zIndex = ($scope.messages.length - (iteratee - index))*10;
                    } else {
                        element.zIndex = ($scope.messages.length)*10;
                    }
                });
            }

            // focus correct field
            var composer = $('.composer')[index];

            if (message.ToList.length === 0) {
                $(composer).find('.to-list').focus();
            } else if (message.Subject.length === 0) {
                $(composer).find('.subject').focus();
            } else {
                message.editor.focus();
            }
            _.each($scope.messages, function(m) {
                m.focussed = false;
            });

            message.focussed = true;
        }
    };

    $scope.listenEditor = function(message) {
        if(message.editor) {
            message.editor.addEventListener('focus', function() {
                message.fields = false;
                message.toUnfocussed = true;
                $timeout(function() {
                    message.height();
                    $('.typeahead-container').scrollTop(0);
                });
            });
            message.editor.addEventListener('input', function() {
                $scope.saveLater(message);
            });
        }
    };

    $scope.selectFile = function(message, files) {
        _.defaults(message, {
            Attachments: []
        });
        message.Attachments.push.apply(
            message.Attachments,
            _.map(files, function(file) {
                return attachments.load(file);
            })
        );
    };

    $scope.toggleFields = function(message) {
        message.fields = !message.fields;
    };

    $scope.togglePanel = function(message, panelName) {
        message.displayPanel = !!!message.displayPanel;
        message.panelName = panelName;
    };

    $scope.openPanel = function(message, panelName) {
        message.displayPanel = true;
        message.panelName = panelName;
    };

    $scope.closePanel = function(message) {
        message.displayPanel = false;
        message.panelName = '';
    };

    $scope.setEncrypt = function(message, params, form) {
        if (params.password.length === 0) {
            notify('Please enter a password for this email.');
            return false;
        }

        if (params.password !== params.confirm) {
            notify('Message passwords do not match.');
            return false;
        }

        message.IsEncrypted = 1;
        message.Password = params.password;
        message.PasswordHint = params.hint;
        $scope.closePanel(message);
    };

    $scope.clearEncrypt = function(message) {
        delete message.PasswordHint;
        message.IsEncrypted = 0;
        $scope.closePanel(message);
    };

    $scope.setExpiration = function(message, params) {
        if (parseInt(params.expiration) > CONSTANTS.MAX_EXPIRATION_TIME) {
            notify('The maximum expiration is 4 weeks.');
            return false;
        }

        if (isNaN(params.expiration)) {
            notify('Invalid expiration time.');
            return false;
        }

        message.ExpirationTime = parseInt((new Date().getTime() / 1000).toFixed(0)) + params.expiration * 3600; // seconds
        $scope.closePanel(message);
    };

    $scope.clearExpiration = function(message) {
        delete message.ExpirationTime;
        $scope.closePanel(message);
    };

    $scope.rotateIcon = function(expiration) {
        var deg = Math.round((expiration * 360) / 672);

        $('#clock-icon').css({
            'transform': 'rotate(' + deg + 'deg)'
        });
    };

    $scope.oldProperties = ['Subject', 'ToList', 'CCList', 'BCCList', 'Body', 'PasswordHint', 'IsEncrypted', 'Attachments', 'ExpirationTime'];

    $scope.saveOld = function(message) {
        message.old = _.pick(message, $scope.oldProperties);

        _.defaults(message.old, {
            ToList: [],
            BCCList: [],
            CCList: [],
            Attachments: [],
            PasswordHint: "",
            Subject: ""
        });
    };

    $scope.needToSave = function(message) {
        if(angular.isDefined(message.old)) {
            var currentMessage = _.pick(message, $scope.oldProperties);
            var oldMessage = _.pick(message.old, $scope.oldProperties);

            return JSON.stringify(oldMessage) !== JSON.stringify(currentMessage);
        } else {
            return true;
        }
    };

    $scope.saveLater = function(message) {
        if(angular.isDefined(message.timeoutSaving)) {
            $timeout.cancel(message.timeoutSaving);
        }

        message.timeoutSaving = $timeout(function() {
            if($scope.needToSave(message)) {
                $scope.save(message, true);
            }
        }, CONSTANTS.SAVE_TIMEOUT_TIME);
    };

    $scope.validate = function(message) {
        // set msgBody input element to editor content
        message.setMsgBody();

        // Check internet connection
        if (window.navigator.onLine !== true && location.hostname !== 'localhost') {
            notify('No internet connection. Please wait and try again.');
            return false;
        }

        // Check if there is an attachment uploading
        if (message.uploading === true) {
            notify('Wait for attachment to finish uploading or cancel upload.');
            return false;
        }

        // Check all emails to make sure they are valid
        var invalidEmails = [];
        var allEmails = _.map(message.ToList.concat(message.CCList).concat(message.BCCList), function(email) { return email.Address.trim(); });

        _.each(allEmails, function(email) {
            if(!tools.validEmail(email)) {
                invalidEmails.push(email);
            }
        });

        if (invalidEmails.length > 0) {
            notify('Invalid email(s): ' + invalidEmails.join(',') + '.');
            return false;
        }

        // MAX 25 to, cc, bcc
        if ((message.ToList.length + message.BCCList.length + message.CCList.length) > 25) {
            notify('The maximum number (25) of Recipients is 25.');
            return false;
        }

        if (message.ToList.length === 0 && message.BCCList.length === 0 && message.CCList.length === 0) {
            notify('Please enter at least one recipient.');
            return false;
        }

        // Check title length
        if (message.Subject && message.Subject.length > CONSTANTS.MAX_TITLE_LENGTH) {
            notify('The maximum length of the subject is ' + CONSTANTS.MAX_TITLE_LENGTH + '.');
            return false;
        }

        // Check body length
        if (message.Body.length > 16000000) {
            notify('The maximum length of the message body is 16,000,000 characters.');
            return false;
        }

        var emailsNonPM = _.filter(message.ToList.concat(message.CCList).concat(message.BCCList), function(email) {
            return tools.isEmailAddressPM(email.Address) !== true;
        });

        if (parseInt(message.ExpirationTime) > 0 && message.IsEncrypted !== 1 && emailsNonPM.length > 0) {
            notify('Expiration times can only be set on fully encrypted messages. Please set a password for your non-ProtonMail recipients.');
            message.panelName = 'encrypt'; // switch panel
            return false;
        }

        return true;
    };

    $scope.save = function(message, silently) {

        $scope.saving = true;
        var deferred = $q.defer();
        var parameters = {
            Message: _.pick(message, 'ToList', 'CCList', 'BCCList', 'Subject')
        };

        if (typeof parameters.Message.ToList === 'string') {
            parameters.Message.ToList = [];
        }

        if(angular.isDefined(message.ParentID)) {
            parameters.ParentID = message.ParentID;
            parameters.Action = message.Action;
        }

        if(angular.isDefined(message.ID)) {
            parameters.id = message.ID;
            parameters.Message.IsRead = 1;
        } else {
            parameters.Message.IsRead = 0;
        }

        parameters.Message.AddressID = message.From.ID;

        savePromise = message.encryptBody(authentication.user.PublicKey).then(function(result) {
            var draftPromise;

            parameters.Message.Body = result;

            if(angular.isUndefined(message.ID)) {
                draftPromise = Message.createDraft(parameters).$promise;
            } else {
                draftPromise = Message.updateDraft(parameters).$promise;
            }

            draftPromise.then(function(result) {
                message.ID = result.Message.ID;
                message.BackupDate = new Date();
                $scope.saveOld(message);
                $scope.saving = false;

                // Add draft in message list
                if($state.is('secured.drafts') && silently !== true) {
                    $rootScope.$broadcast('refreshMessages');
                }

                deferred.resolve(result);
            });
        });

        if(silently !== true) {
            message.track(deferred.promise);
        }

        return deferred.promise;
    };

    $scope.send = function(message) {

        $scope.saving = false;
        $scope.sending = true;

        var deferred = $q.defer();
        var validate = $scope.validate(message);

        if(validate) {
            $scope.save(message, false).then(function() {
                var parameters = {};
                var emails = message.emailsToString();

                parameters.id = message.ID;
                parameters.ExpirationTime = message.ExpirationTime;

                message.getPublicKeys(emails).then(function(result) {
                    var keys = result;
                    var outsiders = false;
                    var promises = [];

                    parameters.Packages = [];

                    _.each(emails, function(email) {
                        if(keys[email].length > 0) { // inside user
                            var key = keys[email];

                            promises.push(message.encryptBody(key).then(function(result) {
                                var body = result;

                                message.encryptPackets(authentication.user.PublicKey).then(function(result) {
                                    var keyPackets = result;

                                    return parameters.Packages.push({Address: email, Type: 1, Body: body, KeyPackets: keyPackets});
                                });
                            }));
                        } else { // outside user

                            outsiders = true;

                            if(message.IsEncrypted === 1) {


                                var replyToken = message.generateReplyToken();
                                var replyTokenPromise = pmcw.encryptMessage(replyToken, [], message.Password);


                                promises.push(replyTokenPromise.then(function(encryptedToken) {


                                    pmcw.encryptMessage(message.Body, [], message.Password).then(function(result) {


                                        var body = result;

                                        message.encryptPackets('', message.Password).then(function(result) {


                                            var keyPackets = result;
                                            $scope.sending = false;
                                            return parameters.Packages.push({Address: email, Type: 2, Body: body, KeyPackets: keyPackets, PasswordHint: message.PasswordHint, Token: replyToken, EncToken: encryptedToken});
                                        });
                                    });
                                }));
                            }
                        }
                    });

                    if(outsiders === true && message.IsEncrypted === 0) {
                        parameters.AttachmentKeys = [];
                        parameters.ClearBody = message.Body;
                        if(message.Attachments.length > 0) {
                             promises.push(message.clearPackets().then(function(packets) {
                                 parameters.AttachmentKeys = packets;
                                 $scope.sending = false;
                            }));
                        }
                    }
                    $q.all(promises).then(function() {
                        Message.send(parameters).$promise.then(function(result) {
                            notify($translate.instant('MESSAGE_SENT'));
                            $scope.close(message, false);

                            if($state.is('secured.drafts') || $state.is('secured.sent')) {
                                $rootScope.$broadcast('refreshMessages');
                            }
                            $scope.sending = false;
                            deferred.resolve(result);
                        });
                    });
                });
            }, function() {
                $scope.sending = false;
                deferred.reject();
            });

            message.track(deferred.promise);

            return deferred.promise;
        }
        else {
            $scope.sending = false;
        }
    };

    $scope.toggleMinimize = function(message) {
        if (!!message.minimized) {
            $scope.normalize(message);
        } else {
            $scope.minimize(message);
        }
    };

    $scope.minimize = function(message) {
        message.minimized = true;
    };

    $scope.toggleMaximized = function(message) {
        if (!!message.maximized) {
            $scope.normalize(message);
        } else {
            $scope.maximized(message);
        }
    };

    $scope.maximize = function(message) {
        message.maximized = true;
    };

    $scope.blur = function(message) {
        $log.info('blurr');
        message.blur = true;
    };

    $scope.focus = function(message) {
        $log.info('focuss');
        message.blur = false;
    };

    $scope.normalize = function(message) {
        message.minimized = false;
        message.maximized = false;
    };

    $scope.close = function(message, save) {
        var index = $scope.messages.indexOf(message);
        var messageFocussed = !!message.focussed;

        if (save === true) {
            $scope.saveLater(message);
        }

        message.close();

        // Remove message in messages
        $scope.messages.splice(index, 1);

        // Message closed and focussed?
        if(messageFocussed && $scope.messages.length > 0) {
            // Focus the first message
            $scope.focusComposer(_.first($scope.messages));
        }

    };

    $scope.discard = function(message) {

        var index = $scope.messages.indexOf(message);

        var messageFocussed = !!message.focussed;

        if (message.ID) {
            Message.delete({IDs: [message.ID]}).$promise.then(function(response) {
                if (response[0] && response[0].Error === undefined) {
                    $rootScope.$broadcast('updateCounters');
                    $rootScope.$broadcast('refreshMessages');
                }
            });
        }

        message.close();

        // Remove message in messages
        $scope.messages.splice(index, 1);

        // Message closed and focussed?
        if(messageFocussed && $scope.messages.length > 0) {
            // Focus the first message
            $scope.focusComposer(_.first($scope.messages));
        }

    };

    $scope.focusEditor = function(message, event) {
        event.preventDefault();
        message.editor.focus();
    };
})

.controller("ViewMessageController", function(
    $log,
    $state,
    $stateParams,
    $rootScope,
    $scope,
    $templateCache,
    $compile,
    $timeout,
    $translate,
    $filter,
    $q,
    $sce,
    localStorageService,
    networkActivityTracker,
    notify,
    Message,
    Label,
    message,
    messageCache,
    tools,
    attachments,
    pmcw,
    CONSTANTS,
    authentication,
    contactManager
) {
    $scope.message = message;
    $rootScope.pageName = message.Subject;
    $scope.tools = tools;
    $scope.isPlain = false;
    $scope.labels = authentication.user.Labels;

    $timeout(function() {
<<<<<<< HEAD
        $scope.initView();
=======
        if($rootScope.user.AutoSaveContacts === 1) {
            $scope.saveNewContacts();
        }
        // $('#attachmentArea a').click();        
>>>>>>> 65f7efa9
    });

    $scope.$watch('message', function() {
        messageCache.put(message.ID, message);
    });

    $scope.initView = function() {
        if($rootScope.user.AutoSaveContacts === 1) {
            $scope.saveNewContacts();
        }

        if (message.IsRead === 0) {
            message.IsRead = 1;
            Message.read({IDs: [message.ID]});
        }
    };

    $scope.toggleStar = function(message) {
        var ids = [];
        var promise;

        ids.push(message.ID);

        if(message.Starred === 1) {
            promise = Message.unstar({IDs: ids}).$promise;
            message.Starred = 0;
        } else {
            promise = Message.star({IDs: ids}).$promise;
            message.Starred = 1;
        }

        networkActivityTracker.track(promise);
    };

    $scope.lockType = function(message) {
        var lockClass = '';

        if (message.IsEncrypted !== '0') {
            lockClass += ' fa-lock';
        }

        if (message.IsEncrypted === '1' || message.IsEncrypted === '5' || message.IsEncrypted === '6') {
            lockClass += ' text-purple';
        }

        if (message.IsEncrypted === '0') {
            lockClass += ' fa-unlock-alt text-muted';
        }

        return lockClass;
    };

    $scope.saveNewContacts = function() {
        var newContacts = _.filter(message.ToList.concat(message.CCList).concat(message.BCCList), function(email) {
            return contactManager.isItNew(email);
        });

        _.each(newContacts, function(email) {
            contactManager.add(email);
            email.Email = email.Address;
            email.Name = email.Name || email.Address;
        });

        if (newContacts.length > 0) {
            contactManager.send(newContacts);
        }
    };

    $scope.getFrom = function() {
        var result = '';

        if(angular.isDefined(message.SenderName)) {
            result += '<b>' + message.SenderName + '</b> &lt;' + message.SenderAddress + '&gt;';
        } else {
            result += message.SenderAddress;
        }

        return result;
    };

    $scope.displayContent = function(print) {
        message.clearTextBody().then(function(result) {
            var content;

            if(print === true) {
                content = result;
            } else {
                content = message.clearImageBody(result);
            }

            content = tools.replaceLineBreaks(content);
            content = DOMPurify.sanitize(content, {
                FORBID_TAGS: ['style']
            });

            if (tools.isHtml(content)) {
                $scope.isPlain = false;
            } else {
                $scope.isPlain = true;
            }

            $scope.content = $sce.trustAsHtml(content);

            $timeout(function() {
                tools.transformLinks('message-body');
            });
        });
    };

    $scope.getEmails = function(emails) {
        return _.map(emails, function(m) {
            return m.Address;
        }).join(',');
    };

    $scope.markAsRead = function() {
        var promise;

        message.IsRead = 1;
        promise = Message.read({IDs: [message.ID]}).$promise;
        networkActivityTracker.track(promise);
    };

    $scope.markAsUnread = function() {
        var promise;

        message.IsRead = 0;
        promise = Message.unread({IDs: [message.ID]}).$promise;
        networkActivityTracker.track(promise);
        $scope.goToMessageList();
    };

    $scope.toggleImages = function() {
        message.toggleImages();
        $scope.displayContent();
    };

    $scope.decryptAttachment = function(message, attachment, $event) {

        if (attachment.decrypted===true) {
            return true;
        }

        $this = $($event.target);
        $this.attr('target', '_blank');
        $this.attr('download', attachment.Name);        

        attachment.decrypting = true;

        var deferred = $q.defer();

        // decode key packets
        var keyPackets = pmcw.binaryStringToArray(pmcw.decode_base64(attachment.KeyPackets));

        // get enc attachment
        var att = attachments.get(attachment.ID, attachment.Name);

        // get user's pk
        var key = authentication.getPrivateKey().then(
            function(pk) {
                // decrypt session key from keypackets
                return pmcw.decryptSessionKey(keyPackets, pk);
            }
        );

        // when we have the session key and attachent:
        $q.all({
            "attObject": att,
            "key": key
         }).then(
            function(obj) {

                // create new Uint8Array to store decryted attachment
                var at = new Uint8Array(obj.attObject.data);

                // grab the key
                var key = obj.key.key;

                // grab the algo
                var algo = obj.key.algo;

                // decrypt the att
                pmcw.decryptMessage(at, key, true, algo).then(
                    function(decryptedAtt) {

                        var blob = new Blob([decryptedAtt.data], {type: attachment.MIMEType});
                        if(navigator.msSaveOrOpenBlob || URL.createObjectURL!==undefined) {
                            // Browser supports a good way to download blobs
                            $scope.$apply(function() {
                                attachment.decrypting = false;
                                attachment.decrypted = true;
                            });

                            var href = URL.createObjectURL(blob);

                            if(('download' in document.createElement('a')) || navigator.msSaveOrOpenBlob) {
                                // Browser supports a good way to download blobs
                                $this.attr('href', href);
                                $(this).click();
                            }
                            else {
                                // Bad blob support, make a data URI, don't click it
                                reader = new FileReader();

                                reader.onloadend = function () {
                                    $this.attr('href', reader.result);
                                };

                                reader.readAsDataURL(blob);
                            }

                            deferred.resolve();

                        }
                        else {
                            // Bad blob support, make a data URI, don't click it
                            reader = new FileReader();

                            reader.onloadend = function () {
                                link.attr('href',reader.result);
                            };

                            reader.readAsDataURL(blob);
                        }

                    }
                );
            },
            function(err) {
                console.log(err);
            }
        );
<<<<<<< HEAD
    };

    $scope.downloadAttachment = function(message, attachment) {
        attachments.get(attachment.ID, attachment.Name);
=======

>>>>>>> 65f7efa9
    };

    $scope.detachLabel = function(id) {
        var promise = Label.remove({id: id, MessageIDs: [message.ID]}).$promise;

        message.LabelIDs = _.without(message.LabelIDs, id);
        networkActivityTracker.track(promise);
    };

    $scope.saveLabels = function(labels) {
        var deferred = $q.defer();
        var messageIDs = [message.ID];
        var toApply = _.map(_.where(labels, {Selected: true}), function(label) { return label.ID; });
        var toRemove = _.map(_.where(labels, {Selected: false}), function(label) { return label.ID; });
        var promises = [];

        _.each(toApply, function(labelID) {
            promises.push(Label.apply({id: labelID, MessageIDs: messageIDs}).$promise);
        });

        _.each(toRemove, function(labelID) {
            promises.push(Label.remove({id: labelID, MessageIDs: messageIDs}).$promise);
        });

        $q.all(promises).then(function() {
            message.LabelIDs = _.difference(_.uniq(message.LabelIDs.concat(toApply)), toRemove);
            notify($translate.instant('LABELS_APPLY'));
            deferred.resolve();
        });

        networkActivityTracker.track(deferred.promise);

        return deferred.promise;
    };

    $scope.sendMessageTo = function(email) {
        var message = new Message();

        _.defaults(message, {
            ToList: [email], // contains { Address, Name }
            CCList: [],
            BCCList: [],
            Attachments: [],
            Subject: '',
            PasswordHint: ''
        });

        $rootScope.$broadcast('loadMessage', message);
    };

    // Return Message object to build response or forward
    function buildMessage(action) {
        var base = new Message();
        var signature = '<br /><br />' + $scope.user.Signature + '<br /><br />';
        var blockquoteStart = '<blockquote>';
        var originalMessage = '-------- Original Message --------<br />';
        var subject = 'Subject: ' + message.Subject + '<br />';
        var time = 'Time (UTC): ' + $filter('utcReadableTime')(message.Time) + '<br />';
        var from = 'From: ' + tools.contactsToString(message.ToList) + '<br />';
        var to = 'To: ' + message.SenderAddress + '<br />';
        var cc = 'CC: ' + tools.contactsToString(message.CCList) + '<br />';
        var blockquoteEnd = '</blockquote>';
        var re_prefix = $translate.instant('RE:');
        var fw_prefix = $translate.instant('FW:');

        base.ParentID = message.ID;
        base.Body = signature + blockquoteStart + originalMessage + subject + time + from + to + $scope.content + blockquoteEnd;

        if (action === 'reply') {
            base.ToList = [{Name: message.SenderName, Address: message.SenderAddress}];
            base.Subject = (message.Subject.includes(re_prefix)) ? message.Subject :
            re_prefix + ' ' + message.Subject;
            base.Action = 0;
        }
        else if (action === 'replyall') {
            base.Action = 1;
            base.ToList = _.union([{Name: message.SenderName, Address: message.SenderAddress}], message.CCList, message.BCCList, message.ToList);
            base.ToList = _.filter(base.ToList, function (c) { return _.find($scope.user.Addresses, function(a) { return a.Email === c.Address;}) === undefined;});
            base.Subject = (message.Subject.includes(re_prefix)) ? message.Subject :
            re_prefix + ' ' + message.Subject;
        }
        else if (action === 'forward') {
            base.Action = 2;
            base.ToList = '';
            base.Subject = (message.Subject.includes(fw_prefix)) ? message.Subject :
            fw_prefix + ' ' + message.Subject;
            base.Attachments = message.Attachments;
        }

        return base;
    }

    $scope.reply = function() {
        $rootScope.$broadcast('loadMessage', buildMessage('reply'));
    };

    $scope.replyAll = function() {
        $rootScope.$broadcast('loadMessage', buildMessage('replyall'));
    };

    $scope.forward = function() {
        $rootScope.$broadcast('loadMessage', buildMessage('forward'));
    };

    $scope.goToMessageList = function() {
        $state.go('^');
        $timeout(function() {
            $rootScope.$broadcast('refreshMessages', true); // in silence
        }, 500);
    };

    $scope.moveMessageTo = function(mailbox) {
        var promise;
        var inDelete = mailbox === 'delete';
        var inTrash = mailbox === 'trash';
        var inSpam = mailbox === 'spam';

        if(inDelete) {
            promise = Message.delete({IDs: [message.ID]}).$promise;
        } else {
            promise = Message[mailbox]({IDs: [message.ID]}).$promise;
        }

        promise.then(function(result) {
            $rootScope.$broadcast('updateCounters');

            if(inDelete) {
                notify($translate.instant('MESSAGE_DELETED'));
            } else {
                notify($translate.instant('MESSAGE_MOVED'));
            }

            if(inDelete || inTrash || inSpam) {
                $scope.goToMessageList();
            }
        });

        networkActivityTracker.track(promise);
    };

    $scope.print = function() {
        var url = $state.href('secured.print', {
            id: message.ID
        });

        window.open(url, '_blank');
    };

    $scope.viewRaw = function() {
        var link = document.createElement('a');
        link.setAttribute("target", "_blank");
        link.href = 'data:text/plain;base64,'+btoa(message.Header+'\n\r'+message.Body);
        link.click();
        window.open(url, '_blank');
        console.log('?');
    };

    $scope.togglePlainHtml = function() {
        if (message.viewMode === 'plain') {
            message.viewMode = 'html';
        } else {
            message.viewMode = 'plain';
        }
    };
});<|MERGE_RESOLUTION|>--- conflicted
+++ resolved
@@ -480,7 +480,7 @@
         var c = confirm("Are you sure? This cannot be undone.");
         if (c !== true) {
             return;
-        }        
+        }
         $scope.emptying = true;
         if (parseInt(location)===CONSTANTS.MAILBOX_IDENTIFIERS.drafts) {
             promise = Message.emptyDraft().$promise;
@@ -793,7 +793,7 @@
                     } else {
                         $scope.addAttachment(file, message);
                     }
-                }  
+                }
             }
         };
     };
@@ -841,7 +841,7 @@
                     );
                 }
             );
-        } 
+        }
         else {
             // Attachment size error.
             notify('Attachments are limited to ' + sizeLimit + ' MB. Total attached would be: ' + totalSize + '.');
@@ -1530,14 +1530,12 @@
     $scope.labels = authentication.user.Labels;
 
     $timeout(function() {
-<<<<<<< HEAD
         $scope.initView();
-=======
+
         if($rootScope.user.AutoSaveContacts === 1) {
             $scope.saveNewContacts();
         }
-        // $('#attachmentArea a').click();        
->>>>>>> 65f7efa9
+        // $('#attachmentArea a').click();
     });
 
     $scope.$watch('message', function() {
@@ -1683,7 +1681,7 @@
 
         $this = $($event.target);
         $this.attr('target', '_blank');
-        $this.attr('download', attachment.Name);        
+        $this.attr('download', attachment.Name);
 
         attachment.decrypting = true;
 
@@ -1770,14 +1768,6 @@
                 console.log(err);
             }
         );
-<<<<<<< HEAD
-    };
-
-    $scope.downloadAttachment = function(message, attachment) {
-        attachments.get(attachment.ID, attachment.Name);
-=======
-
->>>>>>> 65f7efa9
     };
 
     $scope.detachLabel = function(id) {
