angular.module("proton.controllers.Messages.Compose", ["proton.constants"])

.controller("ComposeMessageController", function(
    $interval,
    $log,
    $q,
    $rootScope,
    $scope,
    $state,
    $stateParams,
    $timeout,
    $translate,
    Attachment,
    CONSTANTS,
    confirmModal,
    Contact,
    Message,
    User,
    attachments,
    authentication,
<<<<<<< HEAD
    contactManager,
    cacheMessages,
=======
    messageCache,
>>>>>>> ced4666f
    notify,
    pmcw,
    tools
) {
    // Variables
    var promiseComposerStyle;
    var dragsters = [];
    var timeoutStyle;
    var dropzone;

    $scope.messages = [];
    $scope.isOver = false;
    $scope.sending = false;
    $scope.saving = false;
    $scope.queuedSave = false;
    $scope.preventDropbox = false;
    $scope.expandRecipients = false;
    $scope.recipientsCollapsed = true;
    $scope.maxExpiration = CONSTANTS.MAX_EXPIRATION_TIME;
    $scope.uid = 1;
    $scope.oldProperties = ['Subject', 'ToList', 'CCList', 'BCCList', 'Body', 'PasswordHint', 'IsEncrypted', 'Attachments', 'ExpirationTime'];
    $scope.numTags = [];

    Contact.index.updateWith($scope.user.Contacts);

    // Listeners
    $scope.$watch('messages.length', function(newValue, oldValue) {
        if ($scope.messages.length > 0) {
            window.onbeforeunload = function() {
                return $translate.instant('MESSAGE_LEAVE_WARNING');
            };
        } else {
            window.onbeforeunload = undefined;
        }
    });

    $scope.$on('onDrag', function() {
        _.each($scope.messages, function(message) {
            $scope.togglePanel(message, 'attachments');
        });
    });

    $scope.$on('newMessage', function() {
        var message = new Message();

        message.saved = 0;
        $scope.initMessage(message, false);
    });

    $scope.$on('loadMessage', function(event, message, save) {
        var mess = new Message(_.pick(message, 'ID', 'Subject', 'Body', 'From', 'ToList', 'CCList', 'BCCList', 'Attachments', 'Action', 'ParentID', 'attachmentsToggle', 'IsRead'));


        mess.attachmentsToggle = false;
        mess.saved = 2;
        $scope.initMessage(mess, save);
    });

    $scope.$on('deleteMessage', function(event, id) {
        _.each($scope.messages, function(message) {
            if(message.ID === id) {
                $scope.close(message, false, false);
            }
        });
    });

    $scope.$on('editorLoaded', function(event, element, editor) {
        var composer = $(element).parents('.composer');
        var index = $('.composer').index(composer);
        var message = $scope.messages[index];

        if (message) {
            message.editor = editor;
            $scope.listenEditor(message);
            $scope.focusComposer(message);
            message.recipientFieldFocussed = 1;
        }
    });

    $scope.$on('squireHeightChanged', function(event) {
        console.log('squireHeightChanged');
    });

    function onResize() {
        clearTimeout(timeoutStyle);

        timeoutStyle = setTimeout(function() {
            $scope.composerStyle();
        }, 250);
    }

    function onDragOver(event) {
        event.preventDefault();
        $interval.cancel($scope.intervalComposer);
        $interval.cancel($scope.intervalDropzone);

        $scope.intervalComposer = $interval(function() {
            $scope.isOver = false;
            $interval.cancel($scope.intervalComposer);
        }, 100);

        if ($scope.isOver === false) {
            $scope.isOver = true;
        }
    }

    function onDragEnter(event) {
        $scope.isOver = true;
        $scope.$apply();
    }

    function onDragStart(event) {
        $scope.preventDropbox = true;
    }

    function onMouseOver(event) {
        if($scope.isOver === true) {
            $scope.isOver = false;
        }
    }

    function onDragEnd(event) {
        event.preventDefault();
        $scope.preventDropbox = false;
        $scope.isOver = false;
    }

    $(window).on('resize', onResize);
    $(window).on('dragover', onDragOver);
    $(window).on('dragstart', onDragStart);
    $(window).on('dragend', onDragEnd);
    // $(window).on('mouseover', onMouseOver);

    $scope.$on('$destroy', function() {
        $(window).off('resize', onResize);
        $(window).off('dragover', onDragOver);
        // $(window).off('mouseover', onMouseOver);
        $interval.cancel($scope.intervalComposer);
        $interval.cancel($scope.intervalDropzone);
    });

    // Function used for dragover listener on the dropzones
    var dragover = function(e) {
        e.preventDefault();
        $interval.cancel($scope.intervalComposer);
        $interval.cancel($scope.intervalDropzone);

        $scope.intervalDropzone = $interval(function() {
            $scope.isOver = false;
            $interval.cancel($scope.intervalDropzone);
        }, 100);

        if ($scope.isOver === false) {
            $scope.isOver = true;
        }
    };

    // Functions
    $scope.setDefaults = function(message) {
        _.defaults(message, {
            ToList: [],
            CCList: [],
            BCCList: [],
            Subject: '',
            PasswordHint: '',
            Attachments: [],
            IsEncrypted: 0,
            Body: message.Body,
            From: authentication.user.Addresses[0]
        });
    };

    $scope.slideDown = function(message) {
        message.attachmentsToggle = !!!message.attachmentsToggle;
    };

    $scope.dropzoneConfig = function(message) {
        return {
            options: {
                addRemoveLinks: false,
                dictDefaultMessage: $translate.instant('DROP_FILE_HERE_TO_UPLOAD'),
                url: "/file/post",
                autoProcessQueue: false,
                paramName: "file", // The name that will be used to transfer the file
                previewTemplate: '<div style="display:none"></div>',
                previewsContainer: '.previews',
                accept: function(file, done) {

                    var totalSize = $scope.getAttachmentsSize(message);
                    var sizeLimit = CONSTANTS.ATTACHMENT_SIZE_LIMIT;

                    totalSize += angular.isDefined(message.queuedFilesSize) ? message.queuedFilesSize : 0;
                    totalSize += file.size;

                    $scope.isOver = false;

                    var dropzone = this;

                    var total_num = angular.isDefined(message.Attachments) ? message.Attachments.length : 0;
                    total_num += angular.isDefined(message.queuedFiles) ? message.queuedFiles : 0;

                    if(total_num === CONSTANTS.ATTACHMENT_NUMBER_LIMIT) {
                        dropzone.removeFile(file);
                        done('Messages are limited to ' + CONSTANTS.ATTACHMENT_NUMBER_LIMIT + ' attachments');
                        notify({message: 'Messages are limited to ' + CONSTANTS.ATTACHMENT_NUMBER_LIMIT + ' attachments', classes: 'notification-danger'});
                    } else if(totalSize >= (sizeLimit * 1024 * 1024)) {
                        dropzone.removeFile(file);
                        done('Attachments are limited to ' + sizeLimit + ' MB. Total attached would be: ' + Math.round(10*totalSize/1024/1024)/10 + ' MB.');
                        notify({message: 'Attachments are limited to ' + sizeLimit + ' MB. Total attached would be: ' + Math.round(10*totalSize/1024/1024)/10 + ' MB.', classes: 'notification-danger'});
                    } else {
                        if ( angular.isUndefined( message.queuedFiles ) ) {
                            message.queuedFiles = 0;
                            message.queuedFilesSize = 0;
                        }
                        message.queuedFiles++;
                        message.queuedFilesSize += file.size;

                        var process = function() {
                            message.queuedFiles--;
                            message.queuedFilesSize -= file.size;
                            $scope.addAttachment(file, message).finally(function () {
                                dropzone.removeFile(file);
                            });
                        };

                        if(angular.isUndefined(message.ID)) {
                            if (angular.isUndefined(message.savePromise)) {
                                $scope.save(message, false, false, false); // message, silently, forward, notification
                            }

                            message.savePromise.then(process);
                        } else {
                           process();
                        }

                        done();
                    }
                },
                init: function(event) {
                    var dropzone = this;

                    _.forEach(message.Attachments, function (attachment) {
                        var mockFile = { name: attachment.Name, size: attachment.Size, type: attachment.MIMEType, ID: attachment.ID };

                        dropzone.options.addedfile.call(dropzone, mockFile);
                    });
                }
            },
            eventHandlers: {
                drop: function(event) {
                    event.preventDefault();

                    $scope.isOver = false;
                    $scope.$apply();
                }
            }
        };
    };

    $scope.getAttachmentsSize = function(message) {
        var size = 0;

        angular.forEach(message.Attachments, function(attachment) {
            if (angular.isDefined(attachment.fileSize)) {
                size += parseInt(attachment.fileSize);
            }
        });
        return size;
    };

    $scope.decryptAttachments = function(message) {
        var removeAttachments = [];

        if(message.Attachments && message.Attachments.length > 0) {
            _.each(message.Attachments, function(attachment) {
                try {
                    // decode key packets
                    var keyPackets = pmcw.binaryStringToArray(pmcw.decode_base64(attachment.KeyPackets));
                    // get user's pk
                    var key = authentication.getPrivateKey().then(function(pk) {
                        // decrypt session key from keypackets
                        pmcw.decryptSessionKey(keyPackets, pk).then(function(sessionKey) {
                            attachment.sessionKey = sessionKey;
                        }, function(error) {
                            notify({message: 'Error during decryption of the session key', classes: 'notification-danger'});
                            $log.error(error);
                        });
                    }, function(error) {
                        notify({message: 'Error during decryption of the private key', classes: 'notification-danger'});
                        $log.error(error);
                    });
                } catch(error) {
                    removeAttachments.push(attachment);
                }
            });
        }

        if(removeAttachments.length > 0) {
            _.each(removeAttachments, function(attachment) {
                notify({classes: 'notification-danger', message: 'Decryption of attachment ' + attachment.Name + ' failed. It has been removed from this draft.'});
                $scope.removeAttachment(attachment, message);
            });
        }
    };

    $scope.initAttachment = function(tempPacket, index) {
        if (tempPacket.uploading) {
            var id = 'attachment' + index;

            $timeout(function() {
                tempPacket.elem = document.getElementById(id);
                tempPacket.elem.removeAttribute('id');

                attachments.uploadProgress(1, tempPacket.elem);
            });
        }
    };

    $scope.cancelAttachment = function(attachment, message) {
        // Cancel the request
        attachment.cancel();
        // Remove the attachment in the view
        message.Attachments = _.without(message.Attachments, attachment);
    };

    $scope.addAttachment = function(file, message) {
        var tempPacket = {};

        tempPacket.filename = file.name;
        tempPacket.uploading = true;
        tempPacket.fileSize = file.size;

        message.uploading++;
        message.Attachments.push(tempPacket);
        message.attachmentsToggle = true;

        $scope.composerStyle();

        var cleanup = function( result ) {
            var index = message.Attachments.indexOf(tempPacket);

            if ( angular.isDefined( result ) && angular.isDefined( result.AttachmentID ) ) {
                message.Attachments.splice(index, 1, result);
            }
            else {
                message.Attachments.splice(index, 1);
            }

            message.uploading--;
            onResize();
        };

        return attachments.load(file).then(
            function(packets) {
                return attachments.upload(packets, message.ID, tempPacket).then(
                    function(result) {
                        cleanup( result );
                    },
                    function(error) {
                        cleanup();
                        notify({message: 'Error during file upload', classes: 'notification-danger'});
                        $log.error(error);
                    }
                );
            },
            function(error) {
                cleanup();
                notify({message: 'Error encrypting attachment', classes: 'notification-danger'});
                $log.error(error);
            }
        );
    };

    $scope.removeAttachment = function(attachment, message) {
        message.Attachments = _.without(message.Attachments, attachment);

        Attachment.remove({
            "MessageID": message.ID,
            "AttachmentID": attachment.AttachmentID || attachment.ID
        }).$promise.then(function(response) {
            if (response.Error) {
                notify({message: response.Error, classes: 'notification-danger'});
                message.Attachments.push(attachment);
                var mockFile = { name: attachment.Name, size: attachment.Size, type: attachment.MIMEType, ID: attachment.ID };

                dropzone.options.addedfile.call(dropzone, mockFile);
            }
        }, function(error) {
            notify({message: 'Error during the remove request', classes: 'notification-danger'});
            $log.error(error);
        });
    };

    $scope.initMessage = function(message, save) {
        $rootScope.activeComposer = true;

        if (authentication.user.ComposerMode === 1) {
            message.maximized = true;
            $rootScope.maximizedComposer = true;
        }

        // if tablet we maximize by default
        if (tools.findBootstrapEnvironment() === 'sm') {
            if ($scope.messages.length > 0) {
                notify.closeAll();
                notify({message: $translate.instant('MAXIMUM_COMPOSER_REACHED'), classes: 'notification-danger'});
                return;
            }
        }

        message.uid = $scope.uid++;
        message.numTags = [];
        message.recipientFields = [];
        message.uploading = 0;
        $scope.messages.unshift(message);
        $scope.setDefaults(message);
        $scope.fields = message.CCList.length > 0 || message.BCCList.length > 0;
        $scope.completedSignature(message);
        $scope.sanitizeBody(message);
        $scope.decryptAttachments(message);

        // This timeout is really important to load the structure of Squire
        $timeout(function() {
            $rootScope.$broadcast('squireHeightChanged');
            $scope.composerStyle();
            $scope.onAddFile(message);
            // forward case: we need to save to get the attachments
            if(save === true) {
                $scope.save(message, true, true, false).then(function() { // message, silently, forward, notification
                    $scope.decryptAttachments(message);
                    $scope.composerStyle();
                }, function(error) {
                    $log.error(error);
                });
            }
        });
    };

    $scope.onAddFile = function(message) {
        $('#uid' + message.uid + ' .btn-add-attachment').click(function() {
            if(angular.isUndefined(message.ID)) {
                // We need to save to get an ID
                    $scope.addFile(message);
            } else {
                $scope.addFile(message);
            }
        });
    };

    $scope.addFile = function(message) {
        $('#uid' + message.uid + ' .dropzone').click();
    };

    $scope.sanitizeBody = function(message) {
        message.Body = DOMPurify.sanitize(message.Body, {
            ADD_ATTR: ['target'],
            FORBID_TAGS: ['style']
        });
    };

    $scope.editorStyle = function(message) {
        var styles = {};
        var composer = $('.composer:visible');

        if (message.maximized === true) {
            var composerHeight = composer.outerHeight();
            var composerHeader = composer.find('.composer-header').outerHeight();
            var composerFooter = composer.find('.composer-footer').outerHeight();
            var composerMeta = composer.find('.composerMeta').outerHeight();

            styles.height = composerHeight - (composerHeader + composerFooter + composerFooter + composerMeta);
        } else {
            var bcc = composer.find('.bcc-container').outerHeight();
            var cc = composer.find('.cc-container').outerHeight();
            var preview = composer.find('.previews').outerHeight();
            var height = 300 - bcc - cc - preview;

            height = (height < 130) ? 130 : height;

            styles.height = height + 'px';
        }

        return styles;
    };

    $scope.composerStyle = function() {
        // ...
    };

    $scope.completedSignature = function(message) {
        if (angular.isUndefined(message.Body)) {
            var signature = DOMPurify.sanitize('<div>' + tools.replaceLineBreaks(authentication.user.Signature) + '</div>', {
                ADD_ATTR: ['target'],
                FORBID_TAGS: ['style']
            });

            message.Body = ($(signature).text().length === 0 && $(signature).find('img').length === 0)? "" : "<br /><br />" + signature;
        }
    };

    $scope.composerIsSelected = function(message) {
        return $scope.selected === message;
    };

    $scope.focusComposer = function(message) {
        $scope.selected = message;

        if (!!!message.focussed) {
            // calculate z-index
            var index = $scope.messages.indexOf(message);
            var reverseIndex = $scope.messages.length - index;

            if (tools.findBootstrapEnvironment() === 'xs') {

                _.each($scope.messages, function(element, iteratee) {
                    if (iteratee > index) {
                        $(element).css('z-index', ($scope.messages.length + (iteratee - index))*10);
                    } else {
                        $(element).css('z-index', ($scope.messages.length)*10);
                    }
                });

                var bottom = $('.composer').eq($('.composer').length-1);
                var bottomTop = bottom.css('top');
                var bottomZ = bottom.css('zIndex');
                var clicked = $('.composer').eq(index);
                var clickedTop = clicked.css('top');
                var clickedZ = clicked.css('zIndex');

                // TODO: swap ???
                bottom.css({
                    top:    clickedTop,
                    zIndex: clickedZ
                });
                clicked.css({
                    top:    bottomTop,
                    zIndex: bottomZ
                });
            } else {
                _.each($scope.messages, function(element, iteratee) {
                    if (iteratee > index) {
                        element.zIndex = ($scope.messages.length - (iteratee - index))*10;
                    } else {
                        element.zIndex = ($scope.messages.length)*10;
                    }
                });
            }

            // focus correct field
            var composer = $('#uid' + message.uid);

            if (message.ToList.length === 0) {
                $(composer).find('.to-list').focus();
            } else if (message.Subject.length === 0) {
                $(composer).find('.subject').focus();
            } else {
                message.editor.focus();
            }

            _.each($scope.messages, function(m) {
                m.focussed = false;
            });

            message.focussed = true;
        }
    };

    $scope.listenEditor = function(message) {
        if(message.editor) {
            message.editor.addEventListener('focus', function() {
                $timeout(function() {
                    message.fields = false;
                    message.recipientFieldFocussed = 0;
                    $('.typeahead-container').scrollTop(0);
                    $scope.$apply();
                });
            });

            message.editor.addEventListener('input', function() {
                $scope.saveLater(message);
            });

            message.editor.addEventListener('dragstart', onDragStart);
            message.editor.addEventListener('dragend', onDragEnd);
            message.editor.addEventListener('dragenter', onDragEnter);
            message.editor.addEventListener('dragover', onDragOver);

            _.each($('.composer-dropzone'), function(dropzone) {
                dropzone.removeEventListener('dragover', dragover);
                dropzone.addEventListener('dragover', dragover);
            });

            $scope.saveOld(message);
        }
    };

    $scope.selectFile = function(message, files) {
        _.defaults(message, {
            Attachments: []
        });

        message.Attachments.push.apply(
            message.Attachments,
            _.map(files, function(file) {
                return attachments.load(file);
            })
        );
    };

    $scope.recipientFieldEllipsis = function(message, list) {
            if ((message.recipientFields[list].scrollHeight - message.recipientFields[list].offsetHeight) > 20) {
                return true;
            } else {
                return false;
            }
    };

    $scope.attToggle = function(message) {
        message.attachmentsToggle = !!!message.attachmentsToggle;
    };

    $scope.attHide = function(message) {
        message.attachmentsToggle = false;
    };

    $scope.toggleFields = function(message) {
        message.fields = !message.fields;
        $timeout(function() {
            message.recipientFieldFocussed = (message.fields) ? 4 : 0;
        });
        $rootScope.$broadcast('squireHeightChanged');
        $scope.composerStyle();
    };

    $scope.showFields = function(message) {
        message.fields = true;
    };

    $scope.hideFields = function(message) {
        message.fields = false;
    };

    $scope.togglePanel = function(message, panelName) {
        message.displayPanel = !!!message.displayPanel;
        message.panelName = panelName;
    };

    $scope.openPanel = function(message, panelName) {
        message.displayPanel = true;
        message.panelName = panelName;
    };

    $scope.closePanel = function(message) {
        message.displayPanel = false;
        message.panelName = '';
    };

    $scope.setEncrypt = function(message, params, form) {
        if (params.password.length === 0) {
            notify({message: 'Please enter a password for this email.', classes: 'notification-danger'});
            return false;
        }

        if (params.password !== params.confirm) {
            notify({message: 'Message passwords do not match.', classes: 'notification-danger'});
            return false;
        }

        message.IsEncrypted = 1;
        message.Password = params.password;
        message.PasswordHint = params.hint;
        $scope.closePanel(message);
    };

    $scope.clearEncrypt = function(message, params, form) {
        params.password = '';
        params.confirm = '';
        params.hint = '';
        form.$setUntouched();
        delete message.PasswordHint;
        message.IsEncrypted = 0;
        $scope.closePanel(message);
    };

    $scope.initExpiration = function(message, params) {
        var expiration;

        if(message.ExpirationTime) {
            expiration = message.ExpirationTime / 3600;
        }

        params.expiration = expiration || 42;
    };

    $scope.setExpiration = function(message, params) {
        if (parseInt(params.expiration) > CONSTANTS.MAX_EXPIRATION_TIME) { // How can we enter in this situation?
            notify({message: 'The maximum expiration is 4 weeks.', classes: 'notification-danger'});
            return false;
        }

        if (isNaN(params.expiration)) {
            notify({message: 'Invalid expiration time.', classes: 'notification-danger'});
            return false;
        }

        message.ExpirationTime = params.expiration * 3600; // seconds
        $scope.closePanel(message);
    };

    $scope.clearExpiration = function(message) {
        delete message.ExpirationTime;
        $scope.closePanel(message);
    };

    $scope.saveOld = function(message) {
        message.old = _.pick(message, $scope.oldProperties);

        _.defaults(message.old, {
            ToList: [],
            BCCList: [],
            CCList: [],
            Attachments: [],
            PasswordHint: "",
            Subject: ""
        });
    };

    /**
     * Determine if we need to save the message
     */
    $scope.needToSave = function(message) {
        if(angular.isDefined(message.old)) {
            var currentMessage = _.pick(message, $scope.oldProperties);
            var oldMessage = _.pick(message.old, $scope.oldProperties);

            return JSON.stringify(oldMessage) !== JSON.stringify(currentMessage);
        } else {
            return true;
        }
    };

    $scope.saveLater = function(message) {
        if(angular.isDefined(message.timeoutSaving)) {
            $timeout.cancel(message.timeoutSaving);
        }

        message.timeoutSaving = $timeout(function() {
            if($scope.needToSave(message)) {
                $scope.save(message, true, false, false); // message, silently, forward, notification
            }
        }, CONSTANTS.SAVE_TIMEOUT_TIME);
    };

    $scope.validate = function(message) {
        // set msgBody input element to editor content
        message.setMsgBody();

        // Check internet connection
        if (window.navigator.onLine !== true && location.hostname !== 'localhost') {
            notify({message: 'No internet connection. Please wait and try again.', classes: 'notification-danger'});
            return false;
        }

        // Check if there is an attachment uploading
        if (message.uploading === true) {
            notify({message: 'Wait for attachment to finish uploading or cancel upload.', classes: 'notification-danger'});
            return false;
        }

        // Check all emails to make sure they are valid
        var invalidEmails = [];
        var allEmails = _.map(message.ToList.concat(message.CCList).concat(message.BCCList), function(email) { return email.Address.trim(); });

        _.each(allEmails, function(email) {
            if(!tools.validEmail(email)) {
                invalidEmails.push(email);
            }
        });

        if (invalidEmails.length > 0) {
            notify({message: 'Invalid email(s): ' + invalidEmails.join(',') + '.', classes: 'notification-danger'});
            return false;
        }

        // MAX 25 to, cc, bcc
        if ((message.ToList.length + message.BCCList.length + message.CCList.length) > 25) {
            notify({message: 'The maximum number (25) of Recipients is 25.', classes: 'notification-danger'});
            return false;
        }

        if (message.ToList.length === 0 && message.BCCList.length === 0 && message.CCList.length === 0) {
            notify({message: 'Please enter at least one recipient.', classes: 'notification-danger'});
            return false;
        }

        // Check title length
        if (message.Subject && message.Subject.length > CONSTANTS.MAX_TITLE_LENGTH) {
            notify({message: 'The maximum length of the subject is ' + CONSTANTS.MAX_TITLE_LENGTH + '.', classes: 'notification-danger'});
            return false;
        }

        // Check body length
        if (message.Body.length > 16000000) {
            notify({message: 'The maximum length of the message body is 16,000,000 characters.', classes: 'notification-danger'});
            return false;
        }

        return true;
    };

    /**
     * Save the Message
     * @param {Resource} message - Message to save
     * @param {Boolean} silently - Freeze the editor to avoid user interaction
     * @param {Boolean} forward - Forward case
     * @param {Boolean} notification - Add a notification when the saving is complete
     */
    $scope.save = function(message, silently, forward, notification) {
        message.saved++;

        // Variables
        var deferred = $q.defer();
        var parameters = {
            Message: _.pick(message, 'ToList', 'CCList', 'BCCList', 'Subject', 'IsRead')
        };

        // Functions
        var nextSave = function(result) {
            // Schedule this save after the in-progress one completes
            if ( $scope.needToSave(message) ) {
                return $scope.save(message, silently, forward, notification);
            }
            return result;
        };

        if ($scope.saving) {
            message.savePromise = message.savePromise.then(nextSave, nextSave);
            return message.savePromise;
        }

        $scope.saving = true;

        if (typeof parameters.Message.ToList === 'string') {
            parameters.Message.ToList = [];
        }

        if(angular.isDefined(message.ParentID)) {
            parameters.ParentID = message.ParentID;
            parameters.Action = message.Action;
        }

        if(angular.isDefined(message.ID)) {
            parameters.id = message.ID;
        } else {
            parameters.Message.IsRead = 1;
        }

        parameters.Message.AddressID = message.From.ID;

        savePromise = message.encryptBody(authentication.user.PublicKey).then(function(result) {
            var draftPromise;
            var CREATE = 1;
            var UPDATE = 2;
            var action;

            parameters.Message.Body = result;

            if(angular.isUndefined(message.ID)) {
                draftPromise = Message.createDraft(parameters).$promise;
                action = CREATE;
            } else {
                draftPromise = Message.updateDraft(parameters).$promise;
                action = UPDATE;
            }

            draftPromise.then(function(result) {
                var process = function(result) {
                    message.ID = result.Message.ID;
                    message.IsRead = result.Message.IsRead;
                    message.Time = result.Message.Time;

                    if(forward === true && result.Message.Attachments.length > 0) {
                        message.Attachments = result.Message.Attachments;
                        message.attachmentsToggle = true;
                    }

                    message.BackupDate = new Date(); // Draft save at
                    message.Location = CONSTANTS.MAILBOX_IDENTIFIERS.drafts;
                    $scope.saveOld(message);

                    // Add draft in message list
                    var events = [];

                    events.push({Action: 2, ID: result.Message.ID, Message: result.Message});
                    cacheMessages.events(events);

                    if(notification === true) {
                        notify({message: "Message saved", classes: 'notification-success'});
                    }

                    deferred.resolve(result);
                };

                if(result.Code === 1000) {
                    process(result);
                } else if(result.Code === 15034 || result.Code === 15033) { // Draft ID does not correspond to a draft
                    var saveMePromise = Message.createDraft(parameters).$promise;

                    saveMePromise.then(function(result) {
                        process(result);
                    }, function(error) {
                        error.message = 'Error creating draft';
                        deferred.reject(error);
                    });
                } else {
                    $log.error(result);
                    deferred.reject(result);
                }
            }, function(error) {
                error.message = 'Error during the draft request';
                deferred.reject(error);
            });
        }, function(error) {
            error.message = 'Error encrypting message';
            deferred.reject(error);
        });

        message.savePromise = deferred.promise.finally(function() {
            $scope.saving = false;
        });

        if(silently !== true) {
            message.track(message.savePromise);
        }

        return message.savePromise;
    };

    $scope.checkSubject = function(message) {
        var deferred = $q.defer();
        var title = $translate.instant('NO_SUBJECT');
        var text = $translate.instant('NO_SUBJECT_SEND_ANYWAY?');

        if(message.Subject.length === 0) {
            confirmModal.activate({
                params: {
                    title: title,
                    message: text,
                    confirm: function() {
                        confirmModal.deactivate();
                        deferred.resolve();
                    },
                    cancel: function() {
                        confirmModal.deactivate();
                        deferred.reject();
                    }
                }
            });
        } else {
            deferred.resolve();
        }

        return deferred.promise;
    };

    $scope.send = function(message) {
        var deferred = $q.defer();
        var validate = $scope.validate(message);

        $scope.saving = false;
        $scope.sending = true;

        if(validate) {
            $scope.save(message, false).then(function() {
                $scope.checkSubject(message).then(function() {
                    var parameters = {};
                    var emails = message.emailsToString();

                    parameters.id = message.ID;
                    parameters.ExpirationTime = message.ExpirationTime;
                    message.getPublicKeys(emails).then(function(result) {
                        var keys = result;
                        var outsiders = false;
                        var promises = [];

                        parameters.Packages = [];

                        _.each(emails, function(email) {
                            if(keys[email].length > 0) { // inside user
                                var key = keys[email];

                                promises.push(message.encryptBody(key).then(function(result) {
                                    var body = result;

                                    return message.encryptPackets(key).then(function(keyPackets) {
                                        return parameters.Packages.push({Address: email, Type: 1, Body: body, KeyPackets: keyPackets});
                                    });
                                }));
                            } else { // outside user
                                outsiders = true;

                                if(message.IsEncrypted === 1) {
                                    var replyToken = message.generateReplyToken();
                                    var replyTokenPromise = pmcw.encryptMessage(replyToken, [], message.Password);

                                    promises.push(replyTokenPromise.then(function(encryptedToken) {
                                        return pmcw.encryptMessage(message.Body, [], message.Password).then(function(result) {
                                            var body = result;

                                            return message.encryptPackets('', message.Password).then(function(result) {
                                                var keyPackets = result;

                                                $scope.sending = false;
                                                return parameters.Packages.push({Address: email, Type: 2, Body: body, KeyPackets: keyPackets, PasswordHint: message.PasswordHint, Token: replyToken, EncToken: encryptedToken});
                                            }, function(error) {
                                                $log.error(error);
                                            });
                                        }, function(error) {
                                            $log.error(error);
                                        });
                                    }, function(error) {
                                        $log.error(error);
                                    }));
                                }
                            }
                        });

                        if(outsiders === true && message.IsEncrypted === 0) {
                            parameters.AttachmentKeys = [];
                            parameters.ClearBody = message.Body;

                            if(message.Attachments.length > 0) {
                                 promises.push(message.clearPackets().then(function(packets) {
                                     parameters.AttachmentKeys = packets;
                                     $scope.sending = false;
                                }, function(error) {
                                    $log.error(error);
                                }));
                            }
                        }

                        $q.all(promises).then(function() {
                            if (outsiders === true && message.IsEncrypted === 0 && message.ExpirationTime) {
                                $scope.sending = false;
                                $log.error(message);
                                deferred.reject(new Error('Expiring emails to non-ProtonMail recipients require a message password to be set. For more information, <a href="https://support.protonmail.ch/knowledge-base/expiration/" target="_blank">click here</a>.'));
                            } else {
                                Message.send(parameters).$promise.then(function(result) {
                                    var events = [{Action: 1, ID: message.ID, Message: result.Sent}];

                                    if (result.Parent) {
                                        events.push({Action:3, ID: result.Parent.ID, Message: result.Parent});
                                        $rootScope.$broadcast('updateReplied', _.pick(result.Parent, 'IsReplied', 'IsRepliedAll', 'IsForwarded'));
                                        if(result.Parent.ID === $stateParams.id) {
                                            $state.go('^');
                                        }
                                    }

                                    $scope.sending = false;

                                    if(angular.isDefined(result.Error)) {
                                        deferred.reject(new Error(result.Error));
                                    } else {
                                        cacheMessages.events(events);
                                        notify({ message: $translate.instant('MESSAGE_SENT'), classes: 'notification-success' });
                                        $scope.close(message, false, false);
                                        deferred.resolve(result);
                                    }
                                }, function(error) {
                                    $scope.sending = false;
                                    error.message = 'Error during the sending';
                                    deferred.reject(error);
                                });
                            }
                        }, function(error) {
                            $scope.sending = false;
                            error.message = 'Error during the promise preparation';
                            deferred.reject(error);
                        });
                    }, function(error) {
                        $scope.sending = false;
                        error.message = 'Error during the getting of the public key';
                        deferred.reject(error);
                    });
                }, function(error) {
                    $scope.sending = false;
                    deferred.reject();
                });
            }, function(error) {
                $scope.sending = false;
                deferred.reject(); // Don't add parameter in the rejection because $scope.save already do that.
            });

            message.track(deferred.promise);

        } else {
            $scope.sending = false;
            deferred.reject();
        }

        return deferred.promise;
    };

    $scope.minimize = function(message) {
        $rootScope.activeComposer = false;
        message.minimized = true;
        message.previousMaximized = message.maximized;
        message.maximized = false;
        $rootScope.maximizedComposer = false;
        // Hide all the tooltip
        $('.tooltip').not(this).hide();
    };

    $scope.unminimize = function(message) {
        $rootScope.activeComposer = true;
        message.minimized = false;
        message.maximized = message.previousMaximized;
        // Hide all the tooltip
        $('.tooltip').not(this).hide();
    };

    $scope.maximize = function(message) {
        $rootScope.activeComposer = true;
        message.maximized = true;
        $rootScope.maximizedComposer = true;
    };

    $scope.normalize = function(message) {
        message.minimized = false;
        message.maximized = false;
        $rootScope.maximizedComposer = false;
    };

    $scope.blur = function(message) {
        message.blur = true;
    };

    $scope.focus = function(message) {
        message.blur = false;
    };

    $scope.openCloseModal = function(message, save) {
        message.editor.removeEventListener('input', function() {
            $scope.saveLater(message);
        });

        message.editor.removeEventListener('dragenter', onDragEnter);
        message.editor.removeEventListener('dragover', onDragOver);
        message.editor.removeEventListener('dragstart', onDragStart);
        message.editor.removeEventListener('dragend', onDragEnd);

        $scope.close(message, false, true);
    };

    $scope.close = function(message, discard, save) {
        var index = $scope.messages.indexOf(message);
        var messageFocussed = !!message.focussed;
        var id = message.ID;

        $rootScope.activeComposer = false;
        $rootScope.maximizedComposer = false;

        if (save === true) {
            $scope.save(message, true, false, false);
        }

        message.close();

        // Remove message in composer controller
        $scope.messages.splice(index, 1);

        // Hide all the tooltip
        $('.tooltip').not(this).hide();

        if(discard === true && angular.isDefined(id)) {
            // Remove message in message list controller
            $rootScope.$broadcast('discardDraft', id);
            notify({message: 'Message discarded', classes: 'notification-success'}); // TODO translate
        }

        // Message closed and focussed?
        if(messageFocussed && $scope.messages.length > 0) {
            // Focus the first message
            $scope.focusComposer(_.first($scope.messages));
        }

        $timeout(function () {
            $scope.composerStyle();
        }, 250);
    };

    $scope.focusEditor = function(message, event) {
        event.preventDefault();
        message.editor.focus();
    };
});<|MERGE_RESOLUTION|>--- conflicted
+++ resolved
@@ -18,12 +18,7 @@
     User,
     attachments,
     authentication,
-<<<<<<< HEAD
-    contactManager,
     cacheMessages,
-=======
-    messageCache,
->>>>>>> ced4666f
     notify,
     pmcw,
     tools
