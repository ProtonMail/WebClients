angular.module("proton.controllers.Messages.Compose", ["proton.constants"])

.controller("ComposeMessageController", function(
    $interval,
    $log,
    $q,
    $rootScope,
    $scope,
    $state,
    $stateParams,
    $timeout,
    $translate,
    Attachment,
    CONSTANTS,
    confirmModal,
    Contact,
    Message,
    User,
    attachments,
    authentication,
    cacheMessages,
    notify,
    pmcw,
    tools
) {
    // Variables
    var promiseComposerStyle;
    var dragsters = [];
    var timeoutStyle;
    var dropzone;

    $scope.messages = [];
    $scope.isOver = false;
    $scope.sending = false;
    $scope.saving = false;
    $scope.queuedSave = false;
    $scope.preventDropbox = false;
    $scope.expandRecipients = false;
    $scope.recipientsCollapsed = true;
    $scope.maxExpiration = CONSTANTS.MAX_EXPIRATION_TIME;
    $scope.uid = 1;
    $scope.oldProperties = ['Subject', 'ToList', 'CCList', 'BCCList', 'Body', 'PasswordHint', 'IsEncrypted', 'Attachments', 'ExpirationTime'];
    $scope.numTags = [];

    Contact.index.updateWith($scope.user.Contacts);

    // Listeners
    $scope.$watch('messages.length', function(newValue, oldValue) {
        if ($scope.messages.length > 0) {
            window.onbeforeunload = function() {
                return $translate.instant('MESSAGE_LEAVE_WARNING');
            };
        } else {
            window.onbeforeunload = undefined;
        }
    });

    $scope.$on('onDrag', function() {
        _.each($scope.messages, function(message) {
            $scope.togglePanel(message, 'attachments');
        });
    });

    $scope.$on('newMessage', function() {
        var message = new Message();

        message.saved = 0;
        $scope.initMessage(message, false);
    });

    $scope.$on('loadMessage', function(event, message, save) {
        var mess = new Message(_.pick(message, 'ID', 'Subject', 'Body', 'From', 'ToList', 'CCList', 'BCCList', 'Attachments', 'Action', 'ParentID', 'attachmentsToggle', 'IsRead'));


        mess.attachmentsToggle = false;
        mess.saved = 2;
        $scope.initMessage(mess, save);
    });

    $scope.$on('deleteMessage', function(event, id) {
        _.each($scope.messages, function(message) {
            if(message.ID === id) {
                $scope.close(message, false, false);
            }
        });
    });

    $scope.$on('editorLoaded', function(event, element, editor) {
        var composer = $(element).parents('.composer');
        var index = $('.composer').index(composer);
        var message = $scope.messages[index];

        if (message) {
            message.editor = editor;
            $scope.listenEditor(message);
            $scope.focusComposer(message);
            message.recipientFieldFocussed = 1;
        }
    });

    $scope.$on('squireHeightChanged', function(event) {
        console.log('squireHeightChanged');
    });

    function onResize() {
        clearTimeout(timeoutStyle);

        timeoutStyle = setTimeout(function() {
            $scope.composerStyle();
        }, 250);
    }

    function onDragOver(event) {
        event.preventDefault();
        $interval.cancel($scope.intervalComposer);
        $interval.cancel($scope.intervalDropzone);

        $scope.intervalComposer = $interval(function() {
            $scope.isOver = false;
            $interval.cancel($scope.intervalComposer);
        }, 100);

        if ($scope.isOver === false) {
            $scope.isOver = true;
        }
    }

    function onDragEnter(event) {
        $scope.isOver = true;
        $scope.$apply();
    }

    function onDragStart(event) {
        $scope.preventDropbox = true;
    }

    function onMouseOver(event) {
        if($scope.isOver === true) {
            $scope.isOver = false;
        }
    }

    function onDragEnd(event) {
        event.preventDefault();
        $scope.preventDropbox = false;
        $scope.isOver = false;
    }

    $(window).on('resize', onResize);
    $(window).on('dragover', onDragOver);
    $(window).on('dragstart', onDragStart);
    $(window).on('dragend', onDragEnd);
    // $(window).on('mouseover', onMouseOver);

    $scope.$on('$destroy', function() {
        $(window).off('resize', onResize);
        $(window).off('dragover', onDragOver);
        // $(window).off('mouseover', onMouseOver);
        $interval.cancel($scope.intervalComposer);
        $interval.cancel($scope.intervalDropzone);
    });

    // Function used for dragover listener on the dropzones
    var dragover = function(e) {
        e.preventDefault();
        $interval.cancel($scope.intervalComposer);
        $interval.cancel($scope.intervalDropzone);

        $scope.intervalDropzone = $interval(function() {
            $scope.isOver = false;
            $interval.cancel($scope.intervalDropzone);
        }, 100);

        if ($scope.isOver === false) {
            $scope.isOver = true;
        }
    };

    // Functions
    $scope.setDefaults = function(message) {
        _.defaults(message, {
            ToList: [],
            CCList: [],
            BCCList: [],
            Subject: '',
            PasswordHint: '',
            Attachments: [],
            IsEncrypted: 0,
            Body: message.Body,
            From: authentication.user.Addresses[0]
        });
    };

    $scope.slideDown = function(message) {
        message.attachmentsToggle = !!!message.attachmentsToggle;
    };

    $scope.dropzoneConfig = function(message) {
        return {
            options: {
                addRemoveLinks: false,
                dictDefaultMessage: $translate.instant('DROP_FILE_HERE_TO_UPLOAD'),
                url: "/file/post",
                autoProcessQueue: false,
                paramName: "file", // The name that will be used to transfer the file
                previewTemplate: '<div style="display:none"></div>',
                previewsContainer: '.previews',
                accept: function(file, done) {

                    var totalSize = $scope.getAttachmentsSize(message);
                    var sizeLimit = CONSTANTS.ATTACHMENT_SIZE_LIMIT;

                    totalSize += angular.isDefined(message.queuedFilesSize) ? message.queuedFilesSize : 0;
                    totalSize += file.size;

                    $scope.isOver = false;

                    var dropzone = this;

                    var total_num = angular.isDefined(message.Attachments) ? message.Attachments.length : 0;
                    total_num += angular.isDefined(message.queuedFiles) ? message.queuedFiles : 0;

                    if(total_num === CONSTANTS.ATTACHMENT_NUMBER_LIMIT) {
                        dropzone.removeFile(file);
                        done('Messages are limited to ' + CONSTANTS.ATTACHMENT_NUMBER_LIMIT + ' attachments');
                        notify({message: 'Messages are limited to ' + CONSTANTS.ATTACHMENT_NUMBER_LIMIT + ' attachments', classes: 'notification-danger'});
                    } else if(totalSize >= (sizeLimit * 1024 * 1024)) {
                        dropzone.removeFile(file);
                        done('Attachments are limited to ' + sizeLimit + ' MB. Total attached would be: ' + Math.round(10*totalSize/1024/1024)/10 + ' MB.');
                        notify({message: 'Attachments are limited to ' + sizeLimit + ' MB. Total attached would be: ' + Math.round(10*totalSize/1024/1024)/10 + ' MB.', classes: 'notification-danger'});
                    } else {
                        if ( angular.isUndefined( message.queuedFiles ) ) {
                            message.queuedFiles = 0;
                            message.queuedFilesSize = 0;
                        }
                        message.queuedFiles++;
                        message.queuedFilesSize += file.size;

                        var process = function() {
                            message.queuedFiles--;
                            message.queuedFilesSize -= file.size;
                            $scope.addAttachment(file, message).finally(function () {
                                dropzone.removeFile(file);
                            });
                        };

                        if(angular.isUndefined(message.ID)) {
                            if (angular.isUndefined(message.savePromise)) {
                                $scope.save(message, false, false, false); // message, silently, forward, notification
                            }

                            message.savePromise.then(process);
                        } else {
                           process();
                        }

                        done();
                    }
                },
                init: function(event) {
                    var dropzone = this;

                    _.forEach(message.Attachments, function (attachment) {
                        var mockFile = { name: attachment.Name, size: attachment.Size, type: attachment.MIMEType, ID: attachment.ID };

                        dropzone.options.addedfile.call(dropzone, mockFile);
                    });
                }
            },
            eventHandlers: {
                drop: function(event) {
                    event.preventDefault();

                    $scope.isOver = false;
                    $scope.$apply();
                }
            }
        };
    };

    $scope.getAttachmentsSize = function(message) {
        var size = 0;

        angular.forEach(message.Attachments, function(attachment) {
            if (angular.isDefined(attachment.fileSize)) {
                size += parseInt(attachment.fileSize);
            }
        });
        return size;
    };

    $scope.decryptAttachments = function(message) {
        var removeAttachments = [];

        if(message.Attachments && message.Attachments.length > 0) {
            _.each(message.Attachments, function(attachment) {
                try {
                    // decode key packets
                    var keyPackets = pmcw.binaryStringToArray(pmcw.decode_base64(attachment.KeyPackets));
                    // get user's pk
                    var key = authentication.getPrivateKey().then(function(pk) {
                        // decrypt session key from keypackets
                        pmcw.decryptSessionKey(keyPackets, pk).then(function(sessionKey) {
                            attachment.sessionKey = sessionKey;
                        }, function(error) {
                            notify({message: 'Error during decryption of the session key', classes: 'notification-danger'});
                            $log.error(error);
                        });
                    }, function(error) {
                        notify({message: 'Error during decryption of the private key', classes: 'notification-danger'});
                        $log.error(error);
                    });
                } catch(error) {
                    removeAttachments.push(attachment);
                }
            });
        }

        if(removeAttachments.length > 0) {
            _.each(removeAttachments, function(attachment) {
                notify({classes: 'notification-danger', message: 'Decryption of attachment ' + attachment.Name + ' failed. It has been removed from this draft.'});
                $scope.removeAttachment(attachment, message);
            });
        }
    };

    $scope.initAttachment = function(tempPacket, index) {
        if (tempPacket.uploading) {
            var id = 'attachment' + index;

            $timeout(function() {
                tempPacket.elem = document.getElementById(id);
                tempPacket.elem.removeAttribute('id');

                attachments.uploadProgress(1, tempPacket.elem);
            });
        }
    };

    $scope.cancelAttachment = function(attachment, message) {
        // Cancel the request
        attachment.cancel();
        // Remove the attachment in the view
        message.Attachments = _.without(message.Attachments, attachment);
    };

    $scope.addAttachment = function(file, message) {
        var tempPacket = {};

        tempPacket.filename = file.name;
        tempPacket.uploading = true;
        tempPacket.fileSize = file.size;

        message.uploading++;
        message.Attachments.push(tempPacket);
        message.attachmentsToggle = true;

        $scope.composerStyle();

        var cleanup = function( result ) {
            var index = message.Attachments.indexOf(tempPacket);

            if ( angular.isDefined( result ) && angular.isDefined( result.AttachmentID ) ) {
                message.Attachments.splice(index, 1, result);
            }
            else {
                message.Attachments.splice(index, 1);
            }

            message.uploading--;
            onResize();
        };

        return attachments.load(file).then(
            function(packets) {
                return attachments.upload(packets, message.ID, tempPacket).then(
                    function(result) {
                        cleanup( result );
                    },
                    function(error) {
                        cleanup();
                        notify({message: 'Error during file upload', classes: 'notification-danger'});
                        $log.error(error);
                    }
                );
            },
            function(error) {
                cleanup();
                notify({message: 'Error encrypting attachment', classes: 'notification-danger'});
                $log.error(error);
            }
        );
    };

    $scope.removeAttachment = function(attachment, message) {
        message.Attachments = _.without(message.Attachments, attachment);

        Attachment.remove({
            "MessageID": message.ID,
            "AttachmentID": attachment.AttachmentID || attachment.ID
        }).$promise.then(function(response) {
            if (response.Error) {
                notify({message: response.Error, classes: 'notification-danger'});
                message.Attachments.push(attachment);
                var mockFile = { name: attachment.Name, size: attachment.Size, type: attachment.MIMEType, ID: attachment.ID };

                dropzone.options.addedfile.call(dropzone, mockFile);
            }
        }, function(error) {
            notify({message: 'Error during the remove request', classes: 'notification-danger'});
            $log.error(error);
        });
    };

    $scope.initMessage = function(message, save) {
        $rootScope.activeComposer = true;

        if (authentication.user.ComposerMode === 1) {
            message.maximized = true;
            $rootScope.maximizedComposer = true;
        }

        // if tablet we maximize by default
        if (tools.findBootstrapEnvironment() === 'sm') {
            if ($scope.messages.length > 0) {
                notify.closeAll();
                notify({message: $translate.instant('MAXIMUM_COMPOSER_REACHED'), classes: 'notification-danger'});
                return;
            }
        }

        message.uid = $scope.uid++;
        message.numTags = [];
        message.recipientFields = [];
        message.uploading = 0;
        $scope.messages.unshift(message);
        $scope.setDefaults(message);
        $scope.fields = message.CCList.length > 0 || message.BCCList.length > 0;
        $scope.completedSignature(message);
        $scope.sanitizeBody(message);
        $scope.decryptAttachments(message);

        // This timeout is really important to load the structure of Squire
        $timeout(function() {
            $rootScope.$broadcast('squireHeightChanged');
            $scope.composerStyle();
            $scope.onAddFile(message);
            // forward case: we need to save to get the attachments
            if(save === true) {
                $scope.save(message, true, true, false).then(function() { // message, silently, forward, notification
                    $scope.decryptAttachments(message);
                    $scope.composerStyle();
                }, function(error) {
                    $log.error(error);
                });
            }
        });
    };

    $scope.onAddFile = function(message) {
        $('#uid' + message.uid + ' .btn-add-attachment').click(function() {
            if(angular.isUndefined(message.ID)) {
                // We need to save to get an ID
                    $scope.addFile(message);
            } else {
                $scope.addFile(message);
            }
        });
    };

    $scope.addFile = function(message) {
        $('#uid' + message.uid + ' .dropzone').click();
    };

    $scope.sanitizeBody = function(message) {
        message.Body = DOMPurify.sanitize(message.Body, {
            ADD_ATTR: ['target'],
            FORBID_TAGS: ['style', 'input', 'form']
        });
    };

    $scope.editorStyle = function(message) {
        var styles = {};
        var composer = $('.composer:visible');

        if (message.maximized === true) {
            var composerHeight = composer.outerHeight();
            var composerHeader = composer.find('.composer-header').outerHeight();
            var composerFooter = composer.find('.composer-footer').outerHeight();
            var composerMeta = composer.find('.composerMeta').outerHeight();

            styles.height = composerHeight - (composerHeader + composerFooter + composerFooter + composerMeta);
        } else {
            var bcc = composer.find('.bcc-container').outerHeight();
            var cc = composer.find('.cc-container').outerHeight();
            var preview = composer.find('.previews').outerHeight();
            var height = 300 - bcc - cc - preview;

            height = (height < 130) ? 130 : height;

            styles.height = height + 'px';
        }

        return styles;
    };

    $scope.composerStyle = function() {
        // ...
    };

    $scope.completedSignature = function(message) {
        if (angular.isUndefined(message.Body)) {
            var signature = DOMPurify.sanitize('<div>' + tools.replaceLineBreaks(authentication.user.Signature) + '</div>', {
                ADD_ATTR: ['target'],
                FORBID_TAGS: ['style', 'input', 'form']
            });

            message.Body = ($(signature).text().length === 0 && $(signature).find('img').length === 0)? "" : "<br /><br />" + signature;
        }
    };

    $scope.composerIsSelected = function(message) {
        return $scope.selected === message;
    };

    $scope.focusComposer = function(message) {
        $scope.selected = message;

        if (!!!message.focussed) {
            // calculate z-index
            var index = $scope.messages.indexOf(message);
            var reverseIndex = $scope.messages.length - index;

            if (tools.findBootstrapEnvironment() === 'xs') {

                _.each($scope.messages, function(element, iteratee) {
                    if (iteratee > index) {
                        $(element).css('z-index', ($scope.messages.length + (iteratee - index))*10);
                    } else {
                        $(element).css('z-index', ($scope.messages.length)*10);
                    }
                });

                var bottom = $('.composer').eq($('.composer').length-1);
                var bottomTop = bottom.css('top');
                var bottomZ = bottom.css('zIndex');
                var clicked = $('.composer').eq(index);
                var clickedTop = clicked.css('top');
                var clickedZ = clicked.css('zIndex');

                // TODO: swap ???
                bottom.css({
                    top:    clickedTop,
                    zIndex: clickedZ
                });
                clicked.css({
                    top:    bottomTop,
                    zIndex: bottomZ
                });
            } else {
                _.each($scope.messages, function(element, iteratee) {
                    if (iteratee > index) {
                        element.zIndex = ($scope.messages.length - (iteratee - index))*10;
                    } else {
                        element.zIndex = ($scope.messages.length)*10;
                    }
                });
            }

            // focus correct field
            var composer = $('#uid' + message.uid);

            if (message.ToList.length === 0) {
                $(composer).find('.to-list').focus();
            } else if (message.Subject.length === 0) {
                $(composer).find('.subject').focus();
            } else {
                message.editor.focus();
            }

            _.each($scope.messages, function(m) {
                m.focussed = false;
            });

            message.focussed = true;
        }
    };

    $scope.listenEditor = function(message) {
        if(message.editor) {
            message.editor.addEventListener('focus', function() {
                $timeout(function() {
                    message.fields = false;
                    message.recipientFieldFocussed = 0;
                    $('.typeahead-container').scrollTop(0);
                    $scope.$apply();
                });
            });

            message.editor.addEventListener('input', function() {
                $scope.saveLater(message);
            });

            message.editor.addEventListener('dragstart', onDragStart);
            message.editor.addEventListener('dragend', onDragEnd);
            message.editor.addEventListener('dragenter', onDragEnter);
            message.editor.addEventListener('dragover', onDragOver);

            _.each($('.composer-dropzone'), function(dropzone) {
                dropzone.removeEventListener('dragover', dragover);
                dropzone.addEventListener('dragover', dragover);
            });

            $scope.saveOld(message);
        }
    };

    $scope.selectFile = function(message, files) {
        _.defaults(message, {
            Attachments: []
        });

        message.Attachments.push.apply(
            message.Attachments,
            _.map(files, function(file) {
                return attachments.load(file);
            })
        );
    };

    $scope.toUnfocussed = function(message) {
        return message.recipientFieldFocussed !== 1 && message.recipientFieldFocussed !== 4;
    };

    $scope.ccUnfocussed = function(message) {
        return (message.recipientFieldFocussed !== 2 && message.recipientFieldFocussed !== 4) && message.fields;
    };

    $scope.bccUnfocussed = function(message) {
        return (message.recipientFieldFocussed !== 3 && message.recipientFieldFocussed !== 4) && message.fields;
    };

    $scope.ccPlus = function(message) {
        return (message.numTags.CCList > 0 || message.numTags.BCCList > 0) && !message.fields;
    };

    $scope.recipientFieldEllipsis = function(message, list) {
            if ((message.recipientFields[list].scrollHeight - message.recipientFields[list].offsetHeight) > 20) {
                return true;
            } else {
                return false;
            }
    };

    $scope.attToggle = function(message) {
        message.attachmentsToggle = !!!message.attachmentsToggle;
    };

    $scope.attHide = function(message) {
        message.attachmentsToggle = false;
    };

    $scope.toggleFields = function(message) {
        message.fields = !message.fields;
        $timeout(function() {
            message.recipientFieldFocussed = (message.fields) ? 4 : 0;
        });
        $rootScope.$broadcast('squireHeightChanged');
        $scope.composerStyle();
    };

    $scope.showFields = function(message) {
        message.fields = true;
    };

    $scope.hideFields = function(message) {
        message.fields = false;
    };

    $scope.togglePanel = function(message, panelName) {
        message.displayPanel = !!!message.displayPanel;
        message.panelName = panelName;
    };

    $scope.openPanel = function(message, panelName) {
        message.displayPanel = true;
        message.panelName = panelName;
    };

    $scope.closePanel = function(message) {
        message.displayPanel = false;
        message.panelName = '';
    };

    $scope.setEncrypt = function(message, params, form) {
        if (params.password.length === 0) {
            notify({message: 'Please enter a password for this email.', classes: 'notification-danger'});
            return false;
        }

        if (params.password !== params.confirm) {
            notify({message: 'Message passwords do not match.', classes: 'notification-danger'});
            return false;
        }

        message.IsEncrypted = 1;
        message.Password = params.password;
        message.PasswordHint = params.hint;
        $scope.closePanel(message);
    };

    $scope.clearEncrypt = function(message, params, form) {
        params.password = '';
        params.confirm = '';
        params.hint = '';
        form.$setUntouched();
        delete message.PasswordHint;
        message.IsEncrypted = 0;
        $scope.closePanel(message);
    };

    $scope.initExpiration = function(message, params) {
        var expiration;

        if(message.ExpirationTime) {
            expiration = message.ExpirationTime / 3600;
        }

        params.expiration = expiration || 42;
    };

    $scope.setExpiration = function(message, params) {
        if (parseInt(params.expiration) > CONSTANTS.MAX_EXPIRATION_TIME) { // How can we enter in this situation?
            notify({message: 'The maximum expiration is 4 weeks.', classes: 'notification-danger'});
            return false;
        }

        if (isNaN(params.expiration)) {
            notify({message: 'Invalid expiration time.', classes: 'notification-danger'});
            return false;
        }

        message.ExpirationTime = params.expiration * 3600; // seconds
        $scope.closePanel(message);
    };

    $scope.clearExpiration = function(message) {
        delete message.ExpirationTime;
        $scope.closePanel(message);
    };

    $scope.saveOld = function(message) {
        message.old = _.pick(message, $scope.oldProperties);

        _.defaults(message.old, {
            ToList: [],
            BCCList: [],
            CCList: [],
            Attachments: [],
            PasswordHint: "",
            Subject: ""
        });
    };

    /**
     * Determine if we need to save the message
     */
    $scope.needToSave = function(message) {
        if(angular.isDefined(message.old)) {
            var currentMessage = _.pick(message, $scope.oldProperties);
            var oldMessage = _.pick(message.old, $scope.oldProperties);

            return JSON.stringify(oldMessage) !== JSON.stringify(currentMessage);
        } else {
            return true;
        }
    };

    $scope.saveLater = function(message) {
        if(angular.isDefined(message.timeoutSaving)) {
            $timeout.cancel(message.timeoutSaving);
        }

        message.timeoutSaving = $timeout(function() {
            if($scope.needToSave(message)) {
                $scope.save(message, true, false, false); // message, silently, forward, notification
            }
        }, CONSTANTS.SAVE_TIMEOUT_TIME);
    };

    $scope.validate = function(message) {
        // set msgBody input element to editor content
        message.setMsgBody();

        // Check if there is an attachment uploading
        if (message.uploading === true) {
            notify({message: 'Wait for attachment to finish uploading or cancel upload.', classes: 'notification-danger'});
            return false;
        }

        // Check all emails to make sure they are valid
        var invalidEmails = [];
        var allEmails = _.map(message.ToList.concat(message.CCList).concat(message.BCCList), function(email) { return email.Address.trim(); });

        _.each(allEmails, function(email) {
            if(!tools.validEmail(email)) {
                invalidEmails.push(email);
            }
        });

        if (invalidEmails.length > 0) {
            notify({message: 'Invalid email(s): ' + invalidEmails.join(',') + '.', classes: 'notification-danger'});
            return false;
        }

        // MAX 25 to, cc, bcc
        if ((message.ToList.length + message.BCCList.length + message.CCList.length) > 25) {
            notify({message: 'The maximum number (25) of Recipients is 25.', classes: 'notification-danger'});
            return false;
        }

        if (message.ToList.length === 0 && message.BCCList.length === 0 && message.CCList.length === 0) {
            notify({message: 'Please enter at least one recipient.', classes: 'notification-danger'});
            return false;
        }

        // Check title length
        if (message.Subject && message.Subject.length > CONSTANTS.MAX_TITLE_LENGTH) {
            notify({message: 'The maximum length of the subject is ' + CONSTANTS.MAX_TITLE_LENGTH + '.', classes: 'notification-danger'});
            return false;
        }

        // Check body length
        if (message.Body.length > 16000000) {
            notify({message: 'The maximum length of the message body is 16,000,000 characters.', classes: 'notification-danger'});
            return false;
        }

        return true;
    };

    /**
     * Save the Message
     * @param {Resource} message - Message to save
     * @param {Boolean} silently - Freeze the editor to avoid user interaction
     * @param {Boolean} forward - Forward case
     * @param {Boolean} notification - Add a notification when the saving is complete
     */
    $scope.save = function(message, silently, forward, notification) {
        message.saved++;

        // Variables
        var deferred = $q.defer();
        var parameters = {
            Message: _.pick(message, 'ToList', 'CCList', 'BCCList', 'Subject', 'IsRead')
        };

        // Functions
        var nextSave = function(result) {
            // Schedule this save after the in-progress one completes
            if ( $scope.needToSave(message) ) {
                return $scope.save(message, silently, forward, notification);
            }
            return result;
        };

        if ($scope.saving) {
            message.savePromise = message.savePromise.then(nextSave, nextSave);
            return message.savePromise;
        }

        $scope.saving = true;

        if (typeof parameters.Message.ToList === 'string') {
            parameters.Message.ToList = [];
        }

        if(angular.isDefined(message.ParentID)) {
            parameters.ParentID = message.ParentID;
            parameters.Action = message.Action;
        }

        if(angular.isDefined(message.ID)) {
            parameters.id = message.ID;
        } else {
            parameters.Message.IsRead = 1;
        }

        parameters.Message.AddressID = message.From.ID;

        savePromise = message.encryptBody(authentication.user.PublicKey).then(function(result) {
            var draftPromise;
            var CREATE = 1;
            var UPDATE = 2;
            var action;

            parameters.Message.Body = result;

            if(angular.isUndefined(message.ID)) {
                draftPromise = Message.createDraft(parameters).$promise;
                action = CREATE;
            } else {
                draftPromise = Message.updateDraft(parameters).$promise;
                action = UPDATE;
            }

            draftPromise.then(function(result) {
                var process = function(result) {
                    message.ID = result.Message.ID;
                    message.IsRead = result.Message.IsRead;
                    message.Time = result.Message.Time;

                    if(forward === true && result.Message.Attachments.length > 0) {
                        message.Attachments = result.Message.Attachments;
                        message.attachmentsToggle = true;
                    }

                    message.BackupDate = new Date(); // Draft save at
                    message.Location = CONSTANTS.MAILBOX_IDENTIFIERS.drafts;
                    $scope.saveOld(message);

                    // Add draft in message list
                    var events = [];

                    events.push({Action: 2, ID: result.Message.ID, Message: result.Message});
                    cacheMessages.events(events);

                    if(notification === true) {
                        notify({message: "Message saved", classes: 'notification-success'});
                    }

                    deferred.resolve(result);
                };

                if(result.Code === 1000) {
                    process(result);
                } else if(result.Code === 15034 || result.Code === 15033) { // Draft ID does not correspond to a draft
                    var saveMePromise = Message.createDraft(parameters).$promise;

                    saveMePromise.then(function(result) {
                        process(result);
                    }, function(error) {
                        error.message = 'Error creating draft';
                        deferred.reject(error);
                    });
                } else {
                    $log.error(result);
                    deferred.reject(result);
                }
            }, function(error) {
                error.message = 'Error during the draft request';
                deferred.reject(error);
            });
        }, function(error) {
            error.message = 'Error encrypting message';
            deferred.reject(error);
        });

        message.savePromise = deferred.promise.finally(function() {
            $scope.saving = false;
        });

        if(silently !== true) {
            message.track(message.savePromise);
        }

        return message.savePromise;
    };

    $scope.checkSubject = function(message) {
        var deferred = $q.defer();
        var title = $translate.instant('NO_SUBJECT');
        var text = $translate.instant('NO_SUBJECT_SEND_ANYWAY?');

        if(message.Subject.length === 0) {
            confirmModal.activate({
                params: {
                    title: title,
                    message: text,
                    confirm: function() {
                        confirmModal.deactivate();
                        deferred.resolve();
                    },
                    cancel: function() {
                        confirmModal.deactivate();
                        deferred.reject();
                    }
                }
            });
        } else {
            deferred.resolve();
        }

        return deferred.promise;
    };

    $scope.send = function(message) {
        var deferred = $q.defer();
        var validate = $scope.validate(message);

        $scope.saving = false;
        $scope.sending = true;

        if(validate) {
            $scope.save(message, false).then(function() {
                $scope.checkSubject(message).then(function() {
                    var parameters = {};
                    var emails = message.emailsToString();

                    parameters.id = message.ID;
                    parameters.ExpirationTime = message.ExpirationTime;
                    message.getPublicKeys(emails).then(function(result) {
                        var keys = result;
                        var outsiders = false;
                        var promises = [];

                        parameters.Packages = [];

                        _.each(emails, function(email) {
                            if(keys[email].length > 0) { // inside user
                                var key = keys[email];

                                promises.push(message.encryptBody(key).then(function(result) {
                                    var body = result;

                                    return message.encryptPackets(key).then(function(keyPackets) {
                                        return parameters.Packages.push({Address: email, Type: 1, Body: body, KeyPackets: keyPackets});
                                    });
                                }));
                            } else { // outside user
                                outsiders = true;

                                if(message.IsEncrypted === 1) {
                                    var replyToken = message.generateReplyToken();
                                    var replyTokenPromise = pmcw.encryptMessage(replyToken, [], message.Password);

                                    promises.push(replyTokenPromise.then(function(encryptedToken) {
                                        return pmcw.encryptMessage(message.Body, [], message.Password).then(function(result) {
                                            var body = result;

                                            return message.encryptPackets('', message.Password).then(function(result) {
                                                var keyPackets = result;

                                                $scope.sending = false;
                                                return parameters.Packages.push({Address: email, Type: 2, Body: body, KeyPackets: keyPackets, PasswordHint: message.PasswordHint, Token: replyToken, EncToken: encryptedToken});
                                            }, function(error) {
                                                $log.error(error);
                                            });
                                        }, function(error) {
                                            $log.error(error);
                                        });
                                    }, function(error) {
                                        $log.error(error);
                                    }));
                                }
                            }
                        });

                        if(outsiders === true && message.IsEncrypted === 0) {
                            parameters.AttachmentKeys = [];
                            parameters.ClearBody = message.Body;

                            if(message.Attachments.length > 0) {
                                 promises.push(message.clearPackets().then(function(packets) {
                                     parameters.AttachmentKeys = packets;
                                     $scope.sending = false;
                                }, function(error) {
                                    $log.error(error);
                                }));
                            }
                        }

<<<<<<< HEAD
                        $q.all(promises).then(function() {
                            if (outsiders === true && message.IsEncrypted === 0 && message.ExpirationTime) {
                                $scope.sending = false;
                                $log.error(message);
                                deferred.reject(new Error('Expiring emails to non-ProtonMail recipients require a message password to be set. For more information, <a href="https://protonmail.com/support/knowledge-base/expiration/" target="_blank">click here</a>.'));
                            } else {
                                Message.send(parameters).$promise.then(function(result) {
                                    var events = [{Action: 1, ID: message.ID, Message: result.Sent}];

                                    if (result.Parent) {
                                        events.push({Action:3, ID: result.Parent.ID, Message: result.Parent});
                                        $rootScope.$broadcast('updateReplied', _.pick(result.Parent, 'IsReplied', 'IsRepliedAll', 'IsForwarded'));
                                        if(result.Parent.ID === $stateParams.id) {
                                            $state.go('^');
                                        }
=======
                    if(outsiders === true && message.IsEncrypted === 0) {
                        parameters.AttachmentKeys = [];
                        parameters.ClearBody = message.Body;

                        if(message.Attachments.length > 0) {
                             promises.push(message.clearPackets().then(function(packets) {
                                 parameters.AttachmentKeys = packets;
                                 $scope.sending = false;
                            }, function(error) {
                                $log.error(error);
                            }));
                        }
                    }

                    $q.all(promises).then(function() {
                        if (outsiders === true && message.IsEncrypted === 0 && message.ExpirationTime) {
                            $scope.sending = false;
                            $log.error(message);
                            deferred.reject(new Error('Expiring emails to non-ProtonMail recipients require a message password to be set. For more information, <a href="https://protonmail.com/support/knowledge-base/expiration/" target="_blank">click here</a>.'));
                        } else {
                            Message.send(parameters).$promise.then(function(result) {
                                var updateMessages = [{Action: 1, ID: message.ID, Message: result.Sent}];

                                if (result.Parent) {
                                    updateMessages.push({Action:3, ID: result.Parent.ID, Message: result.Parent});
                                    $rootScope.$broadcast('updateReplied', _.pick(result.Parent, 'IsReplied', 'IsRepliedAll', 'IsForwarded'));
                                    if(result.Parent.ID === $stateParams.id) {
                                        $state.go('^');
>>>>>>> f15899c3
                                    }

                                    $scope.sending = false;

                                    if(angular.isDefined(result.Error)) {
                                        deferred.reject(new Error(result.Error));
                                    } else {
                                        cacheMessages.events(events);
                                        notify({ message: $translate.instant('MESSAGE_SENT'), classes: 'notification-success' });
                                        $scope.close(message, false, false);
                                        deferred.resolve(result);
                                    }
                                }, function(error) {
                                    $scope.sending = false;
                                    error.message = 'Error during the sending';
                                    deferred.reject(error);
                                });
                            }
                        }, function(error) {
                            $scope.sending = false;
                            error.message = 'Error during the promise preparation';
                            deferred.reject(error);
                        });
                    }, function(error) {
                        $scope.sending = false;
                        error.message = 'Error during the getting of the public key';
                        deferred.reject(error);
                    });
                }, function(error) {
                    $scope.sending = false;
                    deferred.reject();
                });
            }, function(error) {
                $scope.sending = false;
                deferred.reject(); // Don't add parameter in the rejection because $scope.save already do that.
            });

            message.track(deferred.promise);

        } else {
            $scope.sending = false;
            deferred.reject();
        }

        return deferred.promise;
    };

    $scope.minimize = function(message) {
        $rootScope.activeComposer = false;
        message.minimized = true;
        message.previousMaximized = message.maximized;
        message.maximized = false;
        $rootScope.maximizedComposer = false;
        // Hide all the tooltip
        $('.tooltip').not(this).hide();
    };

    $scope.unminimize = function(message) {
        $rootScope.activeComposer = true;
        message.minimized = false;
        message.maximized = message.previousMaximized;
        // Hide all the tooltip
        $('.tooltip').not(this).hide();
    };

    $scope.maximize = function(message) {
        $rootScope.activeComposer = true;
        message.maximized = true;
        $rootScope.maximizedComposer = true;
    };

    $scope.normalize = function(message) {
        message.minimized = false;
        message.maximized = false;
        $rootScope.maximizedComposer = false;
    };

    $scope.blur = function(message) {
        message.blur = true;
    };

    $scope.focus = function(message) {
        message.blur = false;
    };

    $scope.openCloseModal = function(message, save) {
        message.editor.removeEventListener('input', function() {
            $scope.saveLater(message);
        });

        message.editor.removeEventListener('dragenter', onDragEnter);
        message.editor.removeEventListener('dragover', onDragOver);
        message.editor.removeEventListener('dragstart', onDragStart);
        message.editor.removeEventListener('dragend', onDragEnd);

        $scope.close(message, false, true);
    };

    $scope.close = function(message, discard, save) {
        var index = $scope.messages.indexOf(message);
        var messageFocussed = !!message.focussed;
        var id = message.ID;

        $rootScope.activeComposer = false;
        $rootScope.maximizedComposer = false;

        if (save === true) {
            $scope.save(message, true, false, false);
        }

        message.close();

        // Remove message in composer controller
        $scope.messages.splice(index, 1);

        // Hide all the tooltip
        $('.tooltip').not(this).hide();

        if(discard === true && angular.isDefined(id)) {
            // Remove message in message list controller
            $rootScope.$broadcast('discardDraft', id);
            notify({message: 'Message discarded', classes: 'notification-success'}); // TODO translate
        }

        // Message closed and focussed?
        if(messageFocussed && $scope.messages.length > 0) {
            // Focus the first message
            $scope.focusComposer(_.first($scope.messages));
        }

        $timeout(function () {
            $scope.composerStyle();
        }, 250);
    };

    $scope.focusEditor = function(message, event) {
        event.preventDefault();
        message.editor.focus();
    };
});<|MERGE_RESOLUTION|>--- conflicted
+++ resolved
@@ -1070,7 +1070,6 @@
                             }
                         }
 
-<<<<<<< HEAD
                         $q.all(promises).then(function() {
                             if (outsiders === true && message.IsEncrypted === 0 && message.ExpirationTime) {
                                 $scope.sending = false;
@@ -1086,36 +1085,6 @@
                                         if(result.Parent.ID === $stateParams.id) {
                                             $state.go('^');
                                         }
-=======
-                    if(outsiders === true && message.IsEncrypted === 0) {
-                        parameters.AttachmentKeys = [];
-                        parameters.ClearBody = message.Body;
-
-                        if(message.Attachments.length > 0) {
-                             promises.push(message.clearPackets().then(function(packets) {
-                                 parameters.AttachmentKeys = packets;
-                                 $scope.sending = false;
-                            }, function(error) {
-                                $log.error(error);
-                            }));
-                        }
-                    }
-
-                    $q.all(promises).then(function() {
-                        if (outsiders === true && message.IsEncrypted === 0 && message.ExpirationTime) {
-                            $scope.sending = false;
-                            $log.error(message);
-                            deferred.reject(new Error('Expiring emails to non-ProtonMail recipients require a message password to be set. For more information, <a href="https://protonmail.com/support/knowledge-base/expiration/" target="_blank">click here</a>.'));
-                        } else {
-                            Message.send(parameters).$promise.then(function(result) {
-                                var updateMessages = [{Action: 1, ID: message.ID, Message: result.Sent}];
-
-                                if (result.Parent) {
-                                    updateMessages.push({Action:3, ID: result.Parent.ID, Message: result.Parent});
-                                    $rootScope.$broadcast('updateReplied', _.pick(result.Parent, 'IsReplied', 'IsRepliedAll', 'IsForwarded'));
-                                    if(result.Parent.ID === $stateParams.id) {
-                                        $state.go('^');
->>>>>>> f15899c3
                                     }
 
                                     $scope.sending = false;
