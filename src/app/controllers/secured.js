angular.module('proton.controllers.Secured', [])
.controller('SecuredController', (
    $cookies,
    $filter,
    $q,
    $rootScope,
    $scope,
    $state,
    $stateParams,
    $timeout,
    $window,
    authentication,
    cache,
    cacheCounters,
    CONSTANTS,
    desktopNotifications,
    eventManager,
    feedbackModal,
    generateModal,
    gettextCatalog,
    hotkeys,
    notify,
    messageActions, // added here to initialize $rootScope.$on
    organization,
    Organization,
    Payment,
<<<<<<< HEAD
    setupKeys,
=======
    pmcw,
    subscription,
>>>>>>> 4a99be9a
    tools
) => {
    const dirtyAddresses = [];

    $scope.tools = tools;
    $scope.user = authentication.user;
    $scope.isAdmin = authentication.user.Role === CONSTANTS.PAID_ADMIN;
    $scope.isFree = authentication.user.Role === CONSTANTS.FREE_USER;
    $scope.keyPhase = CONSTANTS.KEY_PHASE;
    $scope.organization = organization;
    $scope.subscription = subscription;
    $rootScope.isLoggedIn = true; // Shouldn't be there
    $rootScope.isLocked = false; // Shouldn't be there

    // Set language used for the application
    gettextCatalog.setCurrentLanguage(authentication.user.Language);

    // Request for desktop notification
    desktopNotifications.request();

    // Enable hotkeys
    if (authentication.user.Hotkeys === 1) {
        hotkeys.bind();
    } else {
        hotkeys.unbind();
    }

    // if the user subscribed to a plan during the signup process
    if ($rootScope.tempPlan && ['plus', 'visionary'].indexOf($rootScope.tempPlan.Name) !== -1 && $rootScope.tempPlan.Amount === authentication.user.Credit) {
        const subscribe = function () {
            const deferred = $q.defer();

            Payment.subscribe({
                Amount: 0,
                Currency: $rootScope.tempPlan.Currency,
                PlanIDs: [$rootScope.tempPlan.ID]
            }).then((result) => {
                if (result.data && result.data.Code === 1000) {
                    deferred.resolve();
                } else if (result.data && result.data.Error) {
                    deferred.reject(new Error(result.data.Error));
                }
            });

            return deferred.promise;
        };

        const organizationKey = function () {
            const deferred = $q.defer();
            const mailboxPassword = authentication.getPassword();

            setupKeys.generateOrganization(mailboxPassword)
            .then((response) => {
                const privateKey = response.privateKeyArmored;

                deferred.resolve({
                    PrivateKey: privateKey
                });
            }, () => {
                deferred.reject(new Error('Error during the generation of new organization keys'));
            });

            return deferred.promise;
        };

        const createOrganization = function (parameters) {
            const deferred = $q.defer();

            Organization.create(parameters)
            .then((result) => {
                if (result.data && result.data.Code === 1000) {
                    deferred.resolve(result);
                } else if (result.data && result.data.Error) {
                    deferred.reject(new Error(result.data.Error));
                } else {
                    deferred.reject(new Error(gettextCatalog.getString('Error during organization request', null, 'Error')));
                }
            }, () => {
                deferred.reject(new Error(gettextCatalog.getString('Error during organization request', null, 'Error')));
            });

            return deferred.promise;
        };

        subscribe()
        .then(organizationKey)
        .then(createOrganization)
        .then(eventManager.call)
        .catch((error) => {
            notify({ message: error, classes: 'notification-danger' });
        });
    }

    // We save the payment method used during the subscription
    if ($rootScope.tempMethod && $rootScope.tempMethod.Type === 'card') {
        Payment.updateMethod($rootScope.tempMethod)
        .then((result) => {
            if (result.data && result.data.Code === 1000) {
                delete $rootScope.tempMethod;
            }
        });
    }

    // Set event ID
    eventManager.start(authentication.user.EventID);

    // Initialize counters for conversation (total and unread)
    cacheCounters.query();

    $scope.$on('updateUser', () => {
        $scope.$applyAsync(() => {
            $scope.user = authentication.user;
            $scope.isAdmin = authentication.user.Role === CONSTANTS.PAID_ADMIN;
            $scope.isFree = authentication.user.Role === CONSTANTS.FREE_USER;
        });
    });

    $scope.$on('organizationChange', (event, organization) => {
        $scope.$applyAsync(() => {
            $scope.organization = organization;
        });
    });

    $scope.$on('$destroy', () => {
        // Disable hotkeys
        hotkeys.unbind();
    });

    _.each(authentication.user.Addresses, (address) => {
        if (address.Keys.length === 0 && address.Status === 1 && authentication.user.Private === 1) {
            dirtyAddresses.push(address);
        }
    });

    if (dirtyAddresses.length > 0 && generateModal.active() === false) {
        generateModal.activate({
            params: {
                title: 'Setting up your Addresses',
                message: 'Before you can start sending and receiving emails from your new addresses you need to create encryption keys for them. Simply select your preferred encryption strength and click "Generate Keys".', // TODO need text
                addresses: dirtyAddresses,
                password: authentication.getPassword(),
                close(success) {
                    if (success) {
                        eventManager.call();
                    }

                    generateModal.deactivate();
                }
            }
        });
    }

    $scope.idDefined = function () {
        const id = $state.params.id;

        return angular.isDefined(id) && id.length > 0;
    };


    /**
     * Returns a string for the storage bar
     * @return {String} "123/456 [MB/GB]"
     */
    $scope.storageUsed = function () {
        if (authentication.user.UsedSpace && authentication.user.MaxSpace) {
            const gb = 1073741824;
            const mb = 1048576;
            const units = (authentication.user.MaxSpace >= gb) ? 'GB' : 'MB';
            const isGB = units === 'GB';
            const used = (authentication.user.UsedSpace / (isGB ? gb : mb));
            const total = (authentication.user.MaxSpace / (isGB ? gb : mb));

            return used.toFixed(1) + '/' + total + ' ' + units;
        }

        return '';
    };

    $scope.getEmails = function (emails) {
        return _.map(emails, (email) => email.Address).join(',');
    };

    /**
     * Go to route specified
     */
    $scope.goTo = function (route) {
        if (angular.isDefined(route)) {
            $state.go(route);
        }
    };


});<|MERGE_RESOLUTION|>--- conflicted
+++ resolved
@@ -24,12 +24,9 @@
     organization,
     Organization,
     Payment,
-<<<<<<< HEAD
     setupKeys,
-=======
     pmcw,
     subscription,
->>>>>>> 4a99be9a
     tools
 ) => {
     const dirtyAddresses = [];
