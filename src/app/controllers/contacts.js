angular.module("proton.controllers.Contacts", [
    "proton.modals"
])

.controller("ContactsController", function(
    $rootScope,
    $scope,
    $state,
    $log,
    $translate,
    contacts,
    Contact,
    confirmModal,
    contactModal,
    dropzoneModal,
    Message,
    networkActivityTracker,
    notify
) {
    $rootScope.pageName = "Contacts";

    $scope.contacts = contacts;
    $scope.search = '';
    $scope.editing = false;

    var props;

    function openContactModal(title, name, email, save) {
        contactModal.activate({
            params: {
                title: title,
                name: name,
                email: email,
                save: save,
                cancel: function() {
                    contactModal.deactivate();
                }
            }
        });
    }

    $scope.deleteContacts = function() {
        var contactsSelected = $scope.contactsSelected();
        var message, title;

        if (contactsSelected.length === 1) {
            title = $translate.instant('DELETE_CONTACT');
            message = 'Are you sure you want to delete this contact?';
        } else {
            title = $translate.instant('DELETE_CONTACTS');
            message = 'Are you sure you want to delete contacts?';
        }

        confirmModal.activate({
            params: {
                title: title,
                message: message,
                confirm: function() {
                    _.forEach(contactsSelected, function(contact) {
                        var idx = contacts.indexOf(contact);
                        if (idx >= 0) {
                            contact.$delete();
                            contacts.splice(idx, 1);
                            Contact.index.updateWith($scope.contacts);
                        }
                    });
                    confirmModal.deactivate();
                    notify($translate.instant('CONTACTS_DELETED'));
                },
                cancel: function() {
                    confirmModal.deactivate();
                }
            }
        });
    };

    $scope.deleteContact = function(contact) {
        var title = $translate.instant('DELETE_CONTACT');

        confirmModal.activate({
            params: {
                title: title,
                message: 'Are you sure you want to delete this contact?<br /><strong>' + contact.ContactEmail + '</strong>',
                confirm: function() {
                    var idx = contacts.indexOf(contact);
                    if (idx >= 0) {
                        contact.$delete();
                        contacts.splice(idx, 1);
                        Contact.index.updateWith($scope.contacts);
                        confirmModal.deactivate();
                        notify($translate.instant('CONTACT_DELETED'));
                    }
                },
                cancel: function() {
                    confirmModal.deactivate();
                }
            }
        });
    };

    $scope.addContact = function() {
        openContactModal('Add New Contact', '', '', function(name, email) {
            var newContact = {
                ContactName: name,
                ContactEmail: email
            };
            var contact = new Contact(newContact);

            networkActivityTracker.track(contact.$save(null, function(obj) {
                _.extend(contact, newContact, _.pick(obj, 'ContactID'));
            }).then(function(response) {
                contacts.unshift(contact);
                Contact.index.add([contact]);
                contactModal.deactivate();
                notify($translate.instant('CONTACT_ADDED'));
            }, function(response) {
                notify(response.error);
                $log.error(response);
            }));
        });
    };

    $scope.editContact = function(contact) {
        openContactModal('Edit Contact', contact.ContactName, contact.ContactEmail, function(name, email) {
            contact.ContactName = name;
            contact.ContactEmail = email;
            networkActivityTracker.track(contact.$update().then(function(response) {
                contactModal.deactivate();
                notify($translate.instant('CONTACT_EDITED'));
            }, function(response) {
                notify({
                    message: response.error
                });
                $log.error(response);
            }));
        });
    };

    $scope.allSelected = function() {
        var status = true;

        if ($scope.contacts.length > 0) {
            _.forEach($scope.contacts, function(contact) {
                if (!!!contact.selected) {
                    status = false;
                }
            });
        } else {
            status = false;
        }

        return status;
    };

    $scope.selectAllContacts = function() {
        var status = !!!$scope.allSelected();

        _.forEach($scope.contacts, function(contact) {
            contact.selected = status;
        }, this);
    };

    $scope.onSelectContact = function(event, contact) {
        var contactsSelected = $scope.contactsSelected();

        if (event.shiftKey) {
            var start = $scope.contacts.indexOf(_.first(contactsSelected));
            var end = $scope.contacts.indexOf(_.last(contactsSelected));

            for (var i = start; i < end; i++) {
                $scope.contacts[i].selected = true;
            }
        }
    };

    $scope.contactsSelected = function() {
        return _.filter($scope.contacts, function(contact) {
            return contact.selected === true;
        });
    };

    $scope.sendMessageTo = function(contact) {
        var message = new Message();

        _.defaults(message, {
            RecipientList: contact.ContactEmail,
            CCList: '',
            BCCList: '',
            MessageTitle: '',
            PasswordHint: '',
            Attachments: []
        });

        $rootScope.$broadcast('loadMessage', message);
    };

    $scope.uploadContacts = function() {
        dropzoneModal.activate({
            params: {
                title: 'Upload Contacts',
                message: 'Allowed format(s): <code>.vcf, .csv</code><a class="pull-right" href="/blog/exporting-contacts" target="_blank">Need help?</a>',
                import: function(files) {
                    var contactArray = [];
                    var extension = files[0].name.slice(-4);

                    if (extension === '.vcf') {
                        var reader = new FileReader();
                        reader.onload = function(e) {
                          var text = reader.result;
                          var vcardData = vCard.parse(text);

                          _.forEach(vcardData, function(d, i) {
                              if (d.fn && d.email) {
                                  contactArray.push({'ContactName' : d.fn.value, 'ContactEmail' : d.email.value});
                              }
                              else if(d.email) {
                                  contactArray.push({'ContactName' : d.email.value, 'ContactEmail' : d.email.value});
                              }
                          });

                          importContacts(contactArray);
                        };

                        reader.readAsText(files[0]);
                    }
                    else if(extension === '.csv') {
                        Papa.parse(files[0], {
                        	complete: function(results) {
                                var csv = results.data;
                                var nameKeys = ['Name', 'First Name'];
                                var emailKeys = ['E-mail 1 - Value', 'E-mail Address', 'Email Address', 'E-mail', 'Email'];

                                nameKey = _.find(nameKeys, function(d, i) {
                                    return csv[0].indexOf(d) > -1;
                                });

                                emailKey = _.find(emailKeys, function(d, i) {
                                    return csv[0].indexOf(d) > -1;
                                });

                                nameIndex = csv[0].indexOf(nameKey);
                                emailIndex = csv[0].indexOf(emailKey);
                                lastNameIndex = (nameKey === 'First Name' ? csv[0].indexOf('Last Name') : undefined);

                                _.forEach(csv, function(d, i) {
                                  if (i > 0 && typeof(d[emailIndex]) !== 'undefined' && d[emailIndex] !== '') {
                                    if (d[nameIndex] !== '') {
                                      contactArray.push({'ContactName' : d[nameIndex], 'ContactEmail' : d[emailIndex]});
                                    }
                                    else {
                                      contactArray.push({'ContactName' : d[emailIndex], 'ContactEmail' : d[emailIndex]});
                                    }
                                  }
                                });

                                importContacts(contactArray);
                        	}
                        });
                    }
                    else {
                        notify('Invalid file type');
                    }

                    importContacts = function(contactArray) {
                        networkActivityTracker.track(
                            Contact.import({
                                "Contacts": contactArray
                            }).$promise.then(function(response) {
                                notify($translate('CONTACTS_UPLOADED'));
                                _.forEach(response.Contacts.reverse(), function(d, i) {
                                    if (typeof(d.ContactName) !== 'undefined') {
                                        var newContact = {
                                            ContactName: d.ContactName,
                                            ContactEmail: d.ContactEmail
                                        };
                                        var contact = new Contact(newContact);
                                        contacts.unshift(contact);
                                        Contact.index.add([contact]);
                                    }
                                });
                            }, function(response) {
                                $log.error(response);
                            })
                        );
                    };

                    dropzoneModal.deactivate();
<<<<<<< HEAD
                    notify($translate.instant('CONTACTS_UPLOADED'));
=======
>>>>>>> c8f26ba0
                },
                cancel: function() {
                    dropzoneModal.deactivate();
                }
            }
        });
    };

    $scope.downloadContacts = function() {
        var contactsArray = [['name', 'email']];
        var csvRows = [];

        _.forEach($scope.contacts, function(contact) {
          contactsArray.push([contact.ContactName, contact.ContactEmail]);
        });

        for(var i=0, l=contactsArray.length; i<l; ++i){
            csvRows.push(contactsArray[i].join(','));
        }

        var csvString = csvRows.join("%0A");
        var a         = document.createElement('a');
        a.href        = 'data:attachment/csv,' + csvString;
        a.target      = '_blank';
        a.download    = 'contacts.csv';

        document.body.appendChild(a);
        a.click();
    };
});<|MERGE_RESOLUTION|>--- conflicted
+++ resolved
@@ -266,7 +266,7 @@
                             Contact.import({
                                 "Contacts": contactArray
                             }).$promise.then(function(response) {
-                                notify($translate('CONTACTS_UPLOADED'));
+                                notify($translate.instant('CONTACTS_UPLOADED'));
                                 _.forEach(response.Contacts.reverse(), function(d, i) {
                                     if (typeof(d.ContactName) !== 'undefined') {
                                         var newContact = {
@@ -285,10 +285,6 @@
                     };
 
                     dropzoneModal.deactivate();
-<<<<<<< HEAD
-                    notify($translate.instant('CONTACTS_UPLOADED'));
-=======
->>>>>>> c8f26ba0
                 },
                 cancel: function() {
                     dropzoneModal.deactivate();
