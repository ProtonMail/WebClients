--- conflicted
+++ resolved
@@ -23,6 +23,7 @@
 ) {
     console.log('MessageListController');
     var lastChecked = null;
+    var watchMessages;
 
     $scope.initialization = function() {
         // Variables
@@ -103,8 +104,6 @@
             networkActivityTracker.track(promise);
             $scope.unselectAllMessages();
         });
-<<<<<<< HEAD
-=======
 
         $scope.$on('$destroy', $scope.stopWatchingEvent);
     };
@@ -112,7 +111,6 @@
     $scope.stopWatchingEvent = function() {
         watchMessages();
         preloadMessage.reset();
->>>>>>> 11ce0d39
     };
 
     $scope.actionsDelayed = function() {
