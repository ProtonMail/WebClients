--- conflicted
+++ resolved
@@ -250,14 +250,8 @@
                 } else if (result.data && result.data.Error) {
                     notify({message: result.data.Error, classes: 'notification-danger'});
                 } else {
-                    notify({message: "{{ 'ERROR_WHILE_SAVING' | translate }}", classes : 'notification-danger'});
-                }
-<<<<<<< HEAD
-=======
-            }, function(error) {
-                notify({message: "{{ 'ERROR_WHILE_SAVING' | translate }}", classes : 'notification-danger'});
-                $log.error(error);
->>>>>>> e99b0062
+                    notify({message: $translate.instant('ERROR_WHILE_SAVING'), classes : 'notification-danger'});
+                }
             })
         );
     };
