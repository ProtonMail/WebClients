angular.module("proton.controllers.Settings")

.controller('AppearanceController', function(
    $log,
    $rootScope,
    $scope,
    $state,
    $translate,
    $q,
    authentication,
    networkActivityTracker,
    Setting,
    notify) {
    $scope.appearance = {
        locales: [
            {label: 'English', key: 'en_US'},
            {label: 'French', key: 'fr_FR'},
            {label: 'German', key: 'de_DE'},
            {label: 'Spanish', key: 'es_ES'},
            {label: 'Italian', key: 'it_IT'},
            {label: 'Dutch', key: 'nl_NL'}
        ],
        selectedLanguage: 'English',
        cssTheme: authentication.user.Theme,
        ComposerMode: authentication.user.ComposerMode,
        ViewLayout: authentication.user.ViewLayout,
        MessageButtons: authentication.user.MessageButtons
    };

    $scope.appearance.locale = $scope.appearance.locales[0];

    $scope.loadThemeClassic = function() {
        $scope.appearance.cssTheme = "body .pm_button.primary,body .pm_button.success{text-shadow:none!important;color:#fff!important;border-color:transparent!important}.pm_button.link,body .pm_button.primary,body .pm_button.success{border-color:transparent!important}body,body .pm_opensans{font-family:'Lucida Grande',Verdana,Arial,sans-serif}body{font-size:14px}body .composer .meta .pm_button,body .composer header .pm_button,body .pm_buttons .pm_dropdown>a,body .pm_dropdown>a{background:0 0!important;box-shadow:none!important}body .pm_button,body .pm_buttons a{box-shadow:0 1px 1px rgba(0,0,0,.1),inset 0 1px 0 rgba(255,255,255,.1)!important}body .pm_button{background-image:-webkit-linear-gradient(#fff,#e6e6e6)!important;background-image:linear-gradient(#fff,#e6e6e6)!important;background:-moz-linear-gradient(#fff,#e6e6e6)!important}body .pm_button.primary{background:#7575a3!important;background-image:-webkit-linear-gradient(#7575a3,#669)!important;background-image:linear-gradient(#7575a3,#669)!important}body .pm_button.success{background:#93bf73!important;background-image:-webkit-linear-gradient(#93bf73 ,#aecf96)!important;background-image:linear-gradient(#93bf73 ,#aecf96)!important}body .pm_buttons a{background-image:-webkit-linear-gradient(#fff,#e6e6e6)!important;background-image:linear-gradient(#fff,#e6e6e6)!important;background:-moz-linear-gradient(#fff,#e6e6e6)!important}body #pm_composer .composer header,body body.secure section#pm_sidebarMobile,body header#pm_header .logo,body header#pm_header.no-auth,body html.protonmail body,body section.sidebar,header#pm_header-desktop a.logo{background:#333!important}body header#pm_header form.searchForm fieldset{background-color:#404040!important}body header#pm_header form.searchForm fieldset button[type=button]{background:#666!important}body header#pm_header ul.navigation li.active a,body header#pm_header ul.navigation li:hover a{border-top-color:#333!important}@media (max-width:400px){body header#pm_header form.searchForm{background:#333!important}}#pm_settings .pm_tabs,body #pm_conversations.columns .list div.message.active,body #pm_conversations.columns .list div.message.active article .pm_labels .pm_label,body #pm_conversations.columns .list div.message.active header span.time,body #pm_conversations.columns .list div.message.unread.active,body #pm_conversations.columns .list div.message.unread.active header span.time,body #pm_conversations.columns .list div.message.unread.active header span.time article .pm_labels .pm_label,body header#pm_header,body header#pm_header-desktop{background:#555!important}body #pm_conversations.columns .list div.message.unread.active header span.time article .pm_labels .pm_label{box-shadow:0 0 0 4px #555!important}body .pm_table th{color:#555!important}#pm_settings .pm_tabs li a.pm_button{color:#000!important}.pm_button.link{background-color:transparent!important;color:#8286c5;text-decoration:underline;box-shadow:none!important;background-image:none!important}header#pm_header-desktop ul.navigation .pm_dropdown .pm_button.primary{background: #7575a3!important;background-image: -webkit-linear-gradient(#7575a3,#669)!important;background-image: linear-gradient(#7575a3,#669)!important}";
        $scope.saveTheme();
    };

    $scope.saveTheme = function(form) {
        var deferred = $q.defer();

        networkActivityTracker.track(
<<<<<<< HEAD
            Setting.theme({Theme: $scope.appearance.cssTheme})
            .then(function(result) {
                if (result.data && result.data.Code === 1000) {
                    authentication.user.Theme = $scope.appearance.cssTheme;
                    notify({message: $translate.instant('THEME_SAVED'), classes: 'notification-success'});
                    deferred.resolve();
                } else if (result.data && result.data.Error) {
                    notify({message: result.data.Error, classes: 'notification-danger'});
                    deferred.reject();
                } else {
                    notify({message: 'Error during the request', classes: 'notification-danger'});
=======
            Setting.theme({'Theme': $scope.appearance.cssTheme}).$promise
            .then(
                function(response) {
                    if(response.Code === 1000) {
                        authentication.user.Theme = $scope.appearance.cssTheme;
                        notify({message: $translate.instant('THEME_SAVED'), classes: 'notification-success'});
                        deferred.resolve();
                    } else if (response.Error) {
                        notify({message: response.Error, classes: 'notification-danger'});
                        deferred.reject();
                    } else {
                        notify({message: "{{ 'ERROR_WHILE_SAVING' | translate }}", classes: 'notification-danger'});
                        deferred.reject();
                    }
                },
                function(error) {
                    notify({message: "{{ 'ERROR_WHILE_SAVING' | translate }}", classes: 'notification-danger'});
                    $log.error(error);
>>>>>>> e99b0062
                    deferred.reject();
                }
            })
        );

        return deferred.promise;
    };

    $scope.clearTheme = function() {
        // Reset the theme value
        $scope.appearance.cssTheme = '';
        // Save the theme
        $scope.saveTheme()
        .then(function() {
            // Reload the page
            $state.go($state.current, {}, {reload: true});
        });
    };

    $scope.saveComposerMode = function(form) {
        var value = parseInt($scope.appearance.ComposerMode);

        networkActivityTracker.track(
<<<<<<< HEAD
            Setting.setComposerMode({ComposerMode: value})
            .then(function(result) {
                if(result.data && result.data.Code === 1000) {
                    authentication.user.ComposerMode = value;
                    notify({message: $translate.instant('MODE_SAVED'), classes: 'notification-success'});
                } else if (result.data && result.data.Error) {
                    notify({message: result.data.Error, classes: 'notification-danger'});
=======
            Setting.setComposerMode({
                "ComposerMode": value
            }).$promise.then(
                function(response) {
                    if(response.Code === 1000) {
                        authentication.user.ComposerMode = value;
                        notify({message: $translate.instant('MODE_SAVED'), classes: 'notification-success'});
                    } else if (response.Error) {
                        notify({message: response.Error, classes: 'notification-danger'});
                    }
                },
                function(error) {
                    notify({message: "{{ 'ERROR_WHILE_SAVING' | translate }}", classes: 'notification-danger'});
                    $log.error(error);
>>>>>>> e99b0062
                }
            })
        );
    };

    $scope.saveLayoutMode = function(form) {
        var value = $scope.appearance.ViewLayout;
<<<<<<< HEAD
=======
        var previous = authentication.user.ViewLayout;

        var apply = function(value) {
            authentication.user.ViewLayout = value;

            if(value === 0) {
                console.log('$rootScope.layoutMode: set columns');
                $rootScope.layoutMode = 'columns';
            } else {
                console.log('$rootScope.layoutMode: set rows');
                $rootScope.layoutMode = 'rows';
            }
        };

        var error = function(error) {
            $log.error(error);
            notify({message: "{{ 'ERROR_WHILE_SAVING' | translate }}", classes: 'notification-danger'});
            apply(previous);
        };

        apply(value);
>>>>>>> e99b0062

        networkActivityTracker.track(
            Setting.setViewlayout({ViewLayout: value})
            .then(function(result) {
                if (result.data && result.data.Code === 1000) {
                    authentication.user.ViewLayout = value;

                    if (value === 0) {
                        $rootScope.layoutMode = 'columns';
                    } else {
                        $rootScope.layoutMode = 'rows';
                    }

                    notify({message: $translate.instant('LAYOUT_SAVED'), classes: 'notification-success'});
                } else if (result.data && result.data.Error) {
                    notify({message: result.data.Error, classes: 'notification-danger'});
                }
            })
        );
    };

    $scope.saveDefaultLanguage = function() {
        var lang = $scope.appearance.locale.key;

        Setting.setLanguage({Language: lang}).$promise
        .then(function(response) {
            $translate.use(lang)
            .then(function(result) {
                notify($translate.instant('DEFAULT_LANGUAGE_CHANGED'));
            });
        });
    };

    $scope.saveButtonsPosition = function(form) {
        networkActivityTracker.track(
            Setting.setMessageStyle({ MessageButtons: $scope.appearance.MessageButtons })
            .then(function(result) {
                if (result.data && result.data.Code === 1000) {
                    authentication.user.MessageButtons = $scope.appearance.MessageButtons;
                    notify({message: $translate.instant('BUTTONS_POSITION_SAVED'), classes: 'notification-success'});
                } else if (result.data && result.data.Error) {
                    notify({message: result.data.Error, classes: 'notification-danger'});
                }
            })
        );
    };
});<|MERGE_RESOLUTION|>--- conflicted
+++ resolved
@@ -38,7 +38,6 @@
         var deferred = $q.defer();
 
         networkActivityTracker.track(
-<<<<<<< HEAD
             Setting.theme({Theme: $scope.appearance.cssTheme})
             .then(function(result) {
                 if (result.data && result.data.Code === 1000) {
@@ -49,27 +48,7 @@
                     notify({message: result.data.Error, classes: 'notification-danger'});
                     deferred.reject();
                 } else {
-                    notify({message: 'Error during the request', classes: 'notification-danger'});
-=======
-            Setting.theme({'Theme': $scope.appearance.cssTheme}).$promise
-            .then(
-                function(response) {
-                    if(response.Code === 1000) {
-                        authentication.user.Theme = $scope.appearance.cssTheme;
-                        notify({message: $translate.instant('THEME_SAVED'), classes: 'notification-success'});
-                        deferred.resolve();
-                    } else if (response.Error) {
-                        notify({message: response.Error, classes: 'notification-danger'});
-                        deferred.reject();
-                    } else {
-                        notify({message: "{{ 'ERROR_WHILE_SAVING' | translate }}", classes: 'notification-danger'});
-                        deferred.reject();
-                    }
-                },
-                function(error) {
-                    notify({message: "{{ 'ERROR_WHILE_SAVING' | translate }}", classes: 'notification-danger'});
-                    $log.error(error);
->>>>>>> e99b0062
+                    notify({message: $translate.instant('ERROR_WHILE_SAVING'), classes: 'notification-danger'});
                     deferred.reject();
                 }
             })
@@ -93,7 +72,6 @@
         var value = parseInt($scope.appearance.ComposerMode);
 
         networkActivityTracker.track(
-<<<<<<< HEAD
             Setting.setComposerMode({ComposerMode: value})
             .then(function(result) {
                 if(result.data && result.data.Code === 1000) {
@@ -101,22 +79,6 @@
                     notify({message: $translate.instant('MODE_SAVED'), classes: 'notification-success'});
                 } else if (result.data && result.data.Error) {
                     notify({message: result.data.Error, classes: 'notification-danger'});
-=======
-            Setting.setComposerMode({
-                "ComposerMode": value
-            }).$promise.then(
-                function(response) {
-                    if(response.Code === 1000) {
-                        authentication.user.ComposerMode = value;
-                        notify({message: $translate.instant('MODE_SAVED'), classes: 'notification-success'});
-                    } else if (response.Error) {
-                        notify({message: response.Error, classes: 'notification-danger'});
-                    }
-                },
-                function(error) {
-                    notify({message: "{{ 'ERROR_WHILE_SAVING' | translate }}", classes: 'notification-danger'});
-                    $log.error(error);
->>>>>>> e99b0062
                 }
             })
         );
@@ -124,30 +86,6 @@
 
     $scope.saveLayoutMode = function(form) {
         var value = $scope.appearance.ViewLayout;
-<<<<<<< HEAD
-=======
-        var previous = authentication.user.ViewLayout;
-
-        var apply = function(value) {
-            authentication.user.ViewLayout = value;
-
-            if(value === 0) {
-                console.log('$rootScope.layoutMode: set columns');
-                $rootScope.layoutMode = 'columns';
-            } else {
-                console.log('$rootScope.layoutMode: set rows');
-                $rootScope.layoutMode = 'rows';
-            }
-        };
-
-        var error = function(error) {
-            $log.error(error);
-            notify({message: "{{ 'ERROR_WHILE_SAVING' | translate }}", classes: 'notification-danger'});
-            apply(previous);
-        };
-
-        apply(value);
->>>>>>> e99b0062
 
         networkActivityTracker.track(
             Setting.setViewlayout({ViewLayout: value})
