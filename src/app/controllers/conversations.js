--- conflicted
+++ resolved
@@ -146,7 +146,6 @@
     };
 
     $scope.mobileResponsive = function() {
-<<<<<<< HEAD
         var bodyWidth = $('body').outerWidth();
         if ( bodyWidth > CONSTANTS.DESKTOP_BREAKPOINT ) {
             $rootScope.desktopMode = true;
@@ -163,21 +162,13 @@
             $rootScope.tabletMode = false;
             $rootScope.mobileMode = true;
         }
-        // if ($('body').outerWidth() < 1025) {
+        // if ($('body').outerWidth() < 1030) {
         //     $rootScope.layoutMode = 'rows';
         // }
         // else {
         //     var layout = (authentication.user.ViewLayout === 0) ? 'columns' : 'rows';
         //     $rootScope.layoutMode = layout;
         // }
-=======
-        if ($('body').outerWidth() < 1030) {
-            $rootScope.layoutMode = 'rows';
-        } else {
-            var layout = (authentication.user.ViewLayout === 0) ? 'columns' : 'rows';
-            $rootScope.layoutMode = layout;
-        }
->>>>>>> 14ccde7a
     };
 
     $scope.startWatchingEvent = function() {
