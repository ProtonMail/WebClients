angular.module("proton.controllers.Conversation", ["proton.constants"])

.controller("ConversationController", function(
    $log,
    $rootScope,
    $scope,
    $state,
    $stateParams,
    $timeout,
    $translate,
    $q,
    action,
    authentication,
    cache,
    CONSTANTS,
    conversation,
    Conversation,
    networkActivityTracker,
    notify,
    tools
) {
    $scope.mailbox = tools.currentMailbox();
    $scope.labels = authentication.user.Labels;
    $scope.currentState = $state.$current.name;
    $rootScope.draftOpen = false;
    $scope.conversation = conversation;

    // Listeners
    $scope.$on('refreshConversation', function(event) {
        var conversation = cache.getConversationCached($stateParams.id);
        var messages = cache.queryMessagesCached($stateParams.id);
        var loc = tools.currentLocation();

        messages = messages.reverse();  // We reverse the array because the new message appear to the bottom of the list

        if(angular.isDefined(conversation)) {
            var labels = conversation.LabelIDs;

            labels.push(CONSTANTS.MAILBOX_IDENTIFIERS.search); // tricks

            if(labels.indexOf(loc) !== -1) {
                _.extend($scope.conversation, conversation);
            } else {
                $scope.back();
            }
        } else {
            $scope.back();
        }

        if(angular.isDefined(messages)) {
            _.each(messages, function(message) {
                var current = _.findWhere($scope.messages, {ID: message.ID});
                var index = $rootScope.discarded.indexOf(message.ID); // Check if the message is not discarded

                if(angular.isUndefined(current) && index === -1) {
                    // Add message
                    $scope.messages.push(message);
                }
            });

            _.each($scope.messages, function(message) {
                var current = _.findWhere(messages, {ID: message.ID});

                if(angular.isUndefined(current)) {
                    var index = $scope.messages.indexOf(current);
                    // Delete message
                    $scope.messages.splice(index, 1);
                }
            });

            if($scope.messages.length === 0) {
                $scope.back();
            }
        }
    });

    $scope.$on('$destroy', function(event) {
        delete $rootScope.targetID;
    });

    /**
     * Method call at the initialization of this controller
     */
    $scope.initialization = function() {
<<<<<<< HEAD
        cache.queryConversationMessages(conversation.ID).then(function(messages) {
            messages = messages.reverse(); // We reverse the array because the new message appear to the bottom of the list
            $scope.messages = messages;
        });
=======
        var loc = tools.currentLocation();

        if(angular.isDefined(conversation)) {
            var labels = conversation.LabelIDs;

            labels.push(CONSTANTS.MAILBOX_IDENTIFIERS.search); // tricks

            if(labels.indexOf(loc) !== -1) {
                var messages = cache.queryMessagesCached($scope.conversation.ID).reverse(); // We reverse the array because the new message appear to the bottom of the list
                var latest = _.last(messages);

                if($state.is('secured.sent.list.view')) {
                    var sents = _.where(messages, { AddressID: authentication.user.Addresses[0].ID });

                    $rootScope.targetID = _.last(sents).ID;
                } else if(angular.isDefined($rootScope.targetID)) {
                    // Do nothing, target initialized
                } else {
                    if(latest.IsRead === 1) {
                        latest.open = true;
                        $rootScope.targetID = latest.ID;
                    } else {
                        var loop = true;
                        var index = messages.indexOf(latest);

                        while(loop === true && index > 0) {
                            if(angular.isDefined(messages[index - 1]) && messages[index - 1].IsRead === 0) {
                                index--;
                            } else {
                                loop = false;
                            }
                        }

                        $rootScope.targetID = messages[index].ID;
                    }
                }

                $scope.messages = messages;
                $scope.scrollToMessage($rootScope.targetID); // Scroll to the target
            } else {
                $scope.back();
            }
        } else {
            $scope.back();
        }
>>>>>>> b89694ef
    };

    /**
     * Back to conversation / message list
     */
    $scope.back = function() {
        $state.go("secured." + $scope.mailbox + '.list', {
            id: null // remove ID
        });
    };

    /**
     * Return messages data for dropdown labels
     */
    $scope.getMessages = function() {
        return $scope.messages;
    };

    /**
     * Mark current conversation as read
     * @param {Boolean} back
     */
    $scope.read = function() {
        var ids = [$scope.conversation.ID];

        action.readConversation(ids);
    };

    /**
     * Mark current conversation as unread
     */
    $scope.unread = function() {
        var ids = [$scope.conversation.ID];

        action.unreadConversation(ids);
    };

    /**
     * Delete current conversation
     */
    $scope.delete = function() {
        var ids = [$scope.conversation.ID];

        action.deleteConversation(ids);
    };

    /**
     * Move current conversation to a specific location
     */
    $scope.move = function(mailbox) {
        var ids = [$scope.conversation.ID];

        action.moveConversation(ids, mailbox);
    };

    /**
     * Apply labels for the current conversation
     * @return {Promise}
     */
    $scope.saveLabels = function(labels, alsoArchive) {
        var ids = [$scope.conversation.ID];

        action.labelConversation(ids, labels, alsoArchive);
    };

    /**
     * Scroll to the message specified
     * @param {String} ID
     */
    $scope.scrollToMessage = function(ID) {
        var index = _.findIndex($scope.messages, {ID: ID});
        var id = '#message' + index; // TODO improve it for the search case

        $timeout(function() {
            var element = angular.element(id);

            if(angular.isElement(element)) {
                var value = element.offset().top - element.outerHeight();

                $('#pm_thread').animate({
                    scrollTop: value
                }, 10, function() {
                    $(this).animate({
                        opacity: 1
                    }, 200);
                });
            }
        }, 2000);
    };

    /**
     * Toggle star status for current conversation
     */
     $scope.toggleStar = function() {
        if($scope.starred() === true) {
            $scope.unstar();
        } else {
            $scope.star();
        }
     };

    /**
     * Star the current conversation
     */
    $scope.star = function() {
        action.starConversation($scope.conversation.ID);
    };

    /**
     * Unstar the current conversation
     */
    $scope.unstar = function() {
        action.unstarConversation($scope.conversation.ID);
    };

    /**
     * Return status of the star conversation
     * @return {Boolean}
     */
    $scope.starred = function() {
        return $scope.conversation.LabelIDs.indexOf(CONSTANTS.MAILBOX_IDENTIFIERS.starred) !== -1;
    };

    /**
     * Go to the next conversation
     */
    $scope.next = function() {
        var current = $state.$current.name;

        cache.more($scope.conversation, 'next').then(function(id) {
            // $state.go(current, {id: id});
        });
    };

    /**
     * Go to the previous conversation
     */
    $scope.previous = function() {
        var current = $state.$current.name;

        cache.more($scope.conversation, 'previous').then(function(id) {
            // $state.go(current, {id: id});
        });
    };

    // Call initialization
    $scope.initialization();
});<|MERGE_RESOLUTION|>--- conflicted
+++ resolved
@@ -82,12 +82,7 @@
      * Method call at the initialization of this controller
      */
     $scope.initialization = function() {
-<<<<<<< HEAD
-        cache.queryConversationMessages(conversation.ID).then(function(messages) {
-            messages = messages.reverse(); // We reverse the array because the new message appear to the bottom of the list
-            $scope.messages = messages;
-        });
-=======
+
         var loc = tools.currentLocation();
 
         if(angular.isDefined(conversation)) {
@@ -133,7 +128,7 @@
         } else {
             $scope.back();
         }
->>>>>>> b89694ef
+
     };
 
     /**
