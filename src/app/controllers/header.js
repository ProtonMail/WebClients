angular.module("proton.controllers.Header", [])

.controller("HeaderController", function(
    $log,
    $rootScope,
    $scope,
    $state,
    $stateParams,
    notify,
    CONSTANTS,
    authentication,
    searchModal
) {
    $scope.params = {
        searchMessageInput: $stateParams.words || '',
        searchContactInput: ''
    };

    $scope.ctrl = {};
    $scope.ctrl.attachments = 2;
    $scope.advancedSearch = false;
    $scope.starred = 2;

    $scope.folders = angular.copy(CONSTANTS.MAILBOX_IDENTIFIERS);
    delete $scope.folders.search;
    delete $scope.folders.label;

    $scope.$on('openSearchModal', function(event, value) {
        $scope.openSearchModal(value);
    });

    $scope.$on('$stateChangeSuccess', function(event) {
        if($state.is('secured.search') === false) {
            $scope.params.searchMessageInput = '';
        }
    });

<<<<<<< HEAD
    function openWizardModal(title, version) {
        wizardModal.activate({
            params: {
                title: title,
                version: version,
                cancel: function() {
                    wizardModal.deactivate();
                }
            }
        });
    }

    $scope.tour = function() {
        $rootScope.$broadcast('tourStart');    
=======
    /* TEMPORARY */
    $scope.testToggleLayout = function() {
        if ($rootScope.layoutMode === 'rows') {
            $rootScope.layoutMode = 'columns';
        }
        else {
            $rootScope.layoutMode = 'rows';
        }
>>>>>>> dd73f6ae
    };

    /**
     * Call event to open new composer
     */
    $scope.compose = function() {
        $rootScope.$broadcast('newMessage');
    };

    $scope.openSearchModal = function() {
        $scope.labels = authentication.user.Labels;
        $scope.advancedSearch = !$scope.advancedSearch;
    };

    $scope.closeSearchModal = function() {
        $scope.advancedSearch = !$scope.advancedSearch;
    };

    $scope.isContactsView = function() {
        return $state.is('secured.contacts');
    };

    $scope.sidebarToggle = function() {
        $rootScope.$broadcast('sidebarMobileToggle');
    };

    $scope.resetSearchParameters = function() {
        var keys = Object.keys($stateParams);
        var params = {};

        _.each(keys, function(key) {
            params[key] = undefined;
        });

        return params;
    };

    $scope.searchMessages = function() {
        if($scope.params.searchMessageInput.length > 0) {
            var params = $scope.resetSearchParameters();

            params.words = $scope.params.searchMessageInput;

            $state.go('secured.search', params);
        } else {
            $state.go('secured.inbox');
        }
    };

    $scope.searchAdvanced = function() {
        var parameters = {};

        parameters.words = $scope.params.searchMessageInput;
        parameters.from = $scope.ctrl.from;
        parameters.to = $scope.ctrl.to;
        parameters.subject = $scope.ctrl.subject;
        parameters.attachments = parseInt($scope.ctrl.attachments);

        console.log(parameters);

        if(parseInt($('#search_folder').val()) !== -1) {
            parameters.label = $('#search_folder').val();
        } else {
            parameters.label = null;
        }

        if($('#search_start').val().length > 0) {
            parameters.begin = $scope.ctrl.start.getMoment().unix();
        }

        if($('#search_end').val().length > 0) {
            parameters.end = $scope.ctrl.end.getMoment().unix();
        }

        $state.go('secured.search', parameters);
        $scope.advancedSearch = false;
    };

    $scope.setMin = function() {
        if($scope.ctrl.start.getDate() === null) {
            $scope.ctrl.start = null;
        } else {
            $scope.ctrl.end.setMinDate($scope.ctrl.start.getDate());
        }
    };

    $scope.setMax = function() {
        if($scope.ctrl.end === null && $scope.ctrl.end.getDate() === null) {
            $scope.ctrl.end = null;
        } else {
            $scope.ctrl.start.setMaxDate($scope.ctrl.end.getDate());
        }
    };

    $scope.cancel = function() {
        if (angular.isDefined($scope.params.cancel) && angular.isFunction($scope.params.cancel)) {
            $scope.params.cancel();
        }
    };

    $scope.activeMail = function() {
        var folders = Object.keys(CONSTANTS.MAILBOX_IDENTIFIERS);
        var mailbox = $state.$current.name.replace('secured.', '').replace('.view', '');

        return folders.indexOf(mailbox) !== -1;
    };

    $scope.activeSettings = function() {
        var route = $state.$current.name.replace('secured.', '');
        var settings = ['dashboard', 'account', 'labels', 'security', 'appearance', 'invoices', 'domains', 'users'];

        return settings.indexOf(route) !== -1;
    };

    $scope.searchContacts = function() {
        $rootScope.$broadcast('searchContacts', $scope.params.searchContactInput);
    };

    $scope.closeMobileDropdown = function() {
        $(".navbar-toggle").click();
    };

    $scope.openNewMessage = function() {
        $rootScope.$broadcast('newMessage');
    };

    $scope.displayName = function() {
        var displayName = '';

        if(authentication.user) {
            displayName = authentication.user.DisplayName || authentication.user.Name;
        } else if($rootScope.tempUser && $rootScope.tempUser.username) {
            displayName = $rootScope.tempUser.username;
        }

        // Truncate
        if (displayName && displayName.length > 20) {
            displayName = displayName.substring(0, 17) + '...';
        }

        return displayName;
    };

    $scope.email = function() {
        if (authentication.user) {
            var address = _.findWhere(authentication.user.Addresses, {Send: 1});
            if (address) {
                return address.Email;
            }
            else {
                return '';
            }
        }
        else {
            return '';
        }
    };
});<|MERGE_RESOLUTION|>--- conflicted
+++ resolved
@@ -35,31 +35,8 @@
         }
     });
 
-<<<<<<< HEAD
-    function openWizardModal(title, version) {
-        wizardModal.activate({
-            params: {
-                title: title,
-                version: version,
-                cancel: function() {
-                    wizardModal.deactivate();
-                }
-            }
-        });
-    }
-
     $scope.tour = function() {
-        $rootScope.$broadcast('tourStart');    
-=======
-    /* TEMPORARY */
-    $scope.testToggleLayout = function() {
-        if ($rootScope.layoutMode === 'rows') {
-            $rootScope.layoutMode = 'columns';
-        }
-        else {
-            $rootScope.layoutMode = 'rows';
-        }
->>>>>>> dd73f6ae
+        $rootScope.$broadcast('tourStart');
     };
 
     /**
