angular.module("proton.controllers.Bug", [])

.controller("BugController", function(
    $scope,
    $rootScope,
    $state,
    $log,
    $q,
    $translate,
    $timeout,
    $q,
    authentication,
    tools,
    Bug,
    networkActivityTracker,
    notify,
    CONFIG
) {
    // Variables
    var modalId = 'bugForm';

    // Listeners
    $scope.$on('openReportModal', function() {
        $log.debug('openReportModal:open');
        $scope.open();
    });

    // Methods
    $scope.initialization = function() {
        var username = (authentication.user && angular.isDefined(authentication.user.Name)) ? authentication.user.Name : '';

        $scope.bug = {
            OS:             tools.getOs(),
            OSVersion:      '',
            Browser:         tools.getBrowser(),
            BrowserVersion:  tools.getBrowserVersion(),
            Client:         'Angular',
            ClientVersion:  CONFIG.app_version,
            Title:          '[Angular] Bug [' + $state.$current.name + ']',
            Description:    '',
            Username:        username,
            Email:          ''
        };
<<<<<<< HEAD
=======

        // $log.debug($scope.bug);
>>>>>>> 947a2bae
    };

    // Take a screenshot before we open the modal. then upload it if requested.
    $scope.takeScreenshot = function() {
        if (html2canvas) {
            html2canvas(document.body, {
                onrendered: function(canvas) {
                    try {
                        $scope.screen = canvas.toDataURL('image/jpeg', 0.9).split(',')[1];
                    } catch(e) {
                        $scope.screen = canvas.toDataURL().split(',')[1];
                    }
                }
            });
        }
    };

    // Returns a promise
    $scope.uploadScreenshot = function() {
        var deferred = $q.defer();
        $.ajax({ 
            url: 'https://api.imgur.com/3/image',
            headers: {
                'Authorization': 'Client-ID 864920c2f37d63f'
            },
            type: 'POST',
            data: {
                'image': $scope.screen
            },
            dataType: 'json',
            success: function(response) {
                if (response && response.data && response.data.link) {
                    $scope.bug.Description = $scope.bug.Description+'\n\n\n\n'+response.data.link;
                    deferred.resolve();
                }
                else {
                    deferred.reject();
                }
            },
            error: function() {
                deferred.reject();
            }
        });
        return deferred.promise;
    };

    $scope.open = function() {
        $scope.takeScreenshot();
        $timeout( function() {
            $scope.initialization();
            $('#' + modalId).modal('show');
            $('#bug_os').focus();            
        }, 100);
    };

    $scope.close = function() {
        $('#' + modalId).modal('hide');
    };

    $scope.sendBugReport = function(form) {
<<<<<<< HEAD
        var deferred = $q.defer();
        var bugPromise = Bug.report($scope.bug);

        $log.debug('sendBugReport', $scope.bug);

        bugPromise.then(
            function(response) {
                if(response.data.Code === 1000) {
                    $scope.close();
                    deferred.resolve(response);
                    notify({message: $translate.instant('BUG_REPORTED'), classes: 'notification-success'});
                } else if (angular.isDefined(response.data.Error)) {
                    response.message = response.data.Error;
                    deferred.reject(response);
                }
            },
            function(error) {
                error.message = 'Error during the sending request';
                deferred.reject(error);
            }
        );

        networkActivityTracker.track(deferred.promise);
=======

        function sendReport() {
            $log.debug('sendBugReport');

            $log.debug($scope.bug);

            var bugPromise = Bug.report($scope.bug);

            $log.debug('sendBugReport');

            bugPromise.then(
                function(response) {
                    $log.debug(response);
                    if(angular.isUndefined(response.data.Error)) {
                        notify($translate.instant('BUG_REPORTED'));
                    }
                    return response;
                },
                function(err) {
                    $log.error(err);
                }
            );

            networkActivityTracker.track(bugPromise);
        }

        $scope.close();
        notify($translate.instant('SENDING_BUG_REPORT'));
        if ($scope.attachScreenshot) {
            $scope.uploadScreenshot()
            .then( sendReport );
        }
        else {
            sendReport();
        }
    };

    $scope.$on('openReportModal', function() {
        $log.debug('openReportModal:open');
        $scope.open();
    });
>>>>>>> 947a2bae

        return deferred.promise;
    };
});<|MERGE_RESOLUTION|>--- conflicted
+++ resolved
@@ -8,7 +8,6 @@
     $q,
     $translate,
     $timeout,
-    $q,
     authentication,
     tools,
     Bug,
@@ -41,11 +40,6 @@
             Username:        username,
             Email:          ''
         };
-<<<<<<< HEAD
-=======
-
-        // $log.debug($scope.bug);
->>>>>>> 947a2bae
     };
 
     // Take a screenshot before we open the modal. then upload it if requested.
@@ -66,7 +60,7 @@
     // Returns a promise
     $scope.uploadScreenshot = function() {
         var deferred = $q.defer();
-        $.ajax({ 
+        $.ajax({
             url: 'https://api.imgur.com/3/image',
             headers: {
                 'Authorization': 'Client-ID 864920c2f37d63f'
@@ -97,7 +91,7 @@
         $timeout( function() {
             $scope.initialization();
             $('#' + modalId).modal('show');
-            $('#bug_os').focus();            
+            $('#bug_os').focus();
         }, 100);
     };
 
@@ -106,74 +100,36 @@
     };
 
     $scope.sendBugReport = function(form) {
-<<<<<<< HEAD
-        var deferred = $q.defer();
-        var bugPromise = Bug.report($scope.bug);
-
-        $log.debug('sendBugReport', $scope.bug);
-
-        bugPromise.then(
-            function(response) {
-                if(response.data.Code === 1000) {
-                    $scope.close();
-                    deferred.resolve(response);
-                    notify({message: $translate.instant('BUG_REPORTED'), classes: 'notification-success'});
-                } else if (angular.isDefined(response.data.Error)) {
-                    response.message = response.data.Error;
-                    deferred.reject(response);
-                }
-            },
-            function(error) {
-                error.message = 'Error during the sending request';
-                deferred.reject(error);
-            }
-        );
-
-        networkActivityTracker.track(deferred.promise);
-=======
-
         function sendReport() {
-            $log.debug('sendBugReport');
-
-            $log.debug($scope.bug);
-
             var bugPromise = Bug.report($scope.bug);
-
-            $log.debug('sendBugReport');
+            var deferred = $q.defer();
 
             bugPromise.then(
                 function(response) {
-                    $log.debug(response);
-                    if(angular.isUndefined(response.data.Error)) {
-                        notify($translate.instant('BUG_REPORTED'));
+                    if(response.data.Code === 1000) {
+                        $scope.close();
+                        deferred.resolve(response);
+                        notify({message: $translate.instant('SENDING_BUG_REPORT'), classes: 'notification-success'});
+                    } else if (angular.isDefined(response.data.Error)) {
+                        response.message = response.data.Error;
+                        deferred.reject(response);
                     }
-                    return response;
                 },
                 function(err) {
-                    $log.error(err);
+                    error.message = 'Error during the sending request';
+                    deferred.reject(error);
                 }
             );
 
-            networkActivityTracker.track(bugPromise);
+            networkActivityTracker.track(deferred.promise);
+
+            return deferred.promise;
         }
 
-        $scope.close();
-        notify($translate.instant('SENDING_BUG_REPORT'));
         if ($scope.attachScreenshot) {
-            $scope.uploadScreenshot()
-            .then( sendReport );
-        }
-        else {
+            $scope.uploadScreenshot().then(sendReport);
+        } else {
             sendReport();
         }
     };
-
-    $scope.$on('openReportModal', function() {
-        $log.debug('openReportModal:open');
-        $scope.open();
-    });
->>>>>>> 947a2bae
-
-        return deferred.promise;
-    };
 });