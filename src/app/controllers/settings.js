--- conflicted
+++ resolved
@@ -531,13 +531,8 @@
             .then(
                 function(response) {
                     notify($translate.instant('THEME_SAVED'));
-<<<<<<< HEAD
-                    authentication.user.Theme = atob($scope.cssTheme);
-                },
-=======
                     authentication.user.Theme = $scope.cssTheme;
-                }, 
->>>>>>> 8deebe36
+                },
                 function(response) {
                     $log.error(response);
                 }
