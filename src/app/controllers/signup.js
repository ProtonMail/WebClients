--- conflicted
+++ resolved
@@ -27,18 +27,6 @@
         // Variables
         $scope.tools    = tools;
         $scope.compatibility = tools.isCompatible();
-<<<<<<< HEAD
-        $scope.creating =           false;
-        $scope.genNewKeys =         false;
-        $scope.createUser =         false;
-        $scope.logUserIn =          false;
-        $scope.decryptAccessToken = false;
-        $scope.mailboxLogin =       false;
-        $scope.getUserInfo =        false;
-        $scope.finishCreation =     false;
-        $scope.verificationSent = false;
-=======
-
         $scope.creating = false;
         $scope.genNewKeys = false;
         $scope.createUser = false;
@@ -47,7 +35,7 @@
         $scope.mailboxLogin = false;
         $scope.getUserInfo = false;
         $scope.finishCreation = false;
->>>>>>> dd73f6ae
+        $scope.verificationSent = false;
         $scope.domains = [];
 
         // Populate the domains <select>
