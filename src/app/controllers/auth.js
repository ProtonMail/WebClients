angular.module("proton.controllers.Auth", [
    "proton.authentication",
    "proton.pmcw",
    "proton.constants"
])

.controller("LoginController", function(
    $rootScope,
    $state,
    $scope,
    $log,
    $timeout,
    CONSTANTS,
    authentication,
    networkActivityTracker,
    notify,
    pmcw
) {
    $rootScope.pageName = "Login";

    if ($rootScope.tempUser===undefined) {
        $rootScope.tempUser = [];
    }

    if ($rootScope.isLoggedIn && $rootScope.isLocked === false && $rootScope.user === undefined) {
        try {
            $rootScope.user = authentication.fetchUserInfo();
        }
        catch(err) {
            alert(err);
        }
    }

    var clearErrors = function() {
        $scope.error = null;
    };

    // this does not add security and was only active for less than a day in 2013.
    // required for accounts created back then.
    // goal was to obfuscate the password in a basic manner.
    $scope.basicObfuscate = function(username, password) {
        var salt = username.toLowerCase();
        if (salt.indexOf("@") > -1) {
            salt = salt.match(/^([^@]*)@/)[1];
        }
        return pmcrypto.getHashedPassword(salt+password);
    };

    $rootScope.tryLogin = function() {
        $('input').blur();
        clearErrors();

        networkActivityTracker.track(
            authentication.loginWithCredentials({
                Username: $scope.username,
                Password: $scope.password,
                HashedPassword: $scope.basicObfuscate($scope.username, $scope.password)
            })
            .then(
                function(result) {
                    $log.debug('loginWithCredentials:result.data ', result);
                    if (result.data.Code!==undefined) {
                        if (result.data.Code===401) {
                            notify({
                                classes: 'notification-danger',
                                message: result.data.ErrorDescription
                            });
                        }
                    	else if (result.data.AccessToken) {
                            $rootScope.isLoggedIn = true;
                            $rootScope.tempUser = {};
                            $rootScope.tempUser.username = $scope.username;
                            $rootScope.tempUser.password = $scope.password;

                            if (result.data.AccessToken.length < 50) {
                                return authentication.fetchUserInfo()
                                .then(
                                    function(response) {
                                        $state.go("login.unlock");
                                        if ($rootScope.pubKey === 'to be modified') {
                                            $state.go('step2');
                                            return;
                                        } else {
                                            $state.go("login.unlock");
                                            return;
                                        }
                                    }
                                );
                            }
                            else {
                                // console.log('Going to unlock page.');
                                $state.go("login.unlock");
                                return;
                            }
    	                }
                    }
	                else if (result.Error) {
	                	var error  = (result.Code === 401) ? 'Wrong Username or Password' : (result.error_description) ? result.error_description : result.Error;
	                	notify({
	                        classes: 'notification-danger',
	                        message: error
	                    });
	                }
	                else {
	                	notify({
	                        classes: 'notification-danger',
	                        message: 'Unable to log you in.'
	                    });
	                }
	                return;
                },
                function(result) {
                    console.log(result);
                    if (result.message===undefined) {
                        result.message = 'Sorry, our login server is down. Please try again later.';
                    }
                    notify({
                        classes: 'notification-danger',
                        message: result.message
                    });
                    $('input[name="Username"]').focus();
                }
            )
        );
    };

    $scope.tryDecrypt = function() {
        $('input').blur();
        var mailboxPassword = this.mailboxPassword;
        clearErrors();
        networkActivityTracker.track(
            authentication.unlockWithPassword(
                $rootScope.TemporaryEncryptedPrivateKeyChallenge, 
                mailboxPassword, 
                $rootScope.TemporaryEncryptedAccessToken, 
                $rootScope.TemporaryAccessData
            )
            .then(
                function(resp) {
                    $log.debug('unlockWithPassword:resp'+resp);
                    return authentication.setAuthCookie();
                }
            )
            .then(
                function(resp) {
<<<<<<< HEAD
                    $log.debug('setAuthCookie:resp'+resp);
                    window.sessionStorage.setItem('protonmail_pw', pmcw.encode_utf8_base64(mailboxPassword));
=======
                    window.sessionStorage.setItem(CONSTANTS.MAILBOX_PASSWORD_KEY, pmcw.encode_base64(mailboxPassword));
>>>>>>> 8ac9ccbb
                    $rootScope.domoArigato = true;
                    $state.go("secured.inbox");
                },
                function(err) {
                    // console.log(err);
                    notify({
                        classes: 'notification-danger',
                        message: err.message
                    });
                    $( "[type=password]" ).focus();
                }
            )
            .catch(function(err) {
                alert(err);
            })
        );
    };

    $scope.keypress = function(event) {
        if (event.keyCode === 13) {
            event.preventDefault();
            if ($state.is("login.unlock")) {
                $scope.tryDecrypt.call(this);
            } else {
                $scope.tryLogin.call(this);
            }
        }
    };
})

.controller("SecuredController", function(
    $scope,
    $rootScope,
    authentication,
    eventManager
) {
    $scope.user = authentication.user;
    $scope.logout = $rootScope.logout;

    eventManager.start(authentication.user.EventID);

    $rootScope.isLoggedIn = true;
    $rootScope.isLocked = false;
    $rootScope.isSecure = authentication.isSecured;
});<|MERGE_RESOLUTION|>--- conflicted
+++ resolved
@@ -143,12 +143,8 @@
             )
             .then(
                 function(resp) {
-<<<<<<< HEAD
                     $log.debug('setAuthCookie:resp'+resp);
-                    window.sessionStorage.setItem('protonmail_pw', pmcw.encode_utf8_base64(mailboxPassword));
-=======
                     window.sessionStorage.setItem(CONSTANTS.MAILBOX_PASSWORD_KEY, pmcw.encode_base64(mailboxPassword));
->>>>>>> 8ac9ccbb
                     $rootScope.domoArigato = true;
                     $state.go("secured.inbox");
                 },
