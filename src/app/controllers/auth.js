--- conflicted
+++ resolved
@@ -23,12 +23,8 @@
 
   $scope.login = function() {
     clearErrors();
-<<<<<<< HEAD
     $scope.isLoading = true;
 
-=======
-    $('#login_btn').button('loading');
->>>>>>> 9293f6f1
     authentication.loginWithCredentials({
       username: $("#username").val(),
       password: $("#password").val()
@@ -39,20 +35,15 @@
         $scope.isLoading = false;
       },
       function(err) { 
-<<<<<<< HEAD
+        $('#login_btn').button('reset');
         $scope.error = err; 
         $scope.isLoading = false;
-=======
-        $('#login_btn').button('reset');
-        $scope.error = err; 
->>>>>>> 9293f6f1
       }
     );
   };
 
   $scope.decrypt = function() {
     clearErrors();
-<<<<<<< HEAD
     $scope.isLoading = true;
 
     authentication
@@ -63,18 +54,9 @@
           $scope.isLoading = false; 
         },
         function(err) { 
+          $('#enck').button('reset');
           $scope.error = err; 
           $scope.isLoading = false;
-=======
-    $('#enck').button('loading');
-    authentication
-      .unlockWithPassword($("#mailboxPassword").val())
-      .then(
-        function() { $state.go("secured.inbox"); },
-        function(err) { 
-          $('#enck').button('reset');
-          $scope.error = err; 
->>>>>>> 9293f6f1
         }
       );
   };
