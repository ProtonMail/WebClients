--- conflicted
+++ resolved
@@ -1032,11 +1032,7 @@
             parameters.Message.AddressID = message.From.ID;
 
             // Encrypt message body with the first public key for the From address
-<<<<<<< HEAD
             message.encryptBody(message.From.Keys[0].PublicKey).then(function(result) {
-=======
-            message.encryptBody(authentication.user.PublicKey).then(function(result) {
->>>>>>> a7365b75
                 var draftPromise;
                 var CREATE = 1;
                 var UPDATE = 2;
