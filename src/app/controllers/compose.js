--- conflicted
+++ resolved
@@ -1537,11 +1537,7 @@
 
             let outsiders = false;
             // We remove duplicatas
-<<<<<<< HEAD
-            const promises = _.chain(_.uniq(emails))
-=======
             const promises = _.chain(emails)
->>>>>>> 2418d49e
                 .uniq()
                 .map((email) => {
                     // Inside user
