--- conflicted
+++ resolved
@@ -795,14 +795,6 @@
 
     $scope.toggleCcBcc = function(message) {
         message.ccbcc = !!!message.ccbcc;
-
-<<<<<<< HEAD
-        $scope.composerStyle();
-=======
-        if(message.ccbcc === true) {
-            message.fields = true;
-        }
->>>>>>> 4639fc37
     };
 
     $scope.hideFields = function(message) {
@@ -1573,12 +1565,6 @@
      * @param {Object} message
      */
     $scope.focusTo = function(message) {
-<<<<<<< HEAD
-        $rootScope.$broadcast('squireHeightChanged');
-        $scope.composerStyle();
-=======
-        message.fields = true;
->>>>>>> 4639fc37
         // Focus input
         $timeout(function() {
             $('#uid' + message.uid + ' .toRow input.new-value-email').focus();
