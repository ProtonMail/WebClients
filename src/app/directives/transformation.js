--- conflicted
+++ resolved
@@ -17,38 +17,18 @@
     return {
         restrict: 'A',
         link: function(scope, element, attributes) {
-<<<<<<< HEAD
             var stopObserving = attributes.$observe('hideFirstBlockquote', function(interpolatedValue) {
                 $timeout(function() {
                     var blockquote = angular.element(element).find('blockquote:first');
-                    var style = 'background-color: #f1f1f1;border: 1px solid #ddd;color: #666;clear: both;line-height: 6px;outline: none;'; // TODO add style (for Jason)
 
                     if(blockquote.length > 0) {
                         var button = angular.element('<button/>', {
-                            class: 'fa fa-ellipsis-h',
-                            style: style,
+                            class: 'fa fa-ellipsis-h pm_button more',
                             click: function () {
                                 blockquote.show();
                                 button.remove();
                             }
                         });
-=======
-            var done = false;
-
-            attributes.$observe('hideFirstBlockquote', function(interpolatedValue) {
-                if(done === false) {
-                    $timeout(function() {
-                        var blockquote = angular.element(element).find('blockquote:first');
-
-                        if(blockquote.length > 0) {
-                            var button = angular.element('<button/>', {
-                                class: 'fa fa-ellipsis-h pm_button more',
-                                click: function () {
-                                    blockquote.show();
-                                    button.remove();
-                                }
-                            });
->>>>>>> 2944d314
 
                         blockquote.before(button);
                         blockquote.hide();
