angular.module("proton.responsiveComposer", [])

<<<<<<< HEAD
.directive('responsiveComposer', function ($window, authentication) {
=======
.directive('responsiveComposer', function ($window, $rootScope, authentication) {
>>>>>>> b3fbe291
    return {
        restrict: 'A',
        link: function (scope, element, attrs, message) {
            var responsive = function() {
                // small
                if ($window.innerHeight < 700) {
                    $rootScope.small = true;
                } else {
                    $rootScope.small = false;
                }

                // mini
                if ($window.innerHeight < 600) {
                    $rootScope.mini = true;
                } else {
                    $rootScope.mini = false;
                }

                // max
                if ( ($window.innerWidth <= 1024) || ($window.innerHeight <= 500) ) {
                    scope.maximize(scope.message);
<<<<<<< HEAD
                }
                else {
                    if (authentication.user.ComposerMode === 0) {
                        scope.normalize(scope.message);
                    }
=======
                } else {

>>>>>>> b3fbe291
                }
            };

            // Listen resize window
            angular.element($window).bind('resize', responsive);

            scope.$on('$stateChangeSuccess', function() {
                responsive();
            });

            // Remove listener on resize window
            scope.$on('$destroy', function() {
                angular.element($window).unbind('resize', responsive);
            });

            setTimeout(function() {
                responsive();
            });
        }
    };
});<|MERGE_RESOLUTION|>--- conflicted
+++ resolved
@@ -1,10 +1,6 @@
 angular.module("proton.responsiveComposer", [])
 
-<<<<<<< HEAD
-.directive('responsiveComposer', function ($window, authentication) {
-=======
 .directive('responsiveComposer', function ($window, $rootScope, authentication) {
->>>>>>> b3fbe291
     return {
         restrict: 'A',
         link: function (scope, element, attrs, message) {
@@ -26,16 +22,11 @@
                 // max
                 if ( ($window.innerWidth <= 1024) || ($window.innerHeight <= 500) ) {
                     scope.maximize(scope.message);
-<<<<<<< HEAD
                 }
                 else {
                     if (authentication.user.ComposerMode === 0) {
                         scope.normalize(scope.message);
                     }
-=======
-                } else {
-
->>>>>>> b3fbe291
                 }
             };
 
