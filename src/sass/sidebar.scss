// DESKTOP
body {
    section.sidebar {
        display: block;
        padding: 0 20px 15px 20px;
        padding-bottom: 130px !important;
        width: $sidebarWidth;
        min-width: $sidebarWidth;
        box-sizing: border-box;
        float: left;
        min-height: calc(100% - 61px);
        background: $secondary;
        position: relative;
        #labelSettings {
            margin-bottom: 0;
        }
        a.compose {
            margin-bottom: 15px;
            font-size: 12px;
            padding: 0 0 0 25px;
            width: 100%;
            text-transform: uppercase;
            border-color: transparent;
            display: block;
            height: 40px;
            line-height: 40px;
            letter-spacing: 1px;
            .fa {
                display: inline-block;
                width: 1.25rem;
            }
        }
        ul.menu {
            padding: 0;
            display: block;
            list-style-type: none;
            font-size: 14px;
            margin: 0 -20px 20px -20px;
            li {
                height: ($sidebarRowHeight);
                line-height: ($sidebarRowHeight );
                display: block;
                &.divider {
                    height: 1px;
                    line-height: 1px;
                    margin: 10px 0;
                    background: rgba(255,255,255,.1);
                }
                a {
                    text-decoration: none;
                    height: ($sidebarRowHeight - 2);
                    line-height: ($sidebarRowHeight - 2);
                    display: block;
                    border-bottom: 1px solid transparent;
                    border-top: 1px solid transparent;
                    padding: 0 20px;
                    position: relative;
                    white-space: nowrap;
                    text-overflow: ellipsis;
                    overflow: hidden;
                    color: lighten(#dadae5, 5%);
                    &:hover {
                        color: $white;
                    }
                    i.fa {
                        height: $sidebarRowHeight;
                        line-height: $sidebarRowHeight;
                        display: block;
                        float: left;
                        width: 25px;
                        text-align: left;
                        color: rgba(255, 255, 255, 0.35);
                    }
                    .fa-repeat {
                        float: right;
                        display: block;
                        line-height: ($sidebarRowHeight - 4);
                        height: ($sidebarRowHeight - 4);
                        margin-right: 15px;
                        position: absolute;
                        right: 0;
                        top: 0;
                        cursor: pointer;
                        z-index: 4;
                        background: transparent;
                        color: rgba(255,255,255,.35);
                        -webkit-appearance: none;
                           -moz-appearance: none;
                                appearance: none;
                                border: none;
                        &:hover {
                            color: #fff;
                        }
                        &:focus {
                            outline: 0;
                        }
                    }
                    em {
                        font-style: normal;
                        font-weight: 400;
                        color: rgba(255,255,255,.35);
                    }
                }
                &.active {
                    a {
                        background-color: rgba(255,255,255,.06);
                        border-color: transparent;
                        color: #fff;
                        font-weight: 700;
                        i.fa {
                            color: lighten($primary, 10%);
                        }
                    }
                }
            }
        }
        #sidebarLabels {
            position: relative;
            overflow: auto;
        }
        div.labels {
            font-size: 14px;
            clear: both;
            form {
                margin-bottom: .5rem;
                input {
                    display: inline-block;
                    border: none;
                    border-bottom: 1px solid $border;
                    padding-left: 10px;
                    line-height: 30px;
                    height: 30px;
                    width: 9rem;
                    font-size: 12px;
                    box-sizing: border-box;
                    margin-left: -10px;
                    background: transparent;
                }
                ::-webkit-input-placeholder {
                   color: #d9d9d9;
                   text-transform: uppercase;
                }
                :-moz-placeholder {
                   color: #d9d9d9;
                   text-transform: uppercase;
                }
                ::-moz-placeholder {
                   color: #d9d9d9;
                   text-transform: uppercase;
                }
                :-ms-input-placeholder {
                   color: #d9d9d9;
                   text-transform: uppercase;
                }
                .fa-plus {
                    display: inline-block;
                    font-size: 10px;
                    color: $primary;
                }
            }
            ul {
                display: block;
                list-style-type: none;
                overflow: hidden !important;
                position: relative;
                -webkit-overflow-scrolling: touch;
                padding: 0;
                margin: 0;
                box-sizing: border-box;
                width: 100%;
                li {
                    display: block;
                    padding: 0;
                    margin: 0;
                    &.active {
                        a {
                            padding: 0 20px;
                            margin: 0 -20px;
                            background-color: $read;
                            border-color: #efefef;
                            color: #669;
                            i.fa {
                                color: #669;
                            }
                        }
                    }
                    a {
                        display: block;
                        height: 25px;
                        line-height: 25px;
                        text-decoration: none;
                        color: rgba(255, 255, 255, 0.35);
                        white-space: nowrap;
                        overflow: hidden;
                        text-overflow: ellipsis;
                        padding: 0;
                        font-size: .8rem;
                        max-width: 100%;
                        &:hover {
                            color: $white;
                        }
                        .fa-tag {
                            display: inline-block;
                            width: 25px;
                            float: left;
                            line-height: 25px;
                        }
                        strong {
                            float: left;
                            display: block;
                            font-weight: 400;
                        }
                        em {
                            font-style: normal;
                            font-weight: 400;
                            color: rgba(255,255,255,.35);
                        }
                    }
                }
            }
        }
        div.footer {
            text-transform: uppercase;
            text-align: center;
            font-size: 10px;
            padding-top: 10px;
            position: absolute;
            left: 15px;
            right: 15px;
            bottom: 10px;
            .wrap {
                padding: 5px 10px 0;
                margin-bottom: 1rem;
            }
            div.link {
                a {
                    font-weight: bold;
                    color: $primary;
                    text-decoration: none;
                    &:hover {
                        color: #fff;
                    }
                }
            }
            div.storage {
                color: #bbb;
                strong {
                    color: $primary
                }
                .fa {
                    margin-right: .5rem;
                    opacity: .5;
                }
            }
            a.upgrade {
                display: block;
                text-align: center;
                color: $primary;
                text-decoration: none;
                font-weight: 700;
            }
            .bar {
                height: 1px;
                background-color: rgba(255,255,255,.1);
                width: 100%;
                display: block;
                position: relative;
                margin: .5rem 0;
                em {
                    display: block;
                    position: absolute;
                    left: 0;
                    top: 0;
                    bottom: 0;
                    height: 1px;
                    z-index: 2;
                    background-color: $primary;
                }
            }
<<<<<<< HEAD
            a.version {
                letter-spacing: 2px;
                text-decoration: none;
                color: #6e6f80;
                &:hover {
                    color: #fff;
                }
=======
        }
        a.version {
            letter-spacing: 0px;
            text-decoration: none;
            color: #6e6f80;
            &:hover {
                color: #fff;
>>>>>>> c1ae37b2
            }
        }
    }
}

// MOBILE
body.mobileMode {
    #pm_sidebar {
        section.sidebar {
            position: fixed;
            left: 0;
            top: 0;
            bottom: 0;
            z-index: 999;
            display: block;
            padding: 2rem 2rem;
            width: ($sidebarWidth * 1.5);
            min-width: ($sidebarWidth * 1.5);
            box-sizing: border-box;
            background: $secondary;
            height: 100%;
            overflow-x: hidden;
            overflow-y: auto;
            .logo {
                display: block;
                padding-top: 5px;
            }
            .pm_button.round {
                background: rgba(255,255,255,.1);
                border-color: transparent;
                .fa {
                    color: #fff;
                }
            }
            .userDisplay {
                display: block;
                padding: 1rem 0;
                font-size: .9em;
                font-style: normal;
                em, strong {
                    display: block;
                    color: #fff;
                    white-space: nowrap;
                    overflow: hidden;
                    text-overflow: ellipsis;
                    font-style: normal;
                }
            }
            ul.menu {
                display: block;
                list-style-type: none;
                margin: 0;
                padding: 0;
                li {
                    button {
                        color: #fff;
                        text-decoration: none;
                        line-height: 3rem;
                        height: 3rem;
                        display: block;
                        padding: 0;
                        margin: 0;
                        border: none;
                        background: transparent;
                        font-size: 1em;
                        -webkit-appearance: none;
                        -moz-appearance: none;
                        appearance: none;
                        width: 100%;
                        text-align: left;
                        .fa {
                            width: 1.5rem;
                            color: rgba(255,255,255,.35);
                            height: 3rem;
                            line-height: 3rem;
                            display: inline-block;
                            float: left;
                        }
                        span {
                            white-space: nowrap;
                            overflow: hidden;
                            text-overflow: ellipsis;
                            display: inline-block;
                            height: 3rem;
                            line-height: 3rem;
                            float: left;
                            max-width: 80%;
                        }
                        em {
                            font-style: normal;
                            font-weight: 400;
                            color: rgba(255,255,255,.35);
                            height: 3rem;
                            line-height: 3rem;
                            display: inline-block;
                            float: left;
                            padding-left: 1rem;
                        }
                    }
                }
            }
        }
    }
}<|MERGE_RESOLUTION|>--- conflicted
+++ resolved
@@ -277,15 +277,6 @@
                     background-color: $primary;
                 }
             }
-<<<<<<< HEAD
-            a.version {
-                letter-spacing: 2px;
-                text-decoration: none;
-                color: #6e6f80;
-                &:hover {
-                    color: #fff;
-                }
-=======
         }
         a.version {
             letter-spacing: 0px;
@@ -293,7 +284,6 @@
             color: #6e6f80;
             &:hover {
                 color: #fff;
->>>>>>> c1ae37b2
             }
         }
     }
