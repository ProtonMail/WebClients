--- conflicted
+++ resolved
@@ -50,37 +50,27 @@
 /**
     ALIGNMENTS
 **/
-<<<<<<< HEAD
-@mixin flexJusifyCenter() {
-=======
+
 @mixin flexJustifyCenter() {
->>>>>>> 79525169
     -webkit-justify-content: center;
     justify-content: center;
 }
 
-<<<<<<< HEAD
-=======
 @mixin flexJustifyEnd() {
     -webkit-justify-content: flex-end;
     justify-content: flex-end;
 }
 
->>>>>>> 79525169
 @mixin flexAlignCenter() {
     -webkit-align-items: center;
     align-items: center;
 }
 
-<<<<<<< HEAD
-=======
 @mixin flexAlignEnd() {
     -webkit-align-items: flex-end;
     align-items: flex-end;
 }
 
-
->>>>>>> 79525169
 @mixin flexSelfCenter() {
     -webkit-align-self: center;
     align-self: center;
