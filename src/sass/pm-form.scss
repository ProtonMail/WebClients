.pm_form {
    legend {
        padding: 0;
        margin: 0;
        font-size: 20px;
        border-bottom: 1px solid $border;
        line-height: 1.5em;
        display: block;
        width: 100%;
        margin-bottom: 1rem;
        font-weight: 600;
        span {
            font-size: .8rem;
            font-weight: normal;
            color: $gray;
            a {
                color: $primary;
            }
        }
    }
    ::-webkit-input-placeholder {
       color: #aaaabf;
    }
    :-moz-placeholder {
       color: #aaaabf;
    }

    ::-moz-placeholder {
       color: #aaaabf;
    }

    :-ms-input-placeholder {
       color: #aaaabf;
    }

    .help {
        color: $gray-light;
    }

    .pm_select {
        position: relative;
        margin-bottom: 1rem;
        display: block;
        border: 1px solid $border;
        border-radius: 2px;
        &.inline {
            display: inline-block;
            select {
                width: 8rem;
            }
        }
        &.bigger {
            select {
                width: 9rem;
            }
        }
        &.mini {
            select {
                width: 4rem;
            }
        }
        select::-ms-expand {
            display: none;
        }
        select {
            margin: 0;
            height: 33px;
            line-height: 33px;
            padding-left: 10px;
            position: relative;
            z-index: 3;
            background: transparent;
            border: none;
            width: 100%;
            min-width: 3rem;
            -webkit-appearance: none;
               -moz-appearance: none;
                    appearance: none;
        }
        .fa {
            position: absolute;
            right: 10px;
            display: block;
            top: 0;
            bottom: 0;
            height: 33px;
            line-height: 33px;
            z-index: 1;
        }
    }

    select {
        -webkit-appearance: none;
           -moz-appearance: none;
                appearance: none;
        cursor: pointer;
        background: $white;
    }
    .radio {
        label {
            display: inline-block;
            margin-right: 1rem;
        }
    }

    textarea.code {
        font-family: monospace;
        white-space: pre;
        word-break: none;
        line-height: 1rem;
        resize: vertical;
        height: 10rem;
        padding: 1rem;
    }

    // wrapper for placing icons inside inputs
    .input-icon {
        position: relative;
        input {
            position: relative;
        }
        .fa {
            position: absolute;
            right: 1px;
            top: 1px;
            bottom: 1px;
            text-align: right;
            display: block;
<<<<<<< HEAD
            line-height: 32px;
            height: 32px;
            color: $gray-light;
=======
            line-height: 35px;
            height: 35px;
            color: #ccc;
>>>>>>> 1894d708
            text-align: center;
            width: 2rem;
            color: $primary;
            z-index: 2;
        }
    }

    input[type="text"],
    input[type="number"],
    input[type="password"],
    input[type="email"],
    input[type="search"],
    select {
        height: 35px;
    }

    input[type="text"],
    input[type="number"],
    input[type="password"],
    input[type="email"],
    input[type="search"] {
        &.inline {
            display: inline-block;
            width: 8rem;
        }
        &.bigger {
            width: 9rem;
        }
        &.mini {
            width: 5rem;
        }
    }

    select:active,
    select:focus {
        box-shadow: 0 0 0 1px $primary;
    }

    input[type="text"],
    input[type="number"],
    input[type="password"],
    input[type="email"],
    input[type="search"],
    select,
    textarea {
        line-height: 35px;
        border: 1px solid #e1e1ef;
        box-sizing: border-box;
        color: $text;
        display: block;
        width: 100%;
        font-size: 1em;
        border-radius: 2px;
        position: relative;
        resize: none;
        -webkit-appearance: none;
        -moz-appearance: none;
        appearance: none;
        &.inline {
            display: inline-block;
            width: 8rem;
        }
        &:hover {
            border-color: $border;
        }
        &:focus {
            color: #000;
            border-color: $primary;
            outline: none;
        }
        &[disabled],
        &.disabled {
            color: #bbb;
            border-color: $border;
            background: #fcfcfc;
            pointer-events: none;
        }
        &.success {
            color: darken(#aecf96, 10%);
            border-color: #aecf96;
        }
        &.error {
            color: darken(#cf9696, 10%);
            border-color: #cf9696;
        }
        &.warning {
            color: darken(#d9c4a2, 10%);
            border-color: #d9c4a2;
        }
    }
    input[type="text"],
    input[type="number"],
    input[type="password"],
    input[type="email"],
    input[type="search"],
    select,
    textarea {
        padding: 0 20px;
        margin: 0;
        &.noBorder {
            border-color: transparent !important;
        }
        &.margin {
            margin-bottom: 10px;
        }
    }
    textarea {
        min-height: 6rem;
    }

    select {
        width: initial;
        line-height: 32px;
        height: 32px;
    }
    .margin {
        margin-bottom: 10px;
    }
    label {
        line-height: 35px;
        display: block;
        &.larger {
            margin: 0 0 1rem 0;
            font-size: 1.2rem;
            line-height: 135%;
        }
    }
    .col {
        display: block;
        width: 50%;
        min-width: 50%;
        float: left;
        box-sizing: border-box;
        padding-bottom: 0;
        &.left {
            width: 40%;
            min-width: 40%;
        }
        &.right {
            width: 60%;
            min-width: 60%;
            float: right;
        }
    }
    &.alt {
        .col {
            width: 25%;
            min-width: 25%;
            &.wide {
                width: 70%;
                min-width: 70%;
            }
        }
    }
    .row {
        float: left;
        width: 100%;
        clear: both;
        .col {
            width: 25%;
            min-width: 25%;
            padding-right: 1rem;
            &.last {
                padding-right: 0;
            }
            &.narrow {
                width: 20%;
                min-width: 20%;
            }
            &.wide {
                width: 30%;
                min-width: 30%;
            }
            &.full {
                width: 80%;
            }
        }
    }
}<|MERGE_RESOLUTION|>--- conflicted
+++ resolved
@@ -126,15 +126,9 @@
             bottom: 1px;
             text-align: right;
             display: block;
-<<<<<<< HEAD
             line-height: 32px;
             height: 32px;
             color: $gray-light;
-=======
-            line-height: 35px;
-            height: 35px;
-            color: #ccc;
->>>>>>> 1894d708
             text-align: center;
             width: 2rem;
             color: $primary;
