#pm_contacts {

	.pm_table {
		td {
			vertical-align: middle;
			label {
				padding-left: 10px;
			}
			line-height: 40px;
			span {
				line-height: 40px;
				overflow: hidden;
				text-overflow: ellipsis;
				display: block;
				width: 100%;
				display: block;
			}
		}
		td.name {
			width: initial;
			min-width: initial;
		}
		td.actions {
			padding: 10px;
		}
		th.name {
			width: initial;
		}
	}
}

body.mobileMode {
	&#secured-contacts #pm_main {
		overflow: auto;
	}
	#pm_contacts {
<<<<<<< HEAD
=======
		padding: 0;
		#pm_toolbar {
			padding: 10px !important;
			display: block !important;
			height: auto;
			.pm_button[disabled] {
				display: none;
			}
		}
>>>>>>> f1efbb20
		.pm_table {
			tr {
				margin: 0;
			}
<<<<<<< HEAD
=======
			td span {
				line-height: 50px;
			}
			th.checkbox {
				width: 4rem;
				label {
					width: 4rem;
					text-align: center;
					box-sizing: border-box;
				}
			}
			td.name {
				font-weight: bold;
			}
>>>>>>> f1efbb20
			td.text-right {
				padding: .5rem 0;
			}
			td.actions {
				text-align: left !important;
				span {
					width: 100%;
					.pm_button.round {
						margin-right: 1rem;
					}
				}
			}
		}
		.pm_toolbar {
			.compose,
			.delete {
				display: none;
			}
		}
	}
}<|MERGE_RESOLUTION|>--- conflicted
+++ resolved
@@ -34,8 +34,6 @@
 		overflow: auto;
 	}
 	#pm_contacts {
-<<<<<<< HEAD
-=======
 		padding: 0;
 		#pm_toolbar {
 			padding: 10px !important;
@@ -45,13 +43,10 @@
 				display: none;
 			}
 		}
->>>>>>> f1efbb20
 		.pm_table {
 			tr {
 				margin: 0;
 			}
-<<<<<<< HEAD
-=======
 			td span {
 				line-height: 50px;
 			}
@@ -66,7 +61,6 @@
 			td.name {
 				font-weight: bold;
 			}
->>>>>>> f1efbb20
 			td.text-right {
 				padding: .5rem 0;
 			}
