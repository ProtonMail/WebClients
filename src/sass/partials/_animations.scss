--- conflicted
+++ resolved
@@ -18,10 +18,7 @@
 }
 
 .transition {
-<<<<<<< HEAD
   @include transition(all, 200ms, ease-in-out);
-=======
-  @include transition(all 0.2s ease-in-out);
 }
 
 @keyframes animatedBackground {
@@ -55,5 +52,4 @@
     to {
         background-position: 100% 100%;
     }
->>>>>>> 9e02ad6a
 }