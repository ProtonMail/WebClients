@mixin head-link {
    @include transition(color, 10ms, ease-in-out);
    color: rgba(0, 0, 0, .25);
    &:hover {
        color: rgba(0, 0, 0, .5);
    }
}

#headerCode {
    border-radius: 0;
    border: none;
    box-shadow: inset 0 -1px #e5e5e5;
    padding: 15px;
    color: #000;
    position: relative;
    z-index: 44;
    &::selection {
        color: #fff;
        background: #333;
        text-shadow: 0 1px 0 #000;
    }
}

ul.attachments {
    padding: 0;
    margin: 0.5em;
    li {
        list-style: none;
        display: inline-block;
        line-height: 18px;
        margin: 4px 5px 5px 0;
        padding: 4px 8px 6px 8px;
        border-radius: $border-radius-base;
        background-color: #ddd;
        a {
            padding: 3px;
        }
        .fa-paperclip {
            margin-right: 3px;
        }
    }
}

#main .message-head {
    padding: 10px 20px;
    position: relative;
    box-shadow: inset 0 -1px #e5e5e5;
    background-color: #f0f0f0;
    padding-left: 6rem;
<<<<<<< HEAD
    @include transition(all, 200ms, ease-in-out);
=======
    @include transition(all 0.2s ease-in-out);
    .pull-right p {
        margin: 0;
        line-height: 2rem;
    }
>>>>>>> 9e02ad6a
    &.unread h1 {
        font-weight: 700;
        color: #000;
    }
    &.starred {
        background: $starred;
    }
    h1 {
        margin: 0;
        text-align: left;
        line-height: 1.1em;
        font-size: 140%;
        font-weight: 700;
        .attachement {
            position: absolute;
            top: 70px;
            left: 22px;
            .fa {
                color: #bbb;
                font-size: inherit;
                margin-right: 0.5rem;
            }
        }
        .padlock {
            position: absolute;
            top: 40px;
            left: 22px;
            cursor: default;
            .fa {
                font-size: inherit;
                margin-right: 0.5rem;
                &.fa-lock {
                    color: $dark-purple
                }
            }
        }
        .star {
            position: absolute;
            top: 3px;
            left: 0;
            line-height: 34px;
            display: inline-block;
            i.fa {
                @include head-link;
                font-size: inherit;
                margin-right: 0.5rem;
            }
            &.star {
                left: 22px;
            }
            i.fa-star-o {
                color: #bbb;
            }
            i.fa-star,
            i.fa-star:hover {
                color: orange;
            }
        }
        .label {
            font-size: 60%;
            margin-right: 5px;
        }
    }
    .message-actions {
        margin-right: 1rem;
        a {
            // @include head-link;
            margin-left: .25rem;
            display: inline-block;
            color: #666;
            &:hover {
                text-decoration: none;
                color: #000;
            }
            &:active {
                background: #e5e5e5 !important;
                border-color: #ccc !important;
                color: #4d4d4d !important;
                opacity: .65;
                box-shadow: none;
            }
        }
    }
    div.toggle-head {
        display: block;
        position: absolute;
        text-align: center;
        height: 2rem;
        width: 2rem;
        border-radius: 100%;
        border-top: 1px solid transparent;
        border-bottom: 1px solid #e4e4e4;
        bottom: -1rem;
        left: 50%;
        margin-left: -1rem;
        margin-top: 1px;
        cursor: pointer;
        border: 1px solid #e5e5e5;
        box-sizing: content-box;
        @include transition(all, 200ms, ease-in-out);
        & {
            color: #ccc;
            @include linear-gradient(#fff, #e5e5e5);
        }
        &:hover {
            color: #999;
            background-color: white;
        }
        i {
            line-height: 2rem;
            &.fa {
                line-height: 2rem;
                text-align: center;
            }
        }
    }
    ul.infos {
        padding: 0;
        margin-top: 0;
        margin-left: 0;
        .email {
            color: #000;
            text-decoration: none;
            border-radius: $border-radius-base;
            border: 1px solid transparent;
            transition: all .5s ease;
            background: rgba(0, 0, 0, .1);
            padding: 0 5px;
            &:hover {
              background: #669;
              border-color: #336;
              color: #fff;
            }
        }
        li {
            list-style: none;
            margin-top: 0.5rem;
        }
        strong {
            display: inline-block;
            width: 4em;
            text-transform: uppercase;
            font-weight: bold;
            font-size: 90%;
            color: rgba(0, 0, 0, .25);
        }
        span p {
            display: inline-block;
            color: rgba(0, 0, 0, .25);
            margin: 0;
            em {
                font-style: normal;
                color: black;
            }
        }
    }
    pre {
        margin: -15px -15px 15px;
        padding: 1.5rem 15px;
        background-color: #f5f5f5;
        color: #000;
        border: 0;
        box-shadow: inset 0 -1px #e5e5e5;
        white-space: pre-wrap;
        word-wrap: break-word;
        font-family: monospace, serif;
        font-size: 1em;
        line-height: 1.75em;
        border-radius: 0;
        border-width: 1px 0 0 0;
    }
}

.wysihtml5-sandbox {
    min-height: 12rem;
}

#message-body {
    iframe {
        border: 0;
        width: 100%;
    }
    .alert {
        margin: 2em 1em;
        span.fa {
            font-size: 290%;
            display: block;
        }
    }
}<|MERGE_RESOLUTION|>--- conflicted
+++ resolved
@@ -47,15 +47,11 @@
     box-shadow: inset 0 -1px #e5e5e5;
     background-color: #f0f0f0;
     padding-left: 6rem;
-<<<<<<< HEAD
     @include transition(all, 200ms, ease-in-out);
-=======
-    @include transition(all 0.2s ease-in-out);
     .pull-right p {
         margin: 0;
         line-height: 2rem;
     }
->>>>>>> 9e02ad6a
     &.unread h1 {
         font-weight: 700;
         color: #000;
