#pm_conversations.columns {
	#pm_toolbar {
		position: absolute;
		left: 0;
		top: 0;
		right: 15px;
		background: #fff;
		border-bottom: 1px solid $border;
	}
	.list {
		width: 50%;
		min-width: 520px;
		box-sizing: border-box;
		-webkit-overflow-scrolling: touch;
		overflow-x: hidden;
		max-height: $maxHeight;
		position: relative;
		#pm_list {
			padding: 55px 0 0 0;
		    box-sizing: border-box;
		    box-shadow: inset -1px 0 $border;
		}
		div.message {
			position: relative;
			box-shadow: inset 0 1px 0 0 $border;
			padding: 14px 15px 4px 40px;
			cursor: pointer;
			border-radius: 0;
			color: $gray;
			height: 64px;
			line-height: 64px;
			box-sizing: border-box;
			margin: 0;
			overflow: hidden;
			background: $read;
			max-width: 100%;
			span.expiration {
				position: absolute;
				z-index: 5;
				right: 0;
				top: 1px;
				width: 0;
				height: 0;
				border-style: solid;
				border-width: 0 2rem 2rem 0;
				border-color: transparent $exp transparent transparent;
				color: #fff;
				.fa {
					position: absolute;
					right: -2rem;
					top: 0;
					display: block;
					text-align: center;
					line-height: 1.25rem;
					height: 1.25rem;
					width: 1.25rem;
				}
			}
			.starLink {
				position: absolute;
				right: 6rem;
				top: 12px;
				display: block;
				text-align: center;
				z-index: 3;
				width: 1rem;
				text-align: center;
			}
			.fa-paperclip {
				position: absolute;
				right: 7rem;
				top: 12px;
				display: block;
				text-align: center;
				z-index: 3;
				display: block;
				height: 20px;
				line-height: 20px;
				width: 1rem;
			}
			&.active {
				background: $alt;
				header {
					color: #fff;
					p {
						color: #fff;
						a {
							color: #fff !important;
							text-decoration: none;
						}
					}
					span {
						color: #fff;
						&.time {
							background: $alt;
						}
					}
				}
				article {
					color: #fff;
				}
				article {
					.pm_labels {
						.pm_label {
							box-shadow: 0 0 0 4px $alt;
							background: $alt;
						}
					}
				}
			}
			&.unread {
				background: #fff;
				header {
					p {
						color: #000;
						a {
							font-weight: 700;
							color: #000;
							text-decoration: none;
						}
					}
					span {
						font-weight: 700;
						&.time {
							font-weight: 400;
							background: #fff;
						}
					}
				}
				* {
					&.fa {
						font-weight: 400;
					}
				}
				article {
					.pm_labels {
						.pm_label {
							box-shadow: 0 0 0 4px #fff;
							background: #fff;
						}
					}
				}
			}
			&.read {
				header p a {
					color: #000;
					text-decoration: none;
				}
			}
			&.unread.active {
				background-color: $alt;
				header p {
					color: #fff;
					a {
						color: #fff;
						font-weight: 700;
						text-decoration: none;
					}
					span {
						font-weight: 700;
						&.time {
							font-weight: 400;
						}
					}
				}
				header span.time {
					background: $alt;
				}
				* {
					&.fa {
						font-weight: 400;
					}
				}
				article {
					.pm_labels {
						.pm_label {
							box-shadow: 0 0 0 4px $alt;
							background: $alt;
						}
					}
				}
			}
			&:last-child {
				border-bottom: 1px solid $border;
			}
			&.placeholder {
				font-family: monospace;
				word-break: break-all;
				overflow: hidden;
			}
			.pm_checkbox input {
				margin: 0;
			}
			&.selected {
				margin: 0;
				z-index: 2;
				border-left: 6px solid $primary;
				padding-left: calc(40px - 6px);
				aside {
					left: calc(15px - 6px);
				}
			}
			strong {
				font-weight: 400;
			}
			.fa-paperclip {
				color: #bababa !important;
				opacity: 0;
				&.show {
					opacity: 1;
				}
			}
			aside {
				display: inline-block;
				width: 40px;
				position: absolute;
				left: 15px;
				top: 14px;
				bottom: 12px;
				right: auto;
				z-index: 2;
				& > * {
					display: inline-block;
					width: 20px;
					line-height: 20px;
					height: 20px;
					vertical-align: middle;
					float: left;
				}
				& > *:nth-child(even) {
					text-align: center;
				}
				a {
					text-decoration: none;
				}
				.fa {
					font-size: 13px;
					width: auto;
					min-width: auto;
				}
				label {
					position: relative;
					top: -13px;
				    text-align: left;
				    display: block;
				    padding: 10px;
				    left: -10px;
					text-align: left;
					cursor: pointer;
					input {
						margin-left: 0;
					}
				}
			}
			.fa-star-o {
				color: #aba9bb;
			}
			.fa-star {
				color: $orange
			}
			header {
				line-height: 20px;
				height: 20px;
				color: $gray;
				font-size: 14px;
				p {
					margin: 0;
					padding: 0;
				    white-space: nowrap;
				    overflow: hidden;
				    text-overflow: ellipsis;
				    width: 100%;
				    padding-right: 7rem;
				    box-sizing: border-box;
				    color: #777;
				}
				span.time {
					position: absolute;
					padding-right: 15px;
					box-sizing: border-box;
					right: 0;
					top: 10px;
					z-index: 3;
					background: $read;
					width: 6rem;
					text-align: right;
					font-size: 80%;
				}
			}
			&.attachments {
				header {
					p {
						padding-right: 8rem;
					}
				}
			}
			article {
				line-height: 18px;
				height: 18px;
				color: $gray;
				font-size: 14px;
			    white-space: nowrap;
			    width: 100%;
			    overflow: hidden;
			    text-overflow: ellipsis;
				strong {
					font-weight: 700;
					font-size: 80%;
				}
				.pm_labels {
					position: absolute;
					right: 25px;
					bottom: 10px;
					margin-right: -20px;
					display: none;
					&.reverse {
						display: block !important;
					}
					.pm_label {
						box-shadow: 0 0 0 4px $read;
						background: $read;
					}
				}
				p {
					height: 18px;
					line-height: 18px;
					white-space: nowrap;
					overflow: hidden;
					margin: 0;
					padding: 0;
					display: block;
					text-overflow: ellipsis;
				}

			}
		}
	}
	#pm_view {
		-webkit-flex-grow: 1;
		    -ms-flex-positive: 1;
		        flex-grow: 1;
		padding: 0;
		box-sizing: border-box;
		position: relative;
		z-index: 6;
		width: 100%;
		overflow: auto;
		-webkit-overflow-scrolling: touch;
	}
}

@media (min-width: $wide) {
	#pm_conversations {
		.list {
			width: 620px;
			min-width: 620px;
		}
	}
<<<<<<< HEAD
=======
}

@media (max-width: $tablet-landscape) {
    #pm_conversations {
    	margin: 0;
    	.main > label {
    		padding-left: 0;
    	}
    }
    body.columns #pm_conversations {
    	clear: both;
    }
}

@media (max-width: $mobile-landscape) {
	#pm_conversations {

		.list {
			width: 100%;
			min-width: 100%;
		}
		#pm_toolbar {
			padding: 14px 25px 0;
		}
	}

}

@media (max-width: $wide) {
	body.columns {
		#pm_view article.message {
			header {
				padding-right: 15px;
				.history.fa-placeholder {
					display: none;
				}
			}
			.sub {
				padding-left: 15px;
				padding-right: 15px;
				.labelRow {
					margin-bottom: 4px;
					.pm_labels {
						margin-right: -4px;
					}
				}
			}
			.toggleDetails {
				left: 15px;
			}
			&.open {
				.contact,
				.where {
					float: left;
					clear: left;
					strong {
						float: left;
					}
					em {
						float: left;
						clear: both;
					}
				}
			}
			&.open.details {
				.contact,
				.where {
					margin-bottom: 10px;
				}
			}
			a.compose {
				margin: 0 0 0 5px;
			}
		}
	}
}

@media (max-width: $wide) {
	body.columns {
		#pm_view article.message {
			.sub .actions {
				width: 150px;
				.pm_buttons a {
					padding: 0 5px;
				}
			}
			&.closed header {
				height: 60px;
				.pm_labels {
					position: absolute;
					left: 150px;
					top: 32px;
					right: 4px;
					z-index: 5;
				}
				.time {
					position: absolute;
					left: 15px;
					top: 30px;
					z-index: 4;
					text-align: left;
				}
			}
			&.open header {
				.compose {
					display: none;
				}
				.meta {
					position: absolute;
					right: 15px;
					top: 20px;
					text-align: right;
					.time {
						position: static;
					}
				}
			}
			#attachmentArea {
				padding: 1rem 10px 0;
				section .pm_button {
					max-width: 100%;
				}
			}
			.frame {
				margin: 0 10px;
			}
		}
	}
>>>>>>> e2b41c5e
}<|MERGE_RESOLUTION|>--- conflicted
+++ resolved
@@ -356,135 +356,4 @@
 			min-width: 620px;
 		}
 	}
-<<<<<<< HEAD
-=======
-}
-
-@media (max-width: $tablet-landscape) {
-    #pm_conversations {
-    	margin: 0;
-    	.main > label {
-    		padding-left: 0;
-    	}
-    }
-    body.columns #pm_conversations {
-    	clear: both;
-    }
-}
-
-@media (max-width: $mobile-landscape) {
-	#pm_conversations {
-
-		.list {
-			width: 100%;
-			min-width: 100%;
-		}
-		#pm_toolbar {
-			padding: 14px 25px 0;
-		}
-	}
-
-}
-
-@media (max-width: $wide) {
-	body.columns {
-		#pm_view article.message {
-			header {
-				padding-right: 15px;
-				.history.fa-placeholder {
-					display: none;
-				}
-			}
-			.sub {
-				padding-left: 15px;
-				padding-right: 15px;
-				.labelRow {
-					margin-bottom: 4px;
-					.pm_labels {
-						margin-right: -4px;
-					}
-				}
-			}
-			.toggleDetails {
-				left: 15px;
-			}
-			&.open {
-				.contact,
-				.where {
-					float: left;
-					clear: left;
-					strong {
-						float: left;
-					}
-					em {
-						float: left;
-						clear: both;
-					}
-				}
-			}
-			&.open.details {
-				.contact,
-				.where {
-					margin-bottom: 10px;
-				}
-			}
-			a.compose {
-				margin: 0 0 0 5px;
-			}
-		}
-	}
-}
-
-@media (max-width: $wide) {
-	body.columns {
-		#pm_view article.message {
-			.sub .actions {
-				width: 150px;
-				.pm_buttons a {
-					padding: 0 5px;
-				}
-			}
-			&.closed header {
-				height: 60px;
-				.pm_labels {
-					position: absolute;
-					left: 150px;
-					top: 32px;
-					right: 4px;
-					z-index: 5;
-				}
-				.time {
-					position: absolute;
-					left: 15px;
-					top: 30px;
-					z-index: 4;
-					text-align: left;
-				}
-			}
-			&.open header {
-				.compose {
-					display: none;
-				}
-				.meta {
-					position: absolute;
-					right: 15px;
-					top: 20px;
-					text-align: right;
-					.time {
-						position: static;
-					}
-				}
-			}
-			#attachmentArea {
-				padding: 1rem 10px 0;
-				section .pm_button {
-					max-width: 100%;
-				}
-			}
-			.frame {
-				margin: 0 10px;
-			}
-		}
-	}
->>>>>>> e2b41c5e
 }