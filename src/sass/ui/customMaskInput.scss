.customMaskInput-container {
    @include flexInline();
    @include flexAlignCenter();
    @include flexJustifyCenter();
    position: relative;
    width: 100%;
    height: 100%;
    min-width: 20px;
    min-height: 20px;
    cursor: pointer;
}

.customMaskInput-container,
.customMaskInput-container * { box-sizing: border-box }

[class*="customMaskInput-input"] {
    position: absolute;
    width: 100%;
    height: 100%;
    margin: 0;
<<<<<<< HEAD
    opacity: 0;
    z-index: -1;
=======
    z-index: -1
>>>>>>> e35e2bf2
}

.customMaskInput-mask {
    width: 15px;
    height: 15px;
    z-index: 1;
    border-radius: 4px;
    background-color: #FFF;
    border: 1px solid transparent;
    transition: border-color .1s ease-in;
    pointer-events: none
}


/* Hover and focus states */
.customMaskInput-container:hover [class*="customMaskInput-input"]:not(:disabled) + .customMaskInput-mask,
[class*="customMaskInput-input"]:focus + .customMaskInput-mask { border-color:#9397cd }

/* Checked state */
[class*="customMaskInput-input"]:checked + .customMaskInput-mask {
    background-position: center center;
}

[class*="customMaskInput-input"][disabled] + .customMaskInput-mask,
[class*="customMaskInput-input"]:disabled + .customMaskInput-mask { background: #e6e6e6}

[class*="customMaskInput-input"]:indeterminate + .customCheckbox-mask {
    background: linear-gradient(to bottom,
        rgba(255,255,255,1) 0%,
        rgba(255,255,255,1) 42%,
        rgba(0,0,0,.4) 42%,
        rgba(0,0,0,.4) 58%,
        rgba(255,255,255,1) 58%,
        rgba(255,255,255,1) 100%);
}<|MERGE_RESOLUTION|>--- conflicted
+++ resolved
@@ -18,12 +18,8 @@
     width: 100%;
     height: 100%;
     margin: 0;
-<<<<<<< HEAD
     opacity: 0;
-    z-index: -1;
-=======
     z-index: -1
->>>>>>> e35e2bf2
 }
 
 .customMaskInput-mask {
