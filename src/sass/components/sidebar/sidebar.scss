--- conflicted
+++ resolved
@@ -31,15 +31,9 @@
         text-transform: uppercase;
         width: 100%;
 
-<<<<<<< HEAD
-        * {
-            // https://github.com/ProtonMail/Angular/issues/6153
-            pointer-events: none;
-        }
-=======
     .sidebar-btn-back * {
+        // https://github.com/ProtonMail/Angular/issues/6153
         pointer-events: none;
->>>>>>> 9bd51e8f
     }
 
     .sidebar-btn-back {
