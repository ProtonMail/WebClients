// UNAUTHORIZED
header#pm_header {
	height: $headerHeight;
	line-height: $headerHeight;
	background: $secondary;
	font-size: 12px;
	position: relative;
	z-index: 2;
	overflow: hidden;
	height: 61px;
	line-height: 61px;
	a, .newBugReport-container {
		color: #fff;
		text-decoration: none;
		margin: 0 10px;
		b {
			font-weight: normal;
		}
	}
	& > a.back {
		height: 61px;
		overflow: hidden;
	}
}

<<<<<<< HEAD
// REGULAR
header#pm_header-desktop {
	height: $headerHeight;
	line-height: $headerHeight;
	background: $alt;
	font-size: 12px;
	position: relative;
	z-index: 100; /* less or equal to 100 for responsive composer*/
	i, b {
		font-style: normal;
		font-weight: normal;
	}
	a.logo {
		display: inline-block;
		float: left;
		width: $sidebarWidth;
		text-align: center;
		overflow: hidden;
		display: block;
		height: $headerHeight;
		background-color: $secondary;
		img {
			display: inline-block;
			margin: auto;
			vertical-align: middle;
			width: 130px;
		}
	}
	.pm_buttons {
		border: none;
		& > a {
			background: transparent !important;
			border: none;
		}
	}
	ul.navigation {
		display: block;
		float: right;
		margin: 0;
		padding: 0;
		& > li {
			display: block;
			float: left;
			position: relative;
			height: 60px;
			&:hover {
				box-shadow: 0 5px 0 0 $primary inset;
				transition: all .15s ease-in-out;
			}
			&.active {
				box-shadow: 0 5px 0 0 $primary inset;
			}
			& > a {
				display: block;
				float: left;
				color: #e0e3ec;
				padding: 12px 1rem 8px;
				width: 115px;
				box-sizing: border-box;
				text-decoration: none;
				box-shadow: none;
				height: 60px;

				&.sale-link {
					& > span {
						font-size: 1.6rem;
					}
				}

				& > span {
					display: block;
					height: 20px;
					line-height: 20px;
					text-align: center;
					.fa {
						display: inline-block;
						height: 20px;
						line-height: 20px;
					}
				}
				& > strong {
					display: block;
					height: 20px;
					line-height: 20px;
					font-weight: normal;
					text-transform: uppercase;
					text-align: center;
					overflow: hidden;
					text-overflow: ellipsis;
					white-space: nowrap;
				}
			}
			.pm_dropdown {
				.user {
					text-align: left;
					line-height: 1rem;
					margin-bottom: 1rem;
					float: left;
					display: block;
					width: 100%;
					strong,
					b {
						display: block;
						white-space: nowrap;
						overflow: hidden;
						text-overflow: ellipsis;
					}
				}
				.pm_button.primary {
					margin-top: 1rem;
					&:hover {
						background: darken($primary, 5%) !important;
						color: #fff !important;
					}
				}
				.version {
					margin-bottom: -15px;
				}
			}
		}
	}
	&.no-auth {
		background: $secondary;
		border-bottom-color: transparent;
		a {
			text-decoration: none;
			color: $white;
			padding: 0 25px;
			&.pm_button.primary {
				margin-right: 25px;
			}
		}
	}
}

=======
>>>>>>> 5c36bcac
header#pm_header-tablet {
	height: 70px;
	line-height: 70px;
	background: $alt;
	font-size: 14px;
	position: relative;
	z-index: 2;
	.compose {
		display: block;
		height: 50px;
        line-height: 50px;
        border-radius: 2px;
        background-color: $primary;
        text-align: center;
        color: $white;
        text-transform: uppercase;
        text-decoration: none;
        font-size: 12px;
        padding-right: .5rem;
        width: 135px;
        float: right;
        margin: 10px;
        &:hover {
            background-color: #7e82b4;
        }
        &:active {
            background-color: #66669a;
        }
	}

	a.logoMobile {
		display: inline-block;
		margin: 0 1rem;
		font-size: 1rem;
		float: left;
		color: #fff;
		img {
			display: inline-block;
			vertical-align: middle;
			margin-top: -4px;
		}
	}
	.location {
		float: left;
		display: block;
		font-weight: 700;
		font-size: 16px;
		color: #fff;
		text-transform: capitalize;
	}
}

header#pm_header-mobile {
	height: 70px;
	line-height: 70px;
	background: $alt;
	font-size: 14px;
	position: relative;
	z-index: 999;
	a.logoMobile {
		font-size: 1rem;
		float: left;
		max-width: 3rem;
		min-width: 3rem;
		width: auto;
		height: 70px;
		line-height: 70px;
		box-sizing: border-box;
		padding: 0 10px;
		margin: 0;
		text-align: center;
		display: inline-block;
		color: #fff;
		img {
			display: inline-block;
			vertical-align: middle;
			margin-top: -4px;
		}
	}
	.fa {
		font-size: 18px;
	}
	.searchBtn {
		display: inline-block;
		float: right;
		color: #fff;
		max-width: 4rem;
		min-width: 4rem;
		text-align: center;
		width: auto;
	}
	a.compose {
		background: transparent;
		float: right;
		color: #fff;
		max-width: 4rem;
		min-width: 4rem;
		text-align: center;
		width: auto;
		&:hover {
			background: transparent;
		}
	}
	.location {
		float: left;
		display: block;
		font-weight: 700;
		font-size: 16px;
		color: #fff;
		text-transform: capitalize;
	}
}

.mobileMode.activeComposer {
	header#pm_header-mobile {
		display: none;
	}
}<|MERGE_RESOLUTION|>--- conflicted
+++ resolved
@@ -23,144 +23,6 @@
 	}
 }
 
-<<<<<<< HEAD
-// REGULAR
-header#pm_header-desktop {
-	height: $headerHeight;
-	line-height: $headerHeight;
-	background: $alt;
-	font-size: 12px;
-	position: relative;
-	z-index: 100; /* less or equal to 100 for responsive composer*/
-	i, b {
-		font-style: normal;
-		font-weight: normal;
-	}
-	a.logo {
-		display: inline-block;
-		float: left;
-		width: $sidebarWidth;
-		text-align: center;
-		overflow: hidden;
-		display: block;
-		height: $headerHeight;
-		background-color: $secondary;
-		img {
-			display: inline-block;
-			margin: auto;
-			vertical-align: middle;
-			width: 130px;
-		}
-	}
-	.pm_buttons {
-		border: none;
-		& > a {
-			background: transparent !important;
-			border: none;
-		}
-	}
-	ul.navigation {
-		display: block;
-		float: right;
-		margin: 0;
-		padding: 0;
-		& > li {
-			display: block;
-			float: left;
-			position: relative;
-			height: 60px;
-			&:hover {
-				box-shadow: 0 5px 0 0 $primary inset;
-				transition: all .15s ease-in-out;
-			}
-			&.active {
-				box-shadow: 0 5px 0 0 $primary inset;
-			}
-			& > a {
-				display: block;
-				float: left;
-				color: #e0e3ec;
-				padding: 12px 1rem 8px;
-				width: 115px;
-				box-sizing: border-box;
-				text-decoration: none;
-				box-shadow: none;
-				height: 60px;
-
-				&.sale-link {
-					& > span {
-						font-size: 1.6rem;
-					}
-				}
-
-				& > span {
-					display: block;
-					height: 20px;
-					line-height: 20px;
-					text-align: center;
-					.fa {
-						display: inline-block;
-						height: 20px;
-						line-height: 20px;
-					}
-				}
-				& > strong {
-					display: block;
-					height: 20px;
-					line-height: 20px;
-					font-weight: normal;
-					text-transform: uppercase;
-					text-align: center;
-					overflow: hidden;
-					text-overflow: ellipsis;
-					white-space: nowrap;
-				}
-			}
-			.pm_dropdown {
-				.user {
-					text-align: left;
-					line-height: 1rem;
-					margin-bottom: 1rem;
-					float: left;
-					display: block;
-					width: 100%;
-					strong,
-					b {
-						display: block;
-						white-space: nowrap;
-						overflow: hidden;
-						text-overflow: ellipsis;
-					}
-				}
-				.pm_button.primary {
-					margin-top: 1rem;
-					&:hover {
-						background: darken($primary, 5%) !important;
-						color: #fff !important;
-					}
-				}
-				.version {
-					margin-bottom: -15px;
-				}
-			}
-		}
-	}
-	&.no-auth {
-		background: $secondary;
-		border-bottom-color: transparent;
-		a {
-			text-decoration: none;
-			color: $white;
-			padding: 0 25px;
-			&.pm_button.primary {
-				margin-right: 25px;
-			}
-		}
-	}
-}
-
-=======
->>>>>>> 5c36bcac
 header#pm_header-tablet {
 	height: 70px;
 	line-height: 70px;
