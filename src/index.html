<!doctype html>
<html lang="en">
<head>
    <meta charset="utf-8">
    <meta name="viewport" content="width=device-width, initial-scale=1, maximum-scale=1">
    <base href="/">
    <title>ProtonMail</title>
    <link rel="shortcut icon" href="/assets/favicon.ico" />
    <% styles.forEach(function (file) { %><link rel="stylesheet" type="text/css" href="/<%= file %>" /><% }); %>
    <style type="text/css" id="loading-css">
        body {
          font-family: 'Lucida Grande', 'Lucida Sans Unicode', 'Lucida Sans', Geneva, Verdana;
          color: #fff;
          -webkit-font-smoothing: antialiased;
          text-align: center;
          overflow: hidden;
          height: 100%;
          width: 100%;
          font-size: 13px;
        }
        #loading {
          position: absolute;
          left: 0;
          top: 0;
          right: 0;
          bottom: 0;
          z-index: 9999;
          color: #fff;
          background: #555;          
        }

        .higgs {
          position: relative;
          margin: auto;
          width: 160px;
        }
        .orbit,
        .ring {
          -webkit-transition: -webkit-transform 500ms linear;
          -webkit-transform-style: preserve-3d;
          -moz-transition: -moz-transform 500ms linear;
          -moz-transform-style: preserve-3d;
          width: 160px;
          height: 160px;
          margin: auto;
          margin-top: 80px;
          position: absolute;
        }
        .orbit {
          border: 0px solid #ffffff;          
        }
        .ring {
          position: absolute;
          border: 3px solid #ffffff;
          border-radius: 160px;
          margin: auto;
        }
        .ring.inner,
        .ring.center {
          border: 1px solid rgba(255,255,255,.5);
          width: 80px;
          height: 80px;
          top: 40px;
          left: 40px;
        }
        .ring.center {
          background: #ffffff;
          width: 20px;
          height: 20px;
          top: 70px;
          left: 70px;
          box-shadow: 0 0 5px #fff;
        }
        .wrap-electron {
          border: 0px solid  #fff;
          position: absolute;
          width: 100%;
          height: 100%;
        }
        .electron {
          width: 12px;
          height: 12px;
          background: #ffffff;
          left: 50%;
          margin-left: -8px;
          border: none;
          top: -7px;
          -webkit-transform-origin: 50% 50%;
        }
        .inner .electron {
          top: -6px;
        }

        .orbit {
          -webkit-animation: lateral 3s ease-in-out infinite;
          -moz-animation: lateral 3s ease-in-out infinite;
        }      
        .vertical {
          -webkit-animation: vertical 3s linear infinite;
          -moz-animation: vertical 3s linear infinite;
        }
        .horizontal {
          -webkit-animation: horizontal 3s linear infinite;
          -moz-animation: horizontal 3s linear infinite;
        } 

        .orbit.r {
          -webkit-animation: lateralRevert 1s linear infinite;
          -moz-animation: lateralRevert 1s linear infinite;
        }      
        .vertical.inner {
          -webkit-animation: verticalRevert 1s linear infinite;
          -moz-animation: verticalRevert 1s linear infinite;
        }
        .horizontal.inner {
          -webkit-animation: horizontalRevert 1s linear infinite;
          -moz-animation: horizontalRevert 1s linear infinite;
        }

        .center {
          -webkit-animation: electron 3s linear infinite;
          -moz-animation: electron 3s linear infinite;          
        }

        @keyframes electron {
          0% {
            -webkit-transform: rotateZ(0deg);
            opacity: .9;
            box-shadow: 0;
          }
          50% {
            opacity: 1;
            box-shadow: 0 0 8rem 1rem #fff;
          }
          100% {
            -webkit-transform: rotateZ(360deg);
            opacity: .9;
            box-shadow: 0;
          }
        }
        @keyframes horizontal {
          from {
            transform: rotateY(0deg);
          }
          to {
            transform: rotateY(360deg);
          }
        }
        @keyframes horizontalRevert {
          from {
            transform: rotateY(360deg);
          }
          to {
            transform: rotateY(0deg);
          }
        }
        @keyframes vertical {
          from {
            transform: rotateX(0deg);
          }
          to {
            transform: rotateX(360deg);
          }
        }
        @keyframes verticalRevert {
          from {
            transform: rotateX(360deg);
          }
          to {
            transform: rotateX(0deg);
          }
        }
        @keyframes lateral {
          from {
            transform: rotateZ(0deg);
          }
          to {
            transform: rotateZ(360deg);
          }
        }
        @keyframes lateralRevert {
          from {
            transform: rotateZ(360deg);
          }
          to {
            transform: rotateZ(0deg);
          }
        }  

        @-webkit-keyframes electron {
          0% {
            -webkit-transform: rotateZ(0deg);
            opacity: .5;
            box-shadow: 0;
          }
          50% {
            opacity: 1;
            box-shadow: 0 0 2rem #fff;
          }
          100% {
            -webkit-transform: rotateZ(360deg);
            opacity: .5;
            box-shadow: 0;
          }
        }
        @-webkit-keyframes horizontal {
          from {
            -webkit-transform: rotateY(0deg);
          }
          to {
            -webkit-transform: rotateY(360deg);
          }
        }
        @-webkit-keyframes horizontalRevert {
          from {
            -webkit-transform: rotateY(360deg);
          }
          to {
            -webkit-transform: rotateY(0deg);
          }
        }
        @-webkit-keyframes vertical {
          from {
            -webkit-transform: rotateX(0deg);
          }
          to {
            -webkit-transform: rotateX(360deg);
          }
        }
        @-webkit-keyframes verticalRevert {
          from {
            -webkit-transform: rotateX(360deg);
          }
          to {
            -webkit-transform: rotateX(0deg);
          }
        }
        @-webkit-keyframes lateral {
          from {
            -webkit-transform: rotateZ(0deg);
          }
          to {
            -webkit-transform: rotateZ(360deg);
          }
        }
        @-webkit-keyframes lateralRevert {
          from {
            -webkit-transform: rotateZ(360deg);
          }
          to {
            -webkit-transform: rotateZ(0deg);
          }
        }  
    </style>
</head>
<<<<<<< HEAD
<body ng-app="proton" ng-class="{ locked: (isLoggedIn && isLocked) || ('login' | isState), login: !isLoggedIn, secure: isSecure(), blank: !!isBlank}">
=======
<body ng-app="proton" ng-class="{ locked: (isLoggedIn && isLocked) || ( ('eo.unlock'|isState) || ('eo.message'|isState) || ('eo.reply'|isState)), login: !isLoggedIn, secure: isSecure(), blank: !!isBlank, 'min': toggleSidebar}">

>>>>>>> 3dcb3451
    <div id="loading">

      <div class="higgs">

        <div class="orbit">
          <div class="ring horizontal"><div class="wrap-electron"></div></div>
          <div class="ring vertical"><div class="wrap-electron"></div></div>
        </div>
        
        <div class="orbit r">
          <div class="ring horizontal inner"><div class="wrap-electron"></div></div>
          <div class="ring vertical inner"><div class="wrap-electron"></div></div>
          <div class="ring center"></div>
        </div>

      </div>
        <p class="text-center">Loading ProtonMail</p>
    </div>

    <div ui-view="main" autoscroll="false" id="body"></div>
    <% scripts.forEach(function (file) { %>
    <script type="text/javascript" src="/<%= file %>"></script><% }); %>
    <script type="text/javascript">
        angular.module("proton")
        .run(function($rootScope) { $rootScope.build = <%= JSON.stringify(build) %>; })
        .config(function(authenticationProvider) { authenticationProvider.setAPIBaseURL("<%= settings.apiUrl %>"); })
    </script>
</body>
</html><|MERGE_RESOLUTION|>--- conflicted
+++ resolved
@@ -26,7 +26,7 @@
           bottom: 0;
           z-index: 9999;
           color: #fff;
-          background: #555;          
+          background: #555;
         }
 
         .higgs {
@@ -47,7 +47,7 @@
           position: absolute;
         }
         .orbit {
-          border: 0px solid #ffffff;          
+          border: 0px solid #ffffff;
         }
         .ring {
           position: absolute;
@@ -94,7 +94,7 @@
         .orbit {
           -webkit-animation: lateral 3s ease-in-out infinite;
           -moz-animation: lateral 3s ease-in-out infinite;
-        }      
+        }
         .vertical {
           -webkit-animation: vertical 3s linear infinite;
           -moz-animation: vertical 3s linear infinite;
@@ -102,12 +102,12 @@
         .horizontal {
           -webkit-animation: horizontal 3s linear infinite;
           -moz-animation: horizontal 3s linear infinite;
-        } 
+        }
 
         .orbit.r {
           -webkit-animation: lateralRevert 1s linear infinite;
           -moz-animation: lateralRevert 1s linear infinite;
-        }      
+        }
         .vertical.inner {
           -webkit-animation: verticalRevert 1s linear infinite;
           -moz-animation: verticalRevert 1s linear infinite;
@@ -119,7 +119,7 @@
 
         .center {
           -webkit-animation: electron 3s linear infinite;
-          -moz-animation: electron 3s linear infinite;          
+          -moz-animation: electron 3s linear infinite;
         }
 
         @keyframes electron {
@@ -185,7 +185,7 @@
           to {
             transform: rotateZ(0deg);
           }
-        }  
+        }
 
         @-webkit-keyframes electron {
           0% {
@@ -250,15 +250,10 @@
           to {
             -webkit-transform: rotateZ(0deg);
           }
-        }  
+        }
     </style>
 </head>
-<<<<<<< HEAD
-<body ng-app="proton" ng-class="{ locked: (isLoggedIn && isLocked) || ('login' | isState), login: !isLoggedIn, secure: isSecure(), blank: !!isBlank}">
-=======
 <body ng-app="proton" ng-class="{ locked: (isLoggedIn && isLocked) || ( ('eo.unlock'|isState) || ('eo.message'|isState) || ('eo.reply'|isState)), login: !isLoggedIn, secure: isSecure(), blank: !!isBlank, 'min': toggleSidebar}">
-
->>>>>>> 3dcb3451
     <div id="loading">
 
       <div class="higgs">
@@ -267,7 +262,7 @@
           <div class="ring horizontal"><div class="wrap-electron"></div></div>
           <div class="ring vertical"><div class="wrap-electron"></div></div>
         </div>
-        
+
         <div class="orbit r">
           <div class="ring horizontal inner"><div class="wrap-electron"></div></div>
           <div class="ring vertical inner"><div class="wrap-electron"></div></div>
