--- conflicted
+++ resolved
@@ -79,14 +79,9 @@
 import { getOriginalTo, hasSimpleLoginSender } from '@proton/shared/lib/mail/messages';
 import unary from '@proton/utils/unary';
 
-<<<<<<< HEAD
-import type { MessageStateWithData, MessageWithOptionalBody } from '../../store/messages/messagesTypes';
-import { hasIcalExtension } from '../attachment/attachment';
-=======
 import { hasIcalExtension } from 'proton-mail/helpers/attachment/attachment';
 
->>>>>>> 435a9d42
-import type { FetchAllEventsByUID } from './inviteApi';
+import type { FetchAllEventsByUID } from './inviteApi';;
 
 export enum EVENT_TIME_STATUS {
     PAST,
