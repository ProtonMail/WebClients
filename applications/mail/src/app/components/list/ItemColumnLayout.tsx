--- conflicted
+++ resolved
@@ -38,11 +38,7 @@
     unread: boolean;
     onBack: () => void;
     isSelected: boolean;
-<<<<<<< HEAD
-    hasVerifiedBadge?: boolean;
     maxLabels?: number;
-=======
->>>>>>> 4920008d
 }
 
 const ItemColumnLayout = ({
@@ -56,12 +52,8 @@
     unread,
     onBack,
     isSelected,
-<<<<<<< HEAD
-    hasVerifiedBadge = false,
+    senders,
     maxLabels = 4,
-=======
-    senders,
->>>>>>> 4920008d
 }: Props) => {
     const [userSettings] = useUserSettings();
     const { shouldHighlight, highlightMetadata } = useEncryptedSearchContext();
