import { ChangeEvent, DragEvent, MouseEvent, memo, useMemo, useRef } from 'react';

import { ItemCheckbox, classnames, useLabels, useMailSettings } from '@proton/components';
import { MAILBOX_LABEL_IDS, VIEW_MODE } from '@proton/shared/lib/constants';
import { Message } from '@proton/shared/lib/interfaces/mail/Message';
import { getRecipients as getMessageRecipients, getSender, isDraft, isSent } from '@proton/shared/lib/mail/messages';
import clsx from '@proton/utils/clsx';

import { useEncryptedSearchContext } from '../../containers/EncryptedSearchProvider';
import { getRecipients as getConversationRecipients, getSenders } from '../../helpers/conversation';
import { isMessage, isUnread } from '../../helpers/elements';
import { isCustomLabel } from '../../helpers/labels';
import { useRecipientLabel } from '../../hooks/contact/useRecipientLabel';
import { Element } from '../../models/element';
import { Breakpoints } from '../../models/utils';
import ItemColumnLayout from './ItemColumnLayout';
import ItemRowLayout from './ItemRowLayout';
import ItemSenders from './ItemSenders';

const { SENT, ALL_SENT, ALL_MAIL, STARRED, DRAFTS, ALL_DRAFTS, SCHEDULED } = MAILBOX_LABEL_IDS;

const labelsWithIcons = [ALL_MAIL, STARRED, ALL_SENT, ALL_DRAFTS] as string[];

interface Props {
    conversationMode: boolean;
    isCompactView: boolean;
    labelID: string;
    loading: boolean;
    elementID?: string;
    columnLayout: boolean;
    element: Element;
    checked?: boolean;
    onCheck: (event: ChangeEvent, elementID: string) => void;
    onClick: (elementID: string | undefined) => void;
    onContextMenu: (event: React.MouseEvent<HTMLDivElement>, element: Element) => void;
    onDragStart: (event: DragEvent, element: Element) => void;
    onDragEnd: (event: DragEvent) => void;
    onBack: () => void;
    dragged: boolean;
    index: number;
    breakpoints: Breakpoints;
    onFocus: (index: number) => void;
    maxLabels?: number;
}

const Item = ({
    conversationMode,
    isCompactView,
    labelID,
    loading,
    element,
    elementID,
    columnLayout,
    checked = false,
    onCheck,
    onClick,
    onContextMenu,
    onDragStart,
    onDragEnd,
    onBack,
    dragged,
    index,
    breakpoints,
    onFocus,
    maxLabels = 4,
}: Props) => {
    const [mailSettings] = useMailSettings();
    const [labels] = useLabels();
    const { shouldHighlight, getESDBStatus } = useEncryptedSearchContext();
    const { dbExists, esEnabled } = getESDBStatus();
    const useES = dbExists && esEnabled && shouldHighlight();

    const elementRef = useRef<HTMLDivElement>(null);

    const displayRecipients =
        [SENT, ALL_SENT, DRAFTS, ALL_DRAFTS, SCHEDULED].includes(labelID as MAILBOX_LABEL_IDS) ||
        isSent(element) ||
        isDraft(element);
    const { getRecipientLabel, getRecipientsOrGroups, getRecipientsOrGroupsLabels } = useRecipientLabel();
    const isConversationContentView = mailSettings?.ViewMode === VIEW_MODE.GROUP;
    const isSelected =
        isConversationContentView && isMessage(element)
            ? elementID === (element as Message).ConversationID
            : elementID === element.ID;
    const showIcon = labelsWithIcons.includes(labelID) || isCustomLabel(labelID, labels);
    const senders = conversationMode
        ? getSenders(element)
        : getSender(element as Message)
        ? [getSender(element as Message)]
        : [];
    const recipients = conversationMode ? getConversationRecipients(element) : getMessageRecipients(element as Message);
    const sendersLabels = useMemo(() => senders.map((sender) => getRecipientLabel(sender, true)), [senders]);
    const recipientsOrGroup = getRecipientsOrGroups(recipients);
    const recipientsLabels = getRecipientsOrGroupsLabels(recipientsOrGroup);

    const ItemLayout = columnLayout ? ItemColumnLayout : ItemRowLayout;
    const unread = isUnread(element, labelID);
    const [firstRecipient] = displayRecipients ? recipients : senders;

    const handleClick = (event: MouseEvent<HTMLDivElement>) => {
        const target = event.target as HTMLElement;
        if (target.closest('.stop-propagation')) {
            event.stopPropagation();
            return;
        }
        onClick(element.ID);
    };

    const handleCheck = (event: ChangeEvent) => {
        onCheck(event, element.ID || '');
    };

    const handleFocus = () => {
        onFocus(index);
    };

    const senderItem = (
        <ItemSenders
            element={element}
            conversationMode={conversationMode}
            loading={loading}
            unread={unread}
            displayRecipients={displayRecipients}
            isSelected={isSelected}
        />
    );

    return (
        <div
            className={clsx(
                'item-container-wrapper relative',
                (isCompactView || !columnLayout) && 'border-bottom border-weak'
            )}
        >
            <div
                onContextMenu={(event) => onContextMenu(event, element)}
                onClick={handleClick}
                draggable
                onDragStart={(event) => onDragStart(event, element)}
                onDragEnd={onDragEnd}
                className={classnames([
                    'flex-item-fluid flex flex-nowrap cursor-pointer opacity-on-hover-container',
                    columnLayout
                        ? 'item-container item-container-column'
                        : 'item-container-row flex-align-items-center',
                    isSelected && 'item-is-selected',
                    !unread && 'read',
                    unread && 'unread',
                    dragged && 'item-dragging',
                    loading && 'item-is-loading',
                    useES && columnLayout && 'es-three-rows',
                    useES && !columnLayout && 'es-row-results',
                ])}
                style={{ '--index': index }}
                ref={elementRef}
                onFocus={handleFocus}
                tabIndex={0}
                data-element-id={element.ID}
                data-shortcut-target="item-container"
                data-shortcut-target-selected={isSelected}
                data-testid={`message-item:${element.Subject}`}
            >
                <ItemCheckbox
                    ID={element.ID}
                    bimiSelector={firstRecipient?.BimiSelector || undefined}
                    name={displayRecipients ? recipientsLabels[0] : sendersLabels[0]}
                    email={firstRecipient?.Address}
                    displaySenderImage={!!firstRecipient?.DisplaySenderImage}
                    checked={checked}
                    onChange={handleCheck}
                    compactClassName="mr0-75 stop-propagation"
                    normalClassName={classnames(['ml0-1', columnLayout ? 'mr0-6 mt0-1' : 'mr0-5'])}
                />
                <ItemLayout
                    isCompactView={isCompactView}
                    labelID={labelID}
                    elementID={elementID}
                    labels={labels}
                    element={element}
                    conversationMode={conversationMode}
                    showIcon={showIcon}
                    senders={senderItem}
                    unread={unread}
                    breakpoints={breakpoints}
                    onBack={onBack}
                    isSelected={isSelected}
<<<<<<< HEAD
                    hasVerifiedBadge={hasVerifiedBadge}
                    maxLabels={maxLabels}
=======
>>>>>>> 4920008d
                />
            </div>
        </div>
    );
};

export default memo(Item);<|MERGE_RESOLUTION|>--- conflicted
+++ resolved
@@ -184,11 +184,7 @@
                     breakpoints={breakpoints}
                     onBack={onBack}
                     isSelected={isSelected}
-<<<<<<< HEAD
-                    hasVerifiedBadge={hasVerifiedBadge}
                     maxLabels={maxLabels}
-=======
->>>>>>> 4920008d
                 />
             </div>
         </div>
