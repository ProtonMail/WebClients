import { ReactNode, useMemo } from 'react';

import { c, msgid } from 'ttag';

import { classnames } from '@proton/components';
import { Label } from '@proton/shared/lib/interfaces/Label';
import { getHasOnlyIcsAttachments } from '@proton/shared/lib/mail/messages';

import { useEncryptedSearchContext } from '../../containers/EncryptedSearchProvider';
import { useExpiringElement } from '../../hooks/useExpiration';
import { Element } from '../../models/element';
import { ESMessage } from '../../models/encryptedSearch';
import NumMessages from '../conversation/NumMessages';
import ItemAction from './ItemAction';
import ItemAttachmentIcon from './ItemAttachmentIcon';
import ItemDate from './ItemDate';
import ItemExpiration from './ItemExpiration';
import ItemHoverButtons from './ItemHoverButtons';
import ItemLabels from './ItemLabels';
import ItemLocation from './ItemLocation';
import ItemStar from './ItemStar';
import ItemUnread from './ItemUnread';

interface Props {
    isCompactView: boolean;
    labelID: string;
    elementID?: string;
    labels?: Label[];
    element: Element;
    conversationMode: boolean;
    showIcon: boolean;
    senders: ReactNode;
    unread: boolean;
    onBack: () => void;
<<<<<<< HEAD
    hasVerifiedBadge?: boolean;
    maxLabels?: number;
=======
>>>>>>> 4920008d
}

const ItemRowLayout = ({
    isCompactView,
    labelID,
    elementID,
    labels,
    element,
    conversationMode,
    showIcon,
    senders,
    unread,
    onBack,
<<<<<<< HEAD
    hasVerifiedBadge = false,
    maxLabels = 4,
=======
>>>>>>> 4920008d
}: Props) => {
    const { shouldHighlight, highlightMetadata } = useEncryptedSearchContext();
    const highlightData = shouldHighlight();

    const { expirationTime, hasExpiration } = useExpiringElement(element, conversationMode);

    const body = (element as ESMessage).decryptedBody;
    const { Subject } = element;

    const subjectContent = useMemo(
        () => (highlightData && Subject ? highlightMetadata(Subject, unread, true).resultJSX : Subject),
        [Subject, highlightData, highlightMetadata, unread]
    );

    const { resultJSX, numOccurrences } = useMemo(
        () =>
            body && highlightData ? highlightMetadata(body, unread, true) : { resultJSX: undefined, numOccurrences: 0 },
        [body, unread, highlightData, highlightMetadata]
    );
    const bodyTitle = c('Info').ngettext(
        msgid`${numOccurrences} occurrence found`,
        `${numOccurrences} occurrences found`,
        numOccurrences
    );

    const hasOnlyIcsAttachments = getHasOnlyIcsAttachments(element?.AttachmentInfo);

    return (
        <div className="flex-item-fluid flex flex-align-items-center flex-nowrap flex-row item-titlesender">
            <div className="myauto flex w2e" data-testid={unread}>
                <ItemStar element={element} />
            </div>
            <div className={classnames(['item-senders flex flex-nowrap mauto pr1', unread && 'text-bold'])}>
                <ItemUnread element={element} labelID={labelID} className="mr0-2 item-unread-dot" />
                <ItemAction element={element} className="mr0-5 flex-item-noshrink myauto" />
                <span className="max-w100 text-ellipsis" data-testid="message-row:sender-address">
                    {senders}
                </span>
            </div>

            <div className="item-subject flex-item-fluid flex flex-align-items-center flex-nowrap mauto">
                <div className="flex flex-column inline-block">
                    <span
                        role="heading"
                        aria-level={2}
                        className={classnames(['max-w100 text-ellipsis mr1', unread && 'text-bold'])}
                        title={Subject}
                        data-testid="message-row:subject"
                    >
                        {showIcon && (
                            <span className="mr0-25 inline-flex flex-item-noshrink align-bottom">
                                <ItemLocation element={element} labelID={labelID} />
                            </span>
                        )}
                        {conversationMode && (
                            <NumMessages
                                className={classnames(['mr0-25 flex-item-noshrink', unread && 'text-bold'])}
                                conversation={element}
                            />
                        )}
                        {subjectContent}
                    </span>

                    {!!resultJSX && highlightData && (
                        <>
                            <span
                                className={classnames(['max-w100 text-ellipsis mr1', unread && 'text-bold'])}
                                title={bodyTitle}
                                aria-hidden="true"
                            >
                                {resultJSX}
                            </span>
                            <span className="sr-only">{bodyTitle}</span>
                        </>
                    )}
                </div>
            </div>

            <ItemLabels
                labels={labels}
                element={element}
                labelID={labelID}
                maxNumber={maxLabels}
                className="flex-item-noshrink mlauto"
                showDropdown={false}
                isCollapsed={false}
            />

            <span className="flex w3e ml0-5 text-center flex-justify-end">
                {hasExpiration && <ItemExpiration expirationTime={expirationTime} />}
                <ItemAttachmentIcon
                    icon={hasOnlyIcsAttachments ? 'calendar-grid' : undefined}
                    element={element}
                    className="flex-item-noshrink"
                />
            </span>

            <span className="ml1 flex w13e flex-nowrap flex-align-items-center flex-justify-end">
                <ItemHoverButtons
                    element={element}
                    labelID={labelID}
                    elementID={elementID}
                    onBack={onBack}
                    hasStar={false}
                    size={isCompactView ? 'small' : 'medium'}
                />
                <span className="item-senddate-row ml0-5 flex flex-nowrap flex-justify-end flex-align-items-center">
                    <ItemDate
                        element={element}
                        labelID={labelID}
                        className={unread ? 'text-bold' : undefined}
                        useTooltip
                    />
                </span>
            </span>
        </div>
    );
};

export default ItemRowLayout;<|MERGE_RESOLUTION|>--- conflicted
+++ resolved
@@ -32,11 +32,7 @@
     senders: ReactNode;
     unread: boolean;
     onBack: () => void;
-<<<<<<< HEAD
-    hasVerifiedBadge?: boolean;
     maxLabels?: number;
-=======
->>>>>>> 4920008d
 }
 
 const ItemRowLayout = ({
@@ -50,11 +46,7 @@
     senders,
     unread,
     onBack,
-<<<<<<< HEAD
-    hasVerifiedBadge = false,
     maxLabels = 4,
-=======
->>>>>>> 4920008d
 }: Props) => {
     const { shouldHighlight, highlightMetadata } = useEncryptedSearchContext();
     const highlightData = shouldHighlight();
