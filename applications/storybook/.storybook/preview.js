import React from 'react';

import {
    MimeIcons,
    Icons,
    NotificationsProvider,
    ModalsProvider,
    ModalsChildren,
    CacheProvider,
} from 'react-components';
import ApiProvider from 'react-components/containers/api/ApiProvider';
import ConfigProvider from 'react-components/containers/config/Provider';
import createCache from 'proton-shared/lib/helpers/cache';

import * as config from '../src/app/config';
import '../src/app/index.scss';

const cacheRef = createCache();

const tempConfig = {
    ...config,
    APP_NAME: 'proton-mail',
};

export const decorators = [
    (Story) => (
        <ConfigProvider config={tempConfig}>
            <Icons />
            <MimeIcons />
            <NotificationsProvider>
                <ModalsProvider>
                    <ApiProvider config={tempConfig}>
                        <ModalsChildren />
                        <CacheProvider cache={cacheRef}>
                            <Story />
                        </CacheProvider>
                    </ApiProvider>
                </ModalsProvider>
            </NotificationsProvider>
        </ConfigProvider>
    ),
];

export const parameters = {
<<<<<<< HEAD
    controls: { expanded: true }
}
=======
    controls: { expanded: true },
};
>>>>>>> ade356e2
<|MERGE_RESOLUTION|>--- conflicted
+++ resolved
@@ -42,10 +42,5 @@
 ];
 
 export const parameters = {
-<<<<<<< HEAD
-    controls: { expanded: true }
-}
-=======
     controls: { expanded: true },
-};
->>>>>>> ade356e2
+};