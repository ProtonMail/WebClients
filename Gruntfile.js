--- conflicted
+++ resolved
@@ -125,7 +125,7 @@
         },
 
         replace: {
-            build: {
+            dist: {
                 options: {
                     patterns: [
                         {
@@ -142,38 +142,6 @@
                         flatten: true,
                         src: ["<%= build_dir %>/**/*.html"],
                         dest: "<%= build_dir %>/"
-                    },
-                    {
-                        expand: true,
-                        flatten: true,
-                        src: ["<%= build_dir %>/pages/**/*.html"],
-                        dest: "<%= build_dir %>/pages"
-                    }
-                ]
-            },
-            compile: {
-                options: {
-                    patterns: [
-                        {
-                            json: {
-                                "appVersion": appVersion, // replaces "@@appVersion" to the value of 'appVersion' variable
-                                "apiVersion": apiVersion // replaces "@@apiVersion" to the value of 'apiVersion' variable
-                            }
-                        }
-                    ]
-                },
-                files: [
-                    {
-                        expand: true,
-                        flatten: true,
-                        src: ["<%= compile_dir %>/**/*.html"],
-                        dest: "<%= compile_dir %>/"
-                    },
-                    {
-                        expand: true,
-                        flatten: true,
-                        src: ["<%= compile_dir %>/pages/**/*.html"],
-                        dest: "<%= compile_dir %>/pages"
                     }
                 ]
             }
@@ -777,14 +745,9 @@
         "index:build",
         "includes:app",
         "includes:files",
-<<<<<<< HEAD
-        "replace:build",
-        "testconfig"
-=======
         "replace",
         "testconfig",
         "clean:after"
->>>>>>> c2d9af0b
     ]);
 
     grunt.registerTask("compile", [
@@ -794,7 +757,6 @@
         "copy:compile_assets",
         "includes:static_app",
         "includes:static_files",
-        "replace:compile",
         "copy:compile_fonts",
         "ngAnnotate",
         "cssmin",
