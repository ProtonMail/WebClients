--- conflicted
+++ resolved
@@ -795,13 +795,8 @@
         "copy:build_editor",
         "index:build",
         "includes:app",
-<<<<<<< HEAD
-        "includes:files", 
-        "replace",
-=======
         "includes:files",
         "replace:build",
->>>>>>> 5a05c4f4
         "testconfig",
         "clean:after"
     ]);
