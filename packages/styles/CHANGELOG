# [1.5.12] - 2019-04-10
<<<<<<< HEAD

## Updated/fixes

- removed `flex-item-grow-1-5` item to `flex-item-grow-2`.

# [1.5.11] - 2019-04-10
=======
>>>>>>> 5f443793

## Updated/fixes

- update badge height (Chrome bug)
- added `flex-item-grow-1-5` item.
- fixed sticky subnav


# [1.5.11] - 2019-04-10

## Updated/fixes

- conversation row class


# [1.5.10] - 2019-04-09

## Updated/fixes

- add missing CSS fragment in how to use the design system.
- fix print version


# [1.5.9] - 2019-04-05

## New

- add selected state for conversation styles
- add a DO/DON’T

## Updated/fixes

- fixed a display bug in code sections with Prism
- fixed a display bug in conversations


# [1.5.8] - 2019-04-05

## New

- conversation styles
- add class `w0` (`width: 0`)

## Updated/fixes

- reordered padding/margin helpers


# [1.5.7] - 2019-04-04

## New

- add color rules

## Updated/fixes

- fix small bug/cleanup
- fixed color wrong values


# [1.5.6] - 2019-04-03

## New

- add example of settings layout
- add `aria-busy="true"` state to toggle

## Updated/fixes

- fixed RTL for top search and navigation
- fixed logo plan with RTL
- fixed sidebar display
- splitted/cleanup some SCSS files
- fixed white mode poc

# [1.5.5] - 2019-04-02

## New

- top search bar styles
- top navigation styles

## Updated/fixes

- splitted main template in several files for Design System website
- update documentation page on Sass variables


# [1.5.4] - 2019-04-01

## New

- put variables in `design-system-config`
- rewamped color pages
- add `h100` class
- added documentation page on Sass variables

## Updated/fixes

- add missing color in icons
- fix 404 page


# [1.5.3] - 2019-03-29

## New

- Plan under logo


# [1.5.2] - 2019-03-27

## New

- styles for conversations

## Updated/fixes

- “caret” has a single “r”.
- added modifier `.pm-button--for-icon` (for group button made of icons)
- add missing ` !default` to some variables
- add `shape-burger` icon (for design system website)


# [1.5.1] - 2019-03-26

## Updated/fixes

- remove `progress` tag to `meter` (for space used)
- added `white` classes (`fill-white` & `bg-white`)
- added `opacity-50` class (=> `opacity: .5`)
- doc for `flex-nowrap` class


# [1.5.0] - 2019-03-25

## New

- detect scroll on main navigation/display gradient
- add `disabled` style for toggle
- add `indeterminate` style for checkbox

## Updated/fixes

- Update button aliases to modifiers.

# [1.4.9] - 2019-03-22

## New

- added caret icon
- WIP: detect scroll on main navigation

## Updated/fixes

- Update toggle component, also fixed it in RTL version

# [1.4.7] - 2019-03-21

## New

- Tooltips styles
- RTL documentation
- added class `.mirror` in `sprite-for-css-only.svg` and in `_design-system-layout-modules.scss`

## Updated/fixes

- Missing paths `$path-images` in `_pm-loadingcontent.scss`

## Misc

- Fixed CSP issue on SVG sprite for CSS (Firefox… you really start to stress me up!)

# [1.4.6] - 2019-03-19

## New

- conversation styles (WIP)

# [1.4.5] - 2019-03-18

## New

- added new images useful in settings (in `assets/img/pm-images`)

## Updated/fixes

- added disabled styles for `radio`/`checkbox`
- added new color on `block-info-standard`: `block-info-standard-error`
- added ProtonMail icon with “native” viewbox of 16×16

# [1.4.4] - 2019-03-15

## New

- added class `dash2x` to make path bigger on SVGs

## Updated/fixes

- added example/fix on icons in `button`/`a`.

# [1.4.3] - 2019-03-12

## New

- added class `rounded50` (`border-radius: 50%`)
- made design system more RTL-friendly (WIP)
- added examples of integration in icons
- added one DO/DONT

## Updated/fixes

- removed duplicate SVG icon
- moved some classes that are specific to design system website
- indentation fixes

# [1.4.2] - 2019-03-11

## Updated/fixes

- used relative path for images (for webpack)
- added documentation for variables
- added missing `!default` on variables of the design system
- updated `styles-pm` comments and “how to use design system” for variables
- indentation fixes


# [1.4.1] - 2019-03-08

## New

- added “domain breadcrumb” styles (in containers)
- added “Information panels” styles (in containers)
- added `#shape-drag` and `#shape-reload` icons (not definitive icons)

## Updated/fixes

- updated asset structure
- fixed overflow on Chrome
- also “fixed” a iOS Safari bug


# [1.3.8] - 2019-03-07

## Updated/fixes

- fixed `padding`s on `block-info-warning`

## Misc

- Added documentation for `unstyled` class

# [1.3.6] - 2019-03-04

## New

- added `.italic` class 
- added SVG sprite for CSS use only (with doc)
- added `.bold` alias for `.strong`
- added animation on `radio`/`checkbox`

## Misc

- Fixed CSP issue on SVG sprite for CSS (Firefox)


# [1.3.5] - 2019-03-01

## New

- added `input type="radio/checkbox/search"` in forms
- added SVG sprite for CSS use only
- added `.strong` and reset for `b` and `strong` 

## Updated/fixes

- `select` enhanced but WIP

## Misc

- moved to Github
- created templates for issues/PR, labels, etc.


# [1.3.4] - 2019-02-18

## New

- added alias `.pm-button-redborder` in buttons
- added all icons
- added `pm-modal--smaller` class and example

## Updated/fixes

- remove margin on `textarea`


# [1.3.3] - 2019-02-18

## New

- added simple horizontal `flex-autogrid` examples in flexbox helpers


# [1.3.2] - 2019-02-15

## New

- added `block-info-*` examples in containers
- added `ratio-container-*` examples (in "icons tests", also useful for responsive `iframes`/etc. with keeping ratios)


## Updated/fixes

- mentionned new `scss` files in “how to use the design system”


# [1.3.0] - 2019-02-14

## New

- added loading content page/templates
- added drop downs (WIP)
- added design for `progress` bar in navigation (remaining size)
- added `information-block` style in container section
- added aliases for buttons: `pm-button-(primary/link/error/warning/info)`
- added class `.link` (same style as for `a` tag)
- added class `.scroll-if-needed`, to apply `overflow: auto` on an element


## Updated/fixes

- adapted height of buttons/status/input/table cells (from Keven input)
- updated: default case for `main-area` is without the toolbar, exception is now `main-area--withToolbar`
- increased speed of all animations/transitions
- moved `.rounded` class to global layout
- enhanced Flexbox documentation section (mention of `flex-item-noshrink`, `flex-item-nogrow` and `flex-self-vcenter` classes)

## Misc

- added meta descriptions and keywords for all pages
- bugfixes: IE11 JS fix (arrow functions are too modern for IE11, f***)
- added another stupid joke on 404 page
- updated license


# [1.2.0] - 2019-01-24

## New

- added login page/template
- added class `main-area--noToolbar` (main area without toolbar)
- added class `main-full` (full-height page for login)
- splitted `pm-layout` into separate components
- added list/documentation on each module in “How to use the Design System”


## Fixed

- renamed status to badges (including classes)
- tables (used more `extend`s to factorise)
- add cache buster for JS file
- bugfixes (links)

# [1.1.0] - 2019-01-22

## New

- added sub navigation (buttons + IntersectionObserver stuff)
- refactored group buttons
- added classes `is-hover` and `is-active` for buttons
- added exception for main content without toolbar (`main-area--noToolbar`)
- styled buttons in left toolbar (PM, PVPN, Burger, etc.)


## Fixed

- renamed svg sprite
- updated modal code
- fixed print version
- reordered import to have helper working properly on `Hx` stuff
- bugfixes

# [1.0.0] - 2019-01-14

The design system for Proton projects is here. A quick look?

## Features of the Design System

- A global reference for design: colors, SVG icons available, buttons styles, etc.
- A documentation to share front-end best practices (conventions, DOs/DONTs, etc.)
- Some sets of re-usable classes (helpers) for front-end: typographic/hiding/etc. helpers, positionning helpers, etc.
- A mini Flexbox micro-framework for achieving most common positionning.
- To be notified of updates, a RSS is available.

## Goals

Here are goals of this tool:

- Having a more consistent experience for users
- Having a consistent reference for all the teams, and mutualizing some elements on all Proton projects in order to save time
- Improving/simplifying work discussions between design and devs, and between all front-end team (same language, same conventions, same objectives)
- Improving/simplifying Front-End maintenability/scalability, by not reinventing the wheel: the goal is to reduce drastically the CSS weight on PM V4 - target is to reduce it by half
- Facilitating the onboarding of newcomers in the team.

## Roadmap

This will be first the main place to implement design of the V4 of PM. Real assets will come quickly, and project will be updated on a regular basis.

In a near future, there will be other projects (click on the VPN icon to get a nice message)<|MERGE_RESOLUTION|>--- conflicted
+++ resolved
@@ -1,13 +1,12 @@
 # [1.5.12] - 2019-04-10
-<<<<<<< HEAD
 
 ## Updated/fixes
 
 - removed `flex-item-grow-1-5` item to `flex-item-grow-2`.
 
+
 # [1.5.11] - 2019-04-10
-=======
->>>>>>> 5f443793
+
 
 ## Updated/fixes
 
