--- conflicted
+++ resolved
@@ -48,10 +48,6 @@
       "vendor/lodash/dist/lodash.js",
       "vendor/moment/moment.js",
       "vendor/underscore.string/lib/underscore.string.js",
-<<<<<<< HEAD
-      "vendor/openpgp/openpgp.min.js",
-=======
->>>>>>> eb5187e1
       "vendor/dompurify/src/purify.js",
       "vendor/papaparse/papaparse.min.js",
       "vendor/showdown/compressed/showdown.js",
